<!--
doc/src/sgml/ref/explain.sgml
PostgreSQL documentation
-->

<refentry id="sql-explain">
 <indexterm zone="sql-explain">
  <primary>EXPLAIN</primary>
 </indexterm>

 <indexterm zone="sql-explain">
  <primary>prepared statements</primary>
  <secondary>showing the query plan</secondary>
 </indexterm>

 <indexterm zone="sql-explain">
  <primary>cursor</primary>
  <secondary>showing the query plan</secondary>
 </indexterm>

 <refmeta>
  <refentrytitle>EXPLAIN</refentrytitle>
  <manvolnum>7</manvolnum>
  <refmiscinfo>SQL - Language Statements</refmiscinfo>
 </refmeta>

 <refnamediv>
  <refname>EXPLAIN</refname>
  <refpurpose>show the execution plan of a statement</refpurpose>
 </refnamediv>

 <refsynopsisdiv>
<synopsis>
EXPLAIN [ ( <replaceable class="parameter">option</replaceable> [, ...] ) ] <replaceable class="parameter">statement</replaceable>

<phrase>where <replaceable class="parameter">option</replaceable> can be one of:</phrase>

    ANALYZE [ <replaceable class="parameter">boolean</replaceable> ]
    VERBOSE [ <replaceable class="parameter">boolean</replaceable> ]
    COSTS [ <replaceable class="parameter">boolean</replaceable> ]
    SETTINGS [ <replaceable class="parameter">boolean</replaceable> ]
    GENERIC_PLAN [ <replaceable class="parameter">boolean</replaceable> ]
    BUFFERS [ <replaceable class="parameter">boolean</replaceable> ]
    SERIALIZE [ { NONE | TEXT | BINARY } ]
    WAL [ <replaceable class="parameter">boolean</replaceable> ]
    TIMING [ <replaceable class="parameter">boolean</replaceable> ]
    SUMMARY [ <replaceable class="parameter">boolean</replaceable> ]
    MEMORY [ <replaceable class="parameter">boolean</replaceable> ]
    FORMAT { TEXT | XML | JSON | YAML }
</synopsis>
 </refsynopsisdiv>

 <refsect1>
  <title>Description</title>

  <para>
   This command displays the execution plan that the
   <productname>PostgreSQL</productname> planner generates for the
   supplied statement.  The execution plan shows how the table(s)
   referenced by the statement will be scanned &mdash; by plain sequential scan,
   index scan, etc. &mdash; and if multiple tables are referenced, what join
   algorithms will be used to bring together the required rows from
   each input table.
  </para>

  <para>
   The most critical part of the display is the estimated statement execution
   cost, which is the planner's guess at how long it will take to run the
   statement (measured in cost units that are arbitrary, but conventionally
   mean disk page fetches).  Actually two numbers
   are shown: the start-up cost before the first row can be returned, and
   the total cost to return all the rows.  For most queries the total cost
   is what matters, but in contexts such as a subquery in <literal>EXISTS</literal>, the planner
   will choose the smallest start-up cost instead of the smallest total cost
   (since the executor will stop after getting one row, anyway).
   Also, if you limit the number of rows to return with a <literal>LIMIT</literal> clause,
   the planner makes an appropriate interpolation between the endpoint
   costs to estimate which plan is really the cheapest.
  </para>

  <para>
   The <literal>ANALYZE</literal> option causes the statement to be actually
   executed, not only planned.  Then actual run time statistics are added to
   the display, including the total elapsed time expended within each plan
   node (in milliseconds) and the total number of rows it actually returned.
   This is useful for seeing whether the planner's estimates
   are close to reality.
  </para>

  <important>
   <para>
    Keep in mind that the statement is actually executed when
    the <literal>ANALYZE</literal> option is used.  Although
    <command>EXPLAIN</command> will discard any output that a
    <command>SELECT</command> would return, other side effects of the
    statement will happen as usual.  If you wish to use
    <command>EXPLAIN ANALYZE</command> on an
    <command>INSERT</command>, <command>UPDATE</command>,
    <command>DELETE</command>, <command>MERGE</command>,
    <command>CREATE TABLE AS</command>,
    or <command>EXECUTE</command> statement
    without letting the command affect your data, use this approach:
<programlisting>
BEGIN;
EXPLAIN ANALYZE ...;
ROLLBACK;
</programlisting>
   </para>
  </important>
 </refsect1>

 <refsect1>
  <title>Parameters</title>

  <variablelist>
   <varlistentry>
    <term><literal>ANALYZE</literal></term>
    <listitem>
     <para>
      Carry out the command and show actual run times and other statistics.
      This parameter defaults to <literal>FALSE</literal>.
     </para>
    </listitem>
   </varlistentry>

   <varlistentry>
    <term><literal>VERBOSE</literal></term>
    <listitem>
     <para>
      Display additional information regarding the plan.  Specifically, include
      the output column list for each node in the plan tree, schema-qualify
      table and function names, always label variables in expressions with
      their range table alias, and always print the name of each trigger for
      which statistics are displayed.  The query identifier will also be
      displayed if one has been computed, see <xref
      linkend="guc-compute-query-id"/> for more details.  This parameter
      defaults to <literal>FALSE</literal>.
     </para>
    </listitem>
   </varlistentry>

   <varlistentry>
    <term><literal>COSTS</literal></term>
    <listitem>
     <para>
      Include information on the estimated startup and total cost of each
      plan node, as well as the estimated number of rows and the estimated
      width of each row.
      This parameter defaults to <literal>TRUE</literal>.
     </para>
    </listitem>
   </varlistentry>

   <varlistentry>
    <term><literal>SETTINGS</literal></term>
    <listitem>
     <para>
      Include information on configuration parameters.  Specifically, include
      options affecting query planning with value different from the built-in
      default value.  This parameter defaults to <literal>FALSE</literal>.
     </para>
    </listitem>
   </varlistentry>

   <varlistentry>
    <term><literal>GENERIC_PLAN</literal></term>
    <listitem>
     <para>
      Allow the statement to contain parameter placeholders like
      <literal>$1</literal>, and generate a generic plan that does not
      depend on the values of those parameters.
      See <link linkend="sql-prepare"><command>PREPARE</command></link>
      for details about generic plans and the types of statement that
      support parameters.
      This parameter cannot be used together with <literal>ANALYZE</literal>.
      It defaults to <literal>FALSE</literal>.
     </para>
    </listitem>
   </varlistentry>

   <varlistentry>
    <term><literal>BUFFERS</literal></term>
    <listitem>
     <para>
      Include information on buffer usage. Specifically, include the number of
      shared blocks hit, read, dirtied, and written, the number of local blocks
      hit, read, dirtied, and written, the number of temp blocks read and
      written, and the time spent reading and writing data file blocks, local
      blocks and temporary file blocks (in milliseconds) if
      <xref linkend="guc-track-io-timing"/> is enabled.  A
      <emphasis>hit</emphasis> means that a read was avoided because the block
      was found already in cache when needed.
      Shared blocks contain data from regular tables and indexes;
      local blocks contain data from temporary tables and indexes;
      while temporary blocks contain short-term working data used in sorts,
      hashes, Materialize plan nodes, and similar cases.
      The number of blocks <emphasis>dirtied</emphasis> indicates the number of
      previously unmodified blocks that were changed by this query; while the
      number of blocks <emphasis>written</emphasis> indicates the number of
      previously-dirtied blocks evicted from cache by this backend during
      query processing.
      The number of blocks shown for an
      upper-level node includes those used by all its child nodes.  In text
<<<<<<< HEAD
      format, only non-zero values are printed.
      If possible, this option also displays the number of read and write
      operations performed on storage during the planning and execution phases,
      shown at the end of the plan. These values are obtained from the
      <function>getrusage()</function> system call. Note that on platforms that
      do not support <function>getrusage()</function>, such as Windows, no output
      will be shown, even if reads or writes actually occur. Additionally, even
      on platforms where <function>getrusage()</function> is supported, if the
      kernel is built without the necessary options to track storage read and
      write operations, no output will be shown.  Also, When
      <varname>io_method</varname> is set to <literal>worker</literal>, no output
      will be shown, as I/O handled by asynchronous workers cannot be measured
      accurately.
      The timing and unit of measurement for read and write operations may vary
      depending on the platform. For example, on Linux, a read is counted only
      if this process caused data to be fetched from the storage layer, and a
      write is counted at the page-dirtying time. On Linux, the unit of
      measurement for read and write operations is 512 bytes.
      Buffers information is included by default when <literal>ANALYZE</literal>
      is used but otherwise is not included by default, but can be enabled using
      this option.
=======
      format, only non-zero values are printed.  Buffers information is
      automatically included when <literal>ANALYZE</literal> is used.
>>>>>>> 8fcc6487
     </para>
    </listitem>
   </varlistentry>

   <varlistentry>
    <term><literal>SERIALIZE</literal></term>
    <listitem>
     <para>
      Include information on the cost
      of <firstterm>serializing</firstterm> the query's output data, that
      is converting it to text or binary format to send to the client.
      This can be a significant part of the time required for regular
      execution of the query, if the datatype output functions are
      expensive or if <acronym>TOAST</acronym>ed values must be fetched
      from out-of-line storage.  <command>EXPLAIN</command>'s default
      behavior, <literal>SERIALIZE NONE</literal>, does not perform these
      conversions.  If <literal>SERIALIZE TEXT</literal>
      or <literal>SERIALIZE BINARY</literal> is specified, the appropriate
      conversions are performed, and the time spent doing so is measured
      (unless <literal>TIMING OFF</literal> is specified).  If
      the <literal>BUFFERS</literal> option is also specified, then any
      buffer accesses involved in the conversions are counted too.
      In no case, however, will <command>EXPLAIN</command> actually send
      the resulting data to the client; hence network transmission costs
      cannot be investigated this way.
      Serialization may only be enabled when <literal>ANALYZE</literal> is
      also enabled.  If <literal>SERIALIZE</literal> is written without an
      argument, <literal>TEXT</literal> is assumed.
     </para>
    </listitem>
   </varlistentry>

   <varlistentry>
    <term><literal>WAL</literal></term>
    <listitem>
     <para>
      Include information on WAL record generation. Specifically, include the
      number of records, number of full page images (fpi), the amount of WAL
      generated in bytes and the number of times the WAL buffers became full.
      In text format, only non-zero values are printed.
      This parameter may only be used when <literal>ANALYZE</literal> is also
      enabled.  It defaults to <literal>FALSE</literal>.
     </para>
    </listitem>
   </varlistentry>

   <varlistentry>
    <term><literal>TIMING</literal></term>
    <listitem>
     <para>
      Include actual startup time and time spent in each node in the output.
      The overhead of repeatedly reading the system clock can slow down the
      query significantly on some systems, so it may be useful to set this
      parameter to <literal>FALSE</literal> when only actual row counts, and
      not exact times, are needed.  Run time of the entire statement is
      always measured, even when node-level timing is turned off with this
      option.
      This parameter may only be used when <literal>ANALYZE</literal> is also
      enabled.  It defaults to <literal>TRUE</literal>.
     </para>
    </listitem>
   </varlistentry>

   <varlistentry>
    <term><literal>SUMMARY</literal></term>
    <listitem>
     <para>
      Include summary information (e.g., totaled timing information) after the
      query plan.  Summary information is included by default when
      <literal>ANALYZE</literal> is used but otherwise is not included by
      default, but can be enabled using this option.  Planning time in
      <command>EXPLAIN EXECUTE</command> includes the time required to fetch
      the plan from the cache and the time required for re-planning, if
      necessary.
     </para>
    </listitem>
   </varlistentry>

   <varlistentry>
    <term><literal>MEMORY</literal></term>
    <listitem>
     <para>
      Include information on memory consumption by the query planning phase.
      Specifically, include the precise amount of storage used by planner
      in-memory structures, as well as total memory considering allocation
      overhead.
      This parameter defaults to <literal>FALSE</literal>.
     </para>
    </listitem>
   </varlistentry>

   <varlistentry>
    <term><literal>FORMAT</literal></term>
    <listitem>
     <para>
      Specify the output format, which can be TEXT, XML, JSON, or YAML.
      Non-text output contains the same information as the text output
      format, but is easier for programs to parse.  This parameter defaults to
      <literal>TEXT</literal>.
     </para>
    </listitem>
   </varlistentry>

   <varlistentry>
    <term><replaceable class="parameter">boolean</replaceable></term>
    <listitem>
     <para>
      Specifies whether the selected option should be turned on or off.
      You can write <literal>TRUE</literal>, <literal>ON</literal>, or
      <literal>1</literal> to enable the option, and <literal>FALSE</literal>,
      <literal>OFF</literal>, or <literal>0</literal> to disable it.  The
      <replaceable class="parameter">boolean</replaceable> value can also
      be omitted, in which case <literal>TRUE</literal> is assumed.
     </para>
    </listitem>
   </varlistentry>

   <varlistentry>
    <term><replaceable class="parameter">statement</replaceable></term>
    <listitem>
     <para>
      Any <command>SELECT</command>, <command>INSERT</command>, <command>UPDATE</command>,
      <command>DELETE</command>, <command>MERGE</command>,
      <command>VALUES</command>, <command>EXECUTE</command>,
      <command>DECLARE</command>, <command>CREATE TABLE AS</command>, or
      <command>CREATE MATERIALIZED VIEW AS</command> statement, whose execution
      plan you wish to see.
     </para>
    </listitem>
   </varlistentry>
  </variablelist>
 </refsect1>

 <refsect1>
  <title>Outputs</title>

   <para>
    The command's result is a textual description of the plan selected
    for the <replaceable class="parameter">statement</replaceable>,
    optionally annotated with execution statistics.
    <xref linkend="using-explain"/> describes the information provided.
   </para>
 </refsect1>

 <refsect1>
  <title>Notes</title>

  <para>
   In order to allow the <productname>PostgreSQL</productname> query
   planner to make reasonably informed decisions when optimizing
   queries, the <link
   linkend="catalog-pg-statistic"><structname>pg_statistic</structname></link>
   data should be up-to-date for all tables used in the query.  Normally
   the <link linkend="autovacuum">autovacuum daemon</link> will take care
   of that automatically.  But if a table has recently had substantial
   changes in its contents, you might need to do a manual
   <link linkend="sql-analyze"><command>ANALYZE</command></link> rather than wait for autovacuum to catch up
   with the changes.
  </para>

  <para>
   In order to measure the run-time cost of each node in the execution
   plan, the current implementation of <command>EXPLAIN
   ANALYZE</command> adds profiling overhead to query execution.
   As a result, running <command>EXPLAIN ANALYZE</command>
   on a query can sometimes take significantly longer than executing
   the query normally. The amount of overhead depends on the nature of
   the query, as well as the platform being used.  The worst case occurs
   for plan nodes that in themselves require very little time per
   execution, and on machines that have relatively slow operating
   system calls for obtaining the time of day.
  </para>
 </refsect1>

 <refsect1>
  <title>Examples</title>

  <para>
   To show the plan for a simple query on a table with a single
   <type>integer</type> column and 10000 rows:

<programlisting>
EXPLAIN SELECT * FROM foo;

                       QUERY PLAN
---------------------------------------------------------
 Seq Scan on foo  (cost=0.00..155.00 rows=10000 width=4)
(1 row)
</programlisting>
  </para>

  <para>
  Here is the same query, with JSON output formatting:
<programlisting>
EXPLAIN (FORMAT JSON) SELECT * FROM foo;
           QUERY PLAN
--------------------------------
 [                             +
   {                           +
     "Plan": {                 +
       "Node Type": "Seq Scan",+
       "Relation Name": "foo", +
       "Alias": "foo",         +
       "Startup Cost": 0.00,   +
       "Total Cost": 155.00,   +
       "Plan Rows": 10000,     +
       "Plan Width": 4         +
     }                         +
   }                           +
 ]
(1 row)
</programlisting>
  </para>

  <para>
   If there is an index and we use a query with an indexable
   <literal>WHERE</literal> condition, <command>EXPLAIN</command>
   might show a different plan:

<programlisting>
EXPLAIN SELECT * FROM foo WHERE i = 4;

                         QUERY PLAN
--------------------------------------------------------------
 Index Scan using fi on foo  (cost=0.00..5.98 rows=1 width=4)
   Index Cond: (i = 4)
(2 rows)
</programlisting>
  </para>

  <para>
  Here is the same query, but in YAML format:
<programlisting>
EXPLAIN (FORMAT YAML) SELECT * FROM foo WHERE i='4';
          QUERY PLAN
-------------------------------
 - Plan:                      +
     Node Type: "Index Scan"  +
     Scan Direction: "Forward"+
     Index Name: "fi"         +
     Relation Name: "foo"     +
     Alias: "foo"             +
     Startup Cost: 0.00       +
     Total Cost: 5.98         +
     Plan Rows: 1             +
     Plan Width: 4            +
     Index Cond: "(i = 4)"
(1 row)
</programlisting>

    XML format is left as an exercise for the reader.
  </para>
  <para>
   Here is the same plan with cost estimates suppressed:

<programlisting>
EXPLAIN (COSTS FALSE) SELECT * FROM foo WHERE i = 4;

        QUERY PLAN
----------------------------
 Index Scan using fi on foo
   Index Cond: (i = 4)
(2 rows)
</programlisting>
  </para>

  <para>
   Here is an example of a query plan for a query using an aggregate
   function:

<programlisting>
EXPLAIN SELECT sum(i) FROM foo WHERE i &lt; 10;

                             QUERY PLAN
-------------------------------------------------------------------&zwsp;--
 Aggregate  (cost=23.93..23.93 rows=1 width=4)
   -&gt;  Index Scan using fi on foo  (cost=0.00..23.92 rows=6 width=4)
         Index Cond: (i &lt; 10)
(3 rows)
</programlisting>
  </para>

  <para>
   Here is an example of using <command>EXPLAIN EXECUTE</command> to
   display the execution plan for a prepared query:

<programlisting>
PREPARE query(int, int) AS SELECT sum(bar) FROM test
    WHERE id &gt; $1 AND id &lt; $2
    GROUP BY foo;

EXPLAIN ANALYZE EXECUTE query(100, 200);

                                                       QUERY PLAN
-------------------------------------------------------------------&zwsp;------------------------------------------------------
 HashAggregate  (cost=10.77..10.87 rows=10 width=12) (actual time=0.043..0.044 rows=10.00 loops=1)
   Group Key: foo
   Batches: 1  Memory Usage: 24kB
   Buffers: shared hit=4
   -&gt;  Index Scan using test_pkey on test  (cost=0.29..10.27 rows=99 width=8) (actual time=0.009..0.025 rows=99.00 loops=1)
         Index Cond: ((id &gt; 100) AND (id &lt; 200))
         Index Searches: 1
         Buffers: shared hit=4
 Planning Time: 0.244 ms
 Execution Time: 0.073 ms
(10 rows)
</programlisting>
  </para>

  <para>
   Of course, the specific numbers shown here depend on the actual
   contents of the tables involved.  Also note that the numbers, and
   even the selected query strategy, might vary between
   <productname>PostgreSQL</productname> releases due to planner
   improvements. In addition, the <command>ANALYZE</command> command
   uses random sampling to estimate data statistics; therefore, it is
   possible for cost estimates to change after a fresh run of
   <command>ANALYZE</command>, even if the actual distribution of data
   in the table has not changed.
  </para>

  <para>
   Notice that the previous example showed a <quote>custom</quote> plan
   for the specific parameter values given in <command>EXECUTE</command>.
   We might also wish to see the generic plan for a parameterized
   query, which can be done with <literal>GENERIC_PLAN</literal>:

<programlisting>
EXPLAIN (GENERIC_PLAN)
  SELECT sum(bar) FROM test
    WHERE id &gt; $1 AND id &lt; $2
    GROUP BY foo;

                                  QUERY PLAN
-------------------------------------------------------------------&zwsp;------------
 HashAggregate  (cost=26.79..26.89 rows=10 width=12)
   Group Key: foo
   -&gt;  Index Scan using test_pkey on test  (cost=0.29..24.29 rows=500 width=8)
         Index Cond: ((id &gt; $1) AND (id &lt; $2))
(4 rows)
</programlisting>

   In this case the parser correctly inferred that <literal>$1</literal>
   and <literal>$2</literal> should have the same data type
   as <literal>id</literal>, so the lack of parameter type information
   from <command>PREPARE</command> was not a problem.  In other cases
   it might be necessary to explicitly specify types for the parameter
   symbols, which can be done by casting them, for example:

<programlisting>
EXPLAIN (GENERIC_PLAN)
  SELECT sum(bar) FROM test
    WHERE id &gt; $1::integer AND id &lt; $2::integer
    GROUP BY foo;
</programlisting>
  </para>
 </refsect1>

 <refsect1>
  <title>Compatibility</title>

  <para>
   There is no <command>EXPLAIN</command> statement defined in the SQL standard.
  </para>

  <para>
   The following syntax was used before <productname>PostgreSQL</productname>
   version 9.0 and is still supported:
<synopsis>
EXPLAIN [ ANALYZE ] [ VERBOSE ] <replaceable class="parameter">statement</replaceable>
</synopsis>
   Note that in this syntax, the options must be specified in exactly the order
   shown.
  </para>
 </refsect1>

 <refsect1>
  <title>See Also</title>

  <simplelist type="inline">
   <member><xref linkend="sql-analyze"/></member>
  </simplelist>
 </refsect1>
</refentry><|MERGE_RESOLUTION|>--- conflicted
+++ resolved
@@ -201,8 +201,8 @@
       query processing.
       The number of blocks shown for an
       upper-level node includes those used by all its child nodes.  In text
-<<<<<<< HEAD
-      format, only non-zero values are printed.
+      format, only non-zero values are printed.  Buffers information is
+      automatically included when <literal>ANALYZE</literal> is used.
       If possible, this option also displays the number of read and write
       operations performed on storage during the planning and execution phases,
       shown at the end of the plan. These values are obtained from the
@@ -223,10 +223,6 @@
       Buffers information is included by default when <literal>ANALYZE</literal>
       is used but otherwise is not included by default, but can be enabled using
       this option.
-=======
-      format, only non-zero values are printed.  Buffers information is
-      automatically included when <literal>ANALYZE</literal> is used.
->>>>>>> 8fcc6487
      </para>
     </listitem>
    </varlistentry>
