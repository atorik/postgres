--- conflicted
+++ resolved
@@ -380,14 +380,6 @@
      <para>
       Specifies to save error information to <replaceable class="parameter">
       location</replaceable> when there is malformed data in the input.
-<<<<<<< HEAD
-      If this option is specified, <command>COPY</command> skips malformed data
-      and continues copying data.
-      Currently, only the <literal>none</literal> value is supported.
-      If this option is omitted, <command>COPY</command> stops operation at the
-      first error.
-      This option is allowed only in <command>COPY FROM</command>, and only when
-=======
       Currently, only <literal>error</literal> (default) and <literal>none</literal>
       values are supported.
       If the <literal>error</literal> value is specified,
@@ -396,7 +388,6 @@
       <command>COPY</command> skips malformed data and continues copying data.
       The option is allowed only in <command>COPY FROM</command>.
       The <literal>none</literal> value is allowed only when
->>>>>>> 65c5864d
       not using <literal>binary</literal> format.
      </para>
     </listitem>
