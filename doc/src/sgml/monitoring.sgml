<!-- doc/src/sgml/monitoring.sgml -->

<chapter id="monitoring">
 <title>Monitoring Database Activity</title>

 <indexterm zone="monitoring">
  <primary>monitoring</primary>
  <secondary>database activity</secondary>
 </indexterm>

 <indexterm zone="monitoring">
  <primary>database activity</primary>
  <secondary>monitoring</secondary>
 </indexterm>

 <para>
  A database administrator frequently wonders, <quote>What is the system
  doing right now?</quote>
  This chapter discusses how to find that out.
 </para>

  <para>
   Several tools are available for monitoring database activity and
   analyzing performance.  Most of this chapter is devoted to describing
   <productname>PostgreSQL</productname>'s cumulative statistics system,
   but one should not neglect regular Unix monitoring programs such as
   <command>ps</command>, <command>top</command>, <command>iostat</command>, and <command>vmstat</command>.
   Also, once one has identified a
   poorly-performing query, further investigation might be needed using
   <productname>PostgreSQL</productname>'s <link linkend="sql-explain"><command>EXPLAIN</command></link> command.
   <xref linkend="using-explain"/> discusses <command>EXPLAIN</command>
   and other methods for understanding the behavior of an individual
   query.
  </para>

 <sect1 id="monitoring-ps">
  <title>Standard Unix Tools</title>

  <indexterm zone="monitoring-ps">
   <primary>ps</primary>
   <secondary>to monitor activity</secondary>
  </indexterm>

  <para>
   On most Unix platforms, <productname>PostgreSQL</productname> modifies its
   command title as reported by <command>ps</command>, so that individual server
   processes can readily be identified.  A sample display is

<screen>
$ ps auxww | grep ^postgres
postgres  15551  0.0  0.1  57536  7132 pts/0    S    18:02   0:00 postgres -i
postgres  15554  0.0  0.0  57536  1184 ?        Ss   18:02   0:00 postgres: background writer
postgres  15555  0.0  0.0  57536   916 ?        Ss   18:02   0:00 postgres: checkpointer
postgres  15556  0.0  0.0  57536   916 ?        Ss   18:02   0:00 postgres: walwriter
postgres  15557  0.0  0.0  58504  2244 ?        Ss   18:02   0:00 postgres: autovacuum launcher
postgres  15582  0.0  0.0  58772  3080 ?        Ss   18:04   0:00 postgres: joe runbug 127.0.0.1 idle
postgres  15606  0.0  0.0  58772  3052 ?        Ss   18:07   0:00 postgres: tgl regression [local] SELECT waiting
postgres  15610  0.0  0.0  58772  3056 ?        Ss   18:07   0:00 postgres: tgl regression [local] idle in transaction
</screen>

   (The appropriate invocation of <command>ps</command> varies across different
   platforms, as do the details of what is shown.  This example is from a
   recent Linux system.)  The first process listed here is the
   primary server process.  The command arguments
   shown for it are the same ones used when it was launched.  The next four
   processes are background worker processes automatically launched by the
   primary process.  (The <quote>autovacuum launcher</quote> process will not
   be present if you have set the system not to run autovacuum.)
   Each of the remaining
   processes is a server process handling one client connection.  Each such
   process sets its command line display in the form

<screen>
postgres: <replaceable>user</replaceable> <replaceable>database</replaceable> <replaceable>host</replaceable> <replaceable>activity</replaceable>
</screen>

  The user, database, and (client) host items remain the same for
  the life of the client connection, but the activity indicator changes.
  The activity can be <literal>idle</literal> (i.e., waiting for a client command),
  <literal>idle in transaction</literal> (waiting for client inside a <command>BEGIN</command> block),
  or a command type name such as <literal>SELECT</literal>.  Also,
  <literal>waiting</literal> is appended if the server process is presently waiting
  on a lock held by another session.  In the above example we can infer
  that process 15606 is waiting for process 15610 to complete its transaction
  and thereby release some lock.  (Process 15610 must be the blocker, because
  there is no other active session.  In more complicated cases it would be
  necessary to look into the
  <link linkend="view-pg-locks"><structname>pg_locks</structname></link>
  system view to determine who is blocking whom.)
  </para>

  <para>
   If <xref linkend="guc-cluster-name"/> has been configured the
   cluster name will also be shown in <command>ps</command> output:
<screen>
$ psql -c 'SHOW cluster_name'
 cluster_name
--------------
 server1
(1 row)

$ ps aux|grep server1
postgres   27093  0.0  0.0  30096  2752 ?        Ss   11:34   0:00 postgres: server1: background writer
...
</screen>
  </para>

  <para>
   If you have turned off <xref linkend="guc-update-process-title"/> then the
   activity indicator is not updated; the process title is set only once
   when a new process is launched.  On some platforms this saves a measurable
   amount of per-command overhead;  on others it's insignificant.
  </para>

  <tip>
  <para>
  <productname>Solaris</productname> requires special handling. You must
  use <command>/usr/ucb/ps</command>, rather than
  <command>/bin/ps</command>. You also must use two <option>w</option>
  flags, not just one. In addition, your original invocation of the
  <command>postgres</command> command must have a shorter
  <command>ps</command> status display than that provided by each
  server process.  If you fail to do all three things, the <command>ps</command>
  output for each server process will be the original <command>postgres</command>
  command line.
  </para>
  </tip>
 </sect1>

 <sect1 id="monitoring-stats">
  <title>The Cumulative Statistics System</title>

  <indexterm zone="monitoring-stats">
   <primary>statistics</primary>
  </indexterm>

  <para>
   <productname>PostgreSQL</productname>'s <firstterm>cumulative statistics
   system</firstterm> supports collection and reporting of information about
   server activity.  Presently, accesses to tables and indexes in both
   disk-block and individual-row terms are counted.  The total number of rows
   in each table, and information about vacuum and analyze actions for each
   table are also counted.  If enabled, calls to user-defined functions and
   the total time spent in each one are counted as well.
  </para>

  <para>
   <productname>PostgreSQL</productname> also supports reporting dynamic
   information about exactly what is going on in the system right now, such as
   the exact command currently being executed by other server processes, and
   which other connections exist in the system.  This facility is independent
   of the cumulative statistics system.
  </para>

 <sect2 id="monitoring-stats-setup">
  <title>Statistics Collection Configuration</title>

  <para>
   Since collection of statistics adds some overhead to query execution,
   the system can be configured to collect or not collect information.
   This is controlled by configuration parameters that are normally set in
   <filename>postgresql.conf</filename>.  (See <xref linkend="runtime-config"/> for
   details about setting configuration parameters.)
  </para>

  <para>
   The parameter <xref linkend="guc-track-activities"/> enables monitoring
   of the current command being executed by any server process.
  </para>

  <para>
   The parameter <xref linkend="guc-track-counts"/> controls whether
   cumulative statistics are collected about table and index accesses.
  </para>

  <para>
   The parameter <xref linkend="guc-track-functions"/> enables tracking of
   usage of user-defined functions.
  </para>

  <para>
   The parameter <xref linkend="guc-track-io-timing"/> enables monitoring
   of block read and write times.
  </para>

  <para>
   The parameter <xref linkend="guc-track-wal-io-timing"/> enables monitoring
   of WAL write times.
  </para>

  <para>
   Normally these parameters are set in <filename>postgresql.conf</filename> so
   that they apply to all server processes, but it is possible to turn
   them on or off in individual sessions using the <xref
   linkend="sql-set"/> command. (To prevent
   ordinary users from hiding their activity from the administrator,
   only superusers are allowed to change these parameters with
   <command>SET</command>.)
  </para>

  <para>
   Cumulative statistics are collected in shared memory. Every
   <productname>PostgreSQL</productname> process collects statistics locally,
   then updates the shared data at appropriate intervals.  When a server,
   including a physical replica, shuts down cleanly, a permanent copy of the
   statistics data is stored in the <filename>pg_stat</filename> subdirectory,
   so that statistics can be retained across server restarts.  In contrast,
   when starting from an unclean shutdown (e.g., after an immediate shutdown,
   a server crash, starting from a base backup, and point-in-time recovery),
   all statistics counters are reset.
  </para>

 </sect2>

 <sect2 id="monitoring-stats-views">
  <title>Viewing Statistics</title>

  <para>
   Several predefined views, listed in <xref
   linkend="monitoring-stats-dynamic-views-table"/>, are available to show
   the current state of the system. There are also several other
   views, listed in <xref
   linkend="monitoring-stats-views-table"/>, available to show the accumulated
   statistics.  Alternatively, one can
   build custom views using the underlying cumulative statistics functions, as
   discussed in <xref linkend="monitoring-stats-functions"/>.
  </para>

  <para>
   When using the cumulative statistics views and functions to monitor
   collected data, it is important to realize that the information does not
   update instantaneously.  Each individual server process flushes out
   accumulated statistics to shared memory just before going idle, but not
   more frequently than once per <varname>PGSTAT_MIN_INTERVAL</varname>
   milliseconds (1 second unless altered while building the server); so a
   query or transaction still in progress does not affect the displayed totals
   and the displayed information lags behind actual activity.  However,
   current-query information collected by <varname>track_activities</varname>
   is always up-to-date.
  </para>

  <para>
   Another important point is that when a server process is asked to display
   any of the accumulated statistics, accessed values are cached until the end
   of its current transaction in the default configuration. So the statistics
   will show static information as long as you continue the current
   transaction. Similarly, information about the current queries of all
   sessions is collected when any such information is first requested within a
   transaction, and the same information will be displayed throughout the
   transaction. This is a feature, not a bug, because it allows you to perform
   several queries on the statistics and correlate the results without
   worrying that the numbers are changing underneath you.

   When analyzing statistics interactively, or with expensive queries, the
   time delta between accesses to individual statistics can lead to
   significant skew in the cached statistics. To minimize skew,
   <varname>stats_fetch_consistency</varname> can be set to
   <literal>snapshot</literal>, at the price of increased memory usage for
   caching not-needed statistics data.  Conversely, if it's known that
   statistics are only accessed once, caching accessed statistics is
   unnecessary and can be avoided by setting
   <varname>stats_fetch_consistency</varname> to <literal>none</literal>.

   You can invoke <function>pg_stat_clear_snapshot()</function> to discard the
   current transaction's statistics snapshot or cached values (if any).  The
   next use of statistical information will (when in snapshot mode) cause a
   new snapshot to be built or (when in cache mode) accessed statistics to be
   cached.
  </para>

  <para>
   A transaction can also see its own statistics (not yet flushed out to the
   shared memory statistics) in the views
   <structname>pg_stat_xact_all_tables</structname>,
   <structname>pg_stat_xact_sys_tables</structname>,
   <structname>pg_stat_xact_user_tables</structname>, and
   <structname>pg_stat_xact_user_functions</structname>.  These numbers do not act as
   stated above; instead they update continuously throughout the transaction.
  </para>

  <para>
   Some of the information in the dynamic statistics views shown in <xref
   linkend="monitoring-stats-dynamic-views-table"/> is security restricted.
   Ordinary users can only see all the information about their own sessions
   (sessions belonging to a role that they are a member of).  In rows about
   other sessions, many columns will be null.  Note, however, that the
   existence of a session and its general properties such as its sessions user
   and database are visible to all users.  Superusers and roles with privileges of
   built-in role <literal>pg_read_all_stats</literal> (see also <xref
   linkend="predefined-roles"/>) can see all the information about all sessions.
  </para>

  <table id="monitoring-stats-dynamic-views-table">
   <title>Dynamic Statistics Views</title>

   <tgroup cols="2">
    <thead>
     <row>
      <entry>View Name</entry>
      <entry>Description</entry>
     </row>
    </thead>

    <tbody>
     <row>
      <entry>
       <structname>pg_stat_activity</structname>
       <indexterm><primary>pg_stat_activity</primary></indexterm>
      </entry>
      <entry>
       One row per server process, showing information related to
       the current activity of that process, such as state and current query.
       See <link linkend="monitoring-pg-stat-activity-view">
       <structname>pg_stat_activity</structname></link> for details.
      </entry>
     </row>

     <row>
      <entry><structname>pg_stat_replication</structname><indexterm><primary>pg_stat_replication</primary></indexterm></entry>
      <entry>One row per WAL sender process, showing statistics about
       replication to that sender's connected standby server.
       See <link linkend="monitoring-pg-stat-replication-view">
       <structname>pg_stat_replication</structname></link> for details.
      </entry>
     </row>

     <row>
      <entry><structname>pg_stat_wal_receiver</structname><indexterm><primary>pg_stat_wal_receiver</primary></indexterm></entry>
      <entry>Only one row, showing statistics about the WAL receiver from
       that receiver's connected server.
       See <link linkend="monitoring-pg-stat-wal-receiver-view">
       <structname>pg_stat_wal_receiver</structname></link> for details.
      </entry>
     </row>

     <row>
      <entry><structname>pg_stat_recovery_prefetch</structname><indexterm><primary>pg_stat_recovery_prefetch</primary></indexterm></entry>
      <entry>Only one row, showing statistics about blocks prefetched during recovery.
       See <link linkend="monitoring-pg-stat-recovery-prefetch">
       <structname>pg_stat_recovery_prefetch</structname></link> for details.
      </entry>
     </row>

     <row>
      <entry><structname>pg_stat_subscription</structname><indexterm><primary>pg_stat_subscription</primary></indexterm></entry>
      <entry>At least one row per subscription, showing information about
       the subscription workers.
       See <link linkend="monitoring-pg-stat-subscription">
       <structname>pg_stat_subscription</structname></link> for details.
      </entry>
     </row>

     <row>
      <entry><structname>pg_stat_ssl</structname><indexterm><primary>pg_stat_ssl</primary></indexterm></entry>
      <entry>One row per connection (regular and replication), showing information about
       SSL used on this connection.
       See <link linkend="monitoring-pg-stat-ssl-view">
       <structname>pg_stat_ssl</structname></link> for details.
      </entry>
     </row>

     <row>
      <entry><structname>pg_stat_gssapi</structname><indexterm><primary>pg_stat_gssapi</primary></indexterm></entry>
      <entry>One row per connection (regular and replication), showing information about
       GSSAPI authentication and encryption used on this connection.
       See <link linkend="monitoring-pg-stat-gssapi-view">
       <structname>pg_stat_gssapi</structname></link> for details.
      </entry>
     </row>

     <row>
      <entry><structname>pg_stat_progress_analyze</structname><indexterm><primary>pg_stat_progress_analyze</primary></indexterm></entry>
      <entry>One row for each backend (including autovacuum worker processes) running
       <command>ANALYZE</command>, showing current progress.
       See <xref linkend="analyze-progress-reporting"/>.
      </entry>
     </row>

     <row>
      <entry><structname>pg_stat_progress_create_index</structname><indexterm><primary>pg_stat_progress_create_index</primary></indexterm></entry>
      <entry>One row for each backend running <command>CREATE INDEX</command> or <command>REINDEX</command>, showing
      current progress.
      See <xref linkend="create-index-progress-reporting"/>.
     </entry>
     </row>

     <row>
      <entry><structname>pg_stat_progress_vacuum</structname><indexterm><primary>pg_stat_progress_vacuum</primary></indexterm></entry>
      <entry>One row for each backend (including autovacuum worker processes) running
       <command>VACUUM</command>, showing current progress.
       See <xref linkend="vacuum-progress-reporting"/>.
      </entry>
     </row>

     <row>
      <entry><structname>pg_stat_progress_cluster</structname><indexterm><primary>pg_stat_progress_cluster</primary></indexterm></entry>
      <entry>One row for each backend running
       <command>CLUSTER</command> or <command>VACUUM FULL</command>, showing current progress.
       See <xref linkend="cluster-progress-reporting"/>.
      </entry>
     </row>

     <row>
      <entry><structname>pg_stat_progress_basebackup</structname><indexterm><primary>pg_stat_progress_basebackup</primary></indexterm></entry>
      <entry>One row for each WAL sender process streaming a base backup,
       showing current progress.
       See <xref linkend="basebackup-progress-reporting"/>.
      </entry>
     </row>

     <row>
      <entry><structname>pg_stat_progress_copy</structname><indexterm><primary>pg_stat_progress_copy</primary></indexterm></entry>
      <entry>One row for each backend running <command>COPY</command>, showing current progress.
       See <xref linkend="copy-progress-reporting"/>.
      </entry>
     </row>
    </tbody>
   </tgroup>
  </table>

  <table id="monitoring-stats-views-table">
   <title>Collected Statistics Views</title>

   <tgroup cols="2">
    <thead>
     <row>
      <entry>View Name</entry>
      <entry>Description</entry>
     </row>
    </thead>

    <tbody>

     <!-- everything related to global objects, alphabetically -->

     <row>
      <entry><structname>pg_stat_archiver</structname><indexterm><primary>pg_stat_archiver</primary></indexterm></entry>
      <entry>One row only, showing statistics about the
       WAL archiver process's activity. See
       <link linkend="monitoring-pg-stat-archiver-view">
       <structname>pg_stat_archiver</structname></link> for details.
      </entry>
     </row>

     <row>
      <entry><structname>pg_stat_bgwriter</structname><indexterm><primary>pg_stat_bgwriter</primary></indexterm></entry>
      <entry>One row only, showing statistics about the
       background writer process's activity. See
       <link linkend="monitoring-pg-stat-bgwriter-view">
       <structname>pg_stat_bgwriter</structname></link> for details.
     </entry>
     </row>

     <row>
      <entry><structname>pg_stat_checkpointer</structname><indexterm><primary>pg_stat_checkpointer</primary></indexterm></entry>
      <entry>One row only, showing statistics about the
       checkpointer process's activity. See
       <link linkend="monitoring-pg-stat-checkpointer-view">
       <structname>pg_stat_checkpointer</structname></link> for details.
     </entry>
     </row>

     <row>
      <entry><structname>pg_stat_database</structname><indexterm><primary>pg_stat_database</primary></indexterm></entry>
      <entry>One row per database, showing database-wide statistics. See
       <link linkend="monitoring-pg-stat-database-view">
       <structname>pg_stat_database</structname></link> for details.
      </entry>
     </row>

     <row>
      <entry><structname>pg_stat_database_conflicts</structname><indexterm><primary>pg_stat_database_conflicts</primary></indexterm></entry>
      <entry>
       One row per database, showing database-wide statistics about
       query cancels due to conflict with recovery on standby servers.
       See <link linkend="monitoring-pg-stat-database-conflicts-view">
       <structname>pg_stat_database_conflicts</structname></link> for details.
      </entry>
     </row>

     <row>
      <entry><structname>pg_stat_io</structname><indexterm><primary>pg_stat_io</primary></indexterm></entry>
      <entry>
       One row for each combination of backend type, context, and target object
       containing cluster-wide I/O statistics.
       See <link linkend="monitoring-pg-stat-io-view">
       <structname>pg_stat_io</structname></link> for details.
     </entry>
     </row>

     <row>
      <entry><structname>pg_stat_replication_slots</structname><indexterm><primary>pg_stat_replication_slots</primary></indexterm></entry>
      <entry>One row per replication slot, showing statistics about the
       replication slot's usage. See
       <link linkend="monitoring-pg-stat-replication-slots-view">
       <structname>pg_stat_replication_slots</structname></link> for details.
      </entry>
     </row>

     <row>
      <entry><structname>pg_stat_slru</structname><indexterm><primary>pg_stat_slru</primary></indexterm></entry>
      <entry>One row per SLRU, showing statistics of operations. See
       <link linkend="monitoring-pg-stat-slru-view">
       <structname>pg_stat_slru</structname></link> for details.
      </entry>
     </row>

     <row>
      <entry><structname>pg_stat_subscription_stats</structname><indexterm><primary>pg_stat_subscription_stats</primary></indexterm></entry>
      <entry>One row per subscription, showing statistics about errors.
      See <link linkend="monitoring-pg-stat-subscription-stats">
      <structname>pg_stat_subscription_stats</structname></link> for details.
      </entry>
     </row>

     <row>
      <entry><structname>pg_stat_wal</structname><indexterm><primary>pg_stat_wal</primary></indexterm></entry>
      <entry>One row only, showing statistics about WAL activity. See
       <link linkend="monitoring-pg-stat-wal-view">
       <structname>pg_stat_wal</structname></link> for details.
      </entry>
     </row>

     <!-- all "stat" for schema objects, by "importance" -->

     <row>
      <entry><structname>pg_stat_all_tables</structname><indexterm><primary>pg_stat_all_tables</primary></indexterm></entry>
      <entry>
       One row for each table in the current database, showing statistics
       about accesses to that specific table.
       See <link linkend="monitoring-pg-stat-all-tables-view">
       <structname>pg_stat_all_tables</structname></link> for details.
      </entry>
     </row>

     <row>
      <entry><structname>pg_stat_sys_tables</structname><indexterm><primary>pg_stat_sys_tables</primary></indexterm></entry>
      <entry>Same as <structname>pg_stat_all_tables</structname>, except that only
      system tables are shown.</entry>
     </row>

     <row>
      <entry><structname>pg_stat_user_tables</structname><indexterm><primary>pg_stat_user_tables</primary></indexterm></entry>
      <entry>Same as <structname>pg_stat_all_tables</structname>, except that only user
      tables are shown.</entry>
     </row>

     <row>
      <entry><structname>pg_stat_xact_all_tables</structname><indexterm><primary>pg_stat_xact_all_tables</primary></indexterm></entry>
      <entry>Similar to <structname>pg_stat_all_tables</structname>, but counts actions
      taken so far within the current transaction (which are <emphasis>not</emphasis>
      yet included in <structname>pg_stat_all_tables</structname> and related views).
      The columns for numbers of live and dead rows and vacuum and
      analyze actions are not present in this view.</entry>
     </row>

     <row>
      <entry><structname>pg_stat_xact_sys_tables</structname><indexterm><primary>pg_stat_xact_sys_tables</primary></indexterm></entry>
      <entry>Same as <structname>pg_stat_xact_all_tables</structname>, except that only
      system tables are shown.</entry>
     </row>

     <row>
      <entry><structname>pg_stat_xact_user_tables</structname><indexterm><primary>pg_stat_xact_user_tables</primary></indexterm></entry>
      <entry>Same as <structname>pg_stat_xact_all_tables</structname>, except that only
      user tables are shown.</entry>
     </row>

     <row>
      <entry><structname>pg_stat_all_indexes</structname><indexterm><primary>pg_stat_all_indexes</primary></indexterm></entry>
      <entry>
       One row for each index in the current database, showing statistics
       about accesses to that specific index.
       See <link linkend="monitoring-pg-stat-all-indexes-view">
       <structname>pg_stat_all_indexes</structname></link> for details.
      </entry>
     </row>

     <row>
      <entry><structname>pg_stat_sys_indexes</structname><indexterm><primary>pg_stat_sys_indexes</primary></indexterm></entry>
      <entry>Same as <structname>pg_stat_all_indexes</structname>, except that only
      indexes on system tables are shown.</entry>
     </row>

     <row>
      <entry><structname>pg_stat_user_indexes</structname><indexterm><primary>pg_stat_user_indexes</primary></indexterm></entry>
      <entry>Same as <structname>pg_stat_all_indexes</structname>, except that only
      indexes on user tables are shown.</entry>
     </row>

     <row>
      <entry><structname>pg_stat_user_functions</structname><indexterm><primary>pg_stat_user_functions</primary></indexterm></entry>
      <entry>
       One row for each tracked function, showing statistics
       about executions of that function. See
       <link linkend="monitoring-pg-stat-user-functions-view">
       <structname>pg_stat_user_functions</structname></link> for details.
      </entry>
     </row>

     <row>
      <entry><structname>pg_stat_xact_user_functions</structname><indexterm><primary>pg_stat_xact_user_functions</primary></indexterm></entry>
      <entry>Similar to <structname>pg_stat_user_functions</structname>, but counts only
      calls during the current transaction (which are <emphasis>not</emphasis>
      yet included in <structname>pg_stat_user_functions</structname>).</entry>
     </row>

     <!-- all "statio" for schema objects, by "importance" -->

     <row>
      <entry><structname>pg_statio_all_tables</structname><indexterm><primary>pg_statio_all_tables</primary></indexterm></entry>
      <entry>
       One row for each table in the current database, showing statistics
       about I/O on that specific table.
       See <link linkend="monitoring-pg-statio-all-tables-view">
       <structname>pg_statio_all_tables</structname></link> for details.
      </entry>
     </row>

     <row>
      <entry><structname>pg_statio_sys_tables</structname><indexterm><primary>pg_statio_sys_tables</primary></indexterm></entry>
      <entry>Same as <structname>pg_statio_all_tables</structname>, except that only
      system tables are shown.</entry>
     </row>

     <row>
      <entry><structname>pg_statio_user_tables</structname><indexterm><primary>pg_statio_user_tables</primary></indexterm></entry>
      <entry>Same as <structname>pg_statio_all_tables</structname>, except that only
      user tables are shown.</entry>
     </row>

     <row>
      <entry><structname>pg_statio_all_indexes</structname><indexterm><primary>pg_statio_all_indexes</primary></indexterm></entry>
      <entry>
       One row for each index in the current database,
       showing statistics about I/O on that specific index.
       See <link linkend="monitoring-pg-statio-all-indexes-view">
       <structname>pg_statio_all_indexes</structname></link> for details.
      </entry>
     </row>

     <row>
      <entry><structname>pg_statio_sys_indexes</structname><indexterm><primary>pg_statio_sys_indexes</primary></indexterm></entry>
      <entry>Same as <structname>pg_statio_all_indexes</structname>, except that only
      indexes on system tables are shown.</entry>
     </row>

     <row>
      <entry><structname>pg_statio_user_indexes</structname><indexterm><primary>pg_statio_user_indexes</primary></indexterm></entry>
      <entry>Same as <structname>pg_statio_all_indexes</structname>, except that only
      indexes on user tables are shown.</entry>
     </row>

     <row>
      <entry><structname>pg_statio_all_sequences</structname><indexterm><primary>pg_statio_all_sequences</primary></indexterm></entry>
     <entry>
       One row for each sequence in the current database,
       showing statistics about I/O on that specific sequence.
       See <link linkend="monitoring-pg-statio-all-sequences-view">
       <structname>pg_statio_all_sequences</structname></link> for details.
     </entry>
     </row>

     <row>
      <entry><structname>pg_statio_sys_sequences</structname><indexterm><primary>pg_statio_sys_sequences</primary></indexterm></entry>
      <entry>Same as <structname>pg_statio_all_sequences</structname>, except that only
      system sequences are shown.  (Presently, no system sequences are defined,
      so this view is always empty.)</entry>
     </row>

     <row>
      <entry><structname>pg_statio_user_sequences</structname><indexterm><primary>pg_statio_user_sequences</primary></indexterm></entry>
      <entry>Same as <structname>pg_statio_all_sequences</structname>, except that only
      user sequences are shown.</entry>
     </row>

    </tbody>
   </tgroup>
  </table>

  <para>
   The per-index statistics are particularly useful to determine which
   indexes are being used and how effective they are.
  </para>

  <para>
   The <structname>pg_stat_io</structname> and
   <structname>pg_statio_</structname> set of views are useful for determining
   the effectiveness of the buffer cache. They can be used to calculate a cache
   hit ratio. Note that while <productname>PostgreSQL</productname>'s I/O
   statistics capture most instances in which the kernel was invoked in order
   to perform I/O, they do not differentiate between data which had to be
   fetched from disk and that which already resided in the kernel page cache.
   Users are advised to use the <productname>PostgreSQL</productname>
   statistics views in combination with operating system utilities for a more
   complete picture of their database's I/O performance.
  </para>

 </sect2>

 <sect2 id="monitoring-pg-stat-activity-view">
  <title><structname>pg_stat_activity</structname></title>

  <indexterm>
   <primary>pg_stat_activity</primary>
  </indexterm>

  <para>
   The <structname>pg_stat_activity</structname> view will have one row
   per server process, showing information related to
   the current activity of that process.
  </para>

  <table id="pg-stat-activity-view" xreflabel="pg_stat_activity">
   <title><structname>pg_stat_activity</structname> View</title>
   <tgroup cols="1">
    <thead>
     <row>
      <entry role="catalog_table_entry"><para role="column_definition">
       Column Type
      </para>
      <para>
       Description
      </para></entry>
     </row>
    </thead>

    <tbody>
     <row>
      <entry role="catalog_table_entry"><para role="column_definition">
       <structfield>datid</structfield> <type>oid</type>
      </para>
      <para>
       OID of the database this backend is connected to
      </para></entry>
     </row>

     <row>
      <entry role="catalog_table_entry"><para role="column_definition">
       <structfield>datname</structfield> <type>name</type>
      </para>
      <para>
       Name of the database this backend is connected to
      </para></entry>
     </row>

     <row>
      <entry role="catalog_table_entry"><para role="column_definition">
       <structfield>pid</structfield> <type>integer</type>
      </para>
      <para>
       Process ID of this backend
      </para></entry>
     </row>

     <row>
      <entry role="catalog_table_entry"><para role="column_definition">
       <structfield>leader_pid</structfield> <type>integer</type>
      </para>
      <para>
       Process ID of the parallel group leader if this process is a parallel
       query worker, or process ID of the leader apply worker if this process
       is a parallel apply worker.  <literal>NULL</literal> indicates that this
       process is a parallel group leader or leader apply worker, or does not
       participate in any parallel operation.
      </para></entry>
     </row>

     <row>
      <entry role="catalog_table_entry"><para role="column_definition">
       <structfield>usesysid</structfield> <type>oid</type>
      </para>
      <para>
       OID of the user logged into this backend
      </para></entry>
     </row>

     <row>
      <entry role="catalog_table_entry"><para role="column_definition">
       <structfield>usename</structfield> <type>name</type>
      </para>
      <para>
       Name of the user logged into this backend
      </para></entry>
     </row>

     <row>
      <entry role="catalog_table_entry"><para role="column_definition">
       <structfield>application_name</structfield> <type>text</type>
      </para>
      <para>
       Name of the application that is connected
       to this backend
      </para></entry>
     </row>

     <row>
      <entry role="catalog_table_entry"><para role="column_definition">
       <structfield>client_addr</structfield> <type>inet</type>
      </para>
      <para>
       IP address of the client connected to this backend.
       If this field is null, it indicates either that the client is
       connected via a Unix socket on the server machine or that this is an
       internal process such as autovacuum.
      </para></entry>
     </row>

     <row>
      <entry role="catalog_table_entry"><para role="column_definition">
       <structfield>client_hostname</structfield> <type>text</type>
      </para>
      <para>
       Host name of the connected client, as reported by a
       reverse DNS lookup of <structfield>client_addr</structfield>. This field will
       only be non-null for IP connections, and only when <xref linkend="guc-log-hostname"/> is enabled.
      </para></entry>
     </row>

     <row>
      <entry role="catalog_table_entry"><para role="column_definition">
       <structfield>client_port</structfield> <type>integer</type>
      </para>
      <para>
       TCP port number that the client is using for communication
       with this backend, or <literal>-1</literal> if a Unix socket is used.
       If this field is null, it indicates that this is an internal server process.
      </para></entry>
     </row>

     <row>
      <entry role="catalog_table_entry"><para role="column_definition">
       <structfield>backend_start</structfield> <type>timestamp with time zone</type>
      </para>
      <para>
       Time when this process was started.  For client backends,
       this is the time the client connected to the server.
      </para></entry>
     </row>

     <row>
      <entry role="catalog_table_entry"><para role="column_definition">
       <structfield>xact_start</structfield> <type>timestamp with time zone</type>
      </para>
      <para>
       Time when this process' current transaction was started, or null
       if no transaction is active. If the current
       query is the first of its transaction, this column is equal to the
       <structfield>query_start</structfield> column.
      </para></entry>
     </row>

     <row>
      <entry role="catalog_table_entry"><para role="column_definition">
       <structfield>query_start</structfield> <type>timestamp with time zone</type>
      </para>
      <para>
       Time when the currently active query was started, or if
       <structfield>state</structfield> is not <literal>active</literal>, when the last query
       was started
      </para></entry>
     </row>

     <row>
      <entry role="catalog_table_entry"><para role="column_definition">
       <structfield>state_change</structfield> <type>timestamp with time zone</type>
      </para>
      <para>
       Time when the <structfield>state</structfield> was last changed
      </para></entry>
     </row>

     <row>
      <entry role="catalog_table_entry"><para role="column_definition">
       <structfield>wait_event_type</structfield> <type>text</type>
      </para>
      <para>
       The type of event for which the backend is waiting, if any;
       otherwise NULL.  See <xref linkend="wait-event-table"/>.
      </para></entry>
     </row>

     <row>
      <entry role="catalog_table_entry"><para role="column_definition">
       <structfield>wait_event</structfield> <type>text</type>
      </para>
      <para>
       Wait event name if backend is currently waiting, otherwise NULL.
       See <xref linkend="wait-event-activity-table"/> through
       <xref linkend="wait-event-timeout-table"/>.
      </para></entry>
     </row>

     <row>
      <entry role="catalog_table_entry"><para role="column_definition">
       <structfield>state</structfield> <type>text</type>
      </para>
      <para>
       Current overall state of this backend.
       Possible values are:
       <itemizedlist>
        <listitem>
        <para>
          <literal>active</literal>: The backend is executing a query.
         </para>
        </listitem>
        <listitem>
         <para>
          <literal>idle</literal>: The backend is waiting for a new client command.
         </para>
        </listitem>
        <listitem>
         <para>
          <literal>idle in transaction</literal>: The backend is in a transaction,
          but is not currently executing a query.
         </para>
        </listitem>
        <listitem>
         <para>
          <literal>idle in transaction (aborted)</literal>: This state is similar to
          <literal>idle in transaction</literal>, except one of the statements in
          the transaction caused an error.
         </para>
        </listitem>
        <listitem>
         <para>
          <literal>fastpath function call</literal>: The backend is executing a
          fast-path function.
         </para>
        </listitem>
        <listitem>
         <para>
          <literal>disabled</literal>: This state is reported if <xref linkend="guc-track-activities"/> is disabled in this backend.
         </para>
       </listitem>
       </itemizedlist>
      </para></entry>
     </row>

     <row>
      <entry role="catalog_table_entry"><para role="column_definition">
       <structfield>backend_xid</structfield> <type>xid</type>
      </para>
      <para>
       Top-level transaction identifier of this backend, if any;  see
       <xref linkend="transaction-id"/>.
      </para></entry>
     </row>

     <row>
      <entry role="catalog_table_entry"><para role="column_definition">
       <structfield>backend_xmin</structfield> <type>xid</type>
      </para>
      <para>
       The current backend's <literal>xmin</literal> horizon.
      </para></entry>
     </row>

    <row>
     <entry role="catalog_table_entry"><para role="column_definition">
      <structfield>query_id</structfield> <type>bigint</type>
     </para>
     <para>
      Identifier of this backend's most recent query. If
      <structfield>state</structfield> is <literal>active</literal> this
      field shows the identifier of the currently executing query. In
      all other states, it shows the identifier of last query that was
      executed.  Query identifiers are not computed by default so this
      field will be null unless <xref linkend="guc-compute-query-id"/>
      parameter is enabled or a third-party module that computes query
      identifiers is configured.
     </para></entry>
    </row>

     <row>
      <entry role="catalog_table_entry"><para role="column_definition">
       <structfield>query</structfield> <type>text</type>
      </para>
      <para>
       Text of this backend's most recent query. If
       <structfield>state</structfield> is <literal>active</literal> this field shows the
       currently executing query. In all other states, it shows the last query
       that was executed. By default the query text is truncated at 1024
       bytes; this value can be changed via the parameter
       <xref linkend="guc-track-activity-query-size"/>.
      </para></entry>
     </row>

     <row>
      <entry role="catalog_table_entry"><para role="column_definition">
       <structfield>backend_type</structfield> <type>text</type>
      </para>
      <para>
       Type of current backend. Possible types are
       <literal>autovacuum launcher</literal>, <literal>autovacuum worker</literal>,
       <literal>logical replication launcher</literal>,
       <literal>logical replication worker</literal>,
       <literal>parallel worker</literal>, <literal>background writer</literal>,
       <literal>client backend</literal>, <literal>checkpointer</literal>,
       <literal>archiver</literal>, <literal>standalone backend</literal>,
       <literal>startup</literal>, <literal>walreceiver</literal>,
       <literal>walsender</literal>, <literal>walwriter</literal> and
       <literal>walsummarizer</literal>.
       In addition, background workers registered by extensions may have
       additional types.
      </para></entry>
     </row>
    </tbody>
   </tgroup>
  </table>

  <note>
   <para>
    The <structfield>wait_event</structfield> and <structfield>state</structfield> columns are
    independent.  If a backend is in the <literal>active</literal> state,
    it may or may not be <literal>waiting</literal> on some event.  If the state
    is <literal>active</literal> and <structfield>wait_event</structfield> is non-null, it
    means that a query is being executed, but is being blocked somewhere
    in the system.
   </para>
  </note>

  <table id="wait-event-table">
   <title>Wait Event Types</title>
   <tgroup cols="2">
    <thead>
     <row>
      <entry>Wait Event Type</entry>
      <entry>Description</entry>
     </row>
    </thead>

    <tbody>
     <row>
      <entry><literal>Activity</literal></entry>
      <entry>The server process is idle.  This event type indicates a process
       waiting for activity in its main processing loop.
       <literal>wait_event</literal> will identify the specific wait point;
       see <xref linkend="wait-event-activity-table"/>.
      </entry>
     </row>
     <row>
      <entry><literal>BufferPin</literal></entry>
      <entry>The server process is waiting for exclusive access to
       a data buffer.  Buffer pin waits can be protracted if
       another process holds an open cursor that last read data from the
       buffer in question. See <xref linkend="wait-event-bufferpin-table"/>.
      </entry>
     </row>
     <row>
      <entry><literal>Client</literal></entry>
      <entry>The server process is waiting for activity on a socket
       connected to a user application.  Thus, the server expects something
       to happen that is independent of its internal processes.
       <literal>wait_event</literal> will identify the specific wait point;
       see <xref linkend="wait-event-client-table"/>.
      </entry>
     </row>
     <row>
      <entry><literal>Extension</literal></entry>
      <entry>The server process is waiting for some condition defined by an
       extension module.
       See <xref linkend="wait-event-extension-table"/>.
      </entry>
     </row>
     <row>
      <entry><literal>IO</literal></entry>
      <entry>The server process is waiting for an I/O operation to complete.
       <literal>wait_event</literal> will identify the specific wait point;
       see <xref linkend="wait-event-io-table"/>.
      </entry>
     </row>
     <row>
      <entry><literal>IPC</literal></entry>
      <entry>The server process is waiting for some interaction with
       another server process.  <literal>wait_event</literal> will
       identify the specific wait point;
       see <xref linkend="wait-event-ipc-table"/>.
      </entry>
     </row>
     <row>
      <entry><literal>Lock</literal></entry>
      <entry>The server process is waiting for a heavyweight lock.
       Heavyweight locks, also known as lock manager locks or simply locks,
       primarily protect SQL-visible objects such as tables.  However,
       they are also used to ensure mutual exclusion for certain internal
       operations such as relation extension.  <literal>wait_event</literal>
       will identify the type of lock awaited;
       see <xref linkend="wait-event-lock-table"/>.
      </entry>
     </row>
     <row>
      <entry><literal>LWLock</literal></entry>
      <entry> The server process is waiting for a lightweight lock.
       Most such locks protect a particular data structure in shared memory.
       <literal>wait_event</literal> will contain a name identifying the purpose
       of the lightweight lock.  (Some locks have specific names; others
       are part of a group of locks each with a similar purpose.)
       See <xref linkend="wait-event-lwlock-table"/>.
      </entry>
     </row>
     <row>
      <entry><literal>Timeout</literal></entry>
      <entry>The server process is waiting for a timeout
       to expire.  <literal>wait_event</literal> will identify the specific wait
       point; see <xref linkend="wait-event-timeout-table"/>.
      </entry>
     </row>
    </tbody>
   </tgroup>
  </table>

  &wait_event_types;

   <para>
     Here are examples of how wait events can be viewed:

<programlisting>
SELECT pid, wait_event_type, wait_event FROM pg_stat_activity WHERE wait_event is NOT NULL;
 pid  | wait_event_type | wait_event
------+-----------------+------------
 2540 | Lock            | relation
 6644 | LWLock          | ProcArray
(2 rows)
</programlisting>

<programlisting>
SELECT a.pid, a.wait_event, w.description
  FROM pg_stat_activity a JOIN
       pg_wait_events w ON (a.wait_event_type = w.type AND
                            a.wait_event = w.name)
  WHERE a.wait_event is NOT NULL and a.state = 'active';
-[ RECORD 1 ]------------------------------------------------------&zwsp;------------
pid         | 686674
wait_event  | WALInitSync
description | Waiting for a newly initialized WAL file to reach durable storage
</programlisting>
   </para>

   <note>
    <para>
     Extensions can add <literal>Extension</literal> and
     <literal>LWLock</literal> events
     to the lists shown in <xref linkend="wait-event-extension-table"/> and
     <xref linkend="wait-event-lwlock-table"/>. In some cases, the name
     of an <literal>LWLock</literal> assigned by an extension will not be
     available in all server processes.  It might be reported as just
     <quote><literal>extension</literal></quote> rather than the
     extension-assigned name.
    </para>
   </note>
 </sect2>

 <sect2 id="monitoring-pg-stat-replication-view">
  <title><structname>pg_stat_replication</structname></title>

  <indexterm>
   <primary>pg_stat_replication</primary>
  </indexterm>

   <para>
   The <structname>pg_stat_replication</structname> view will contain one row
   per WAL sender process, showing statistics about replication to that
   sender's connected standby server.  Only directly connected standbys are
   listed; no information is available about downstream standby servers.
  </para>

  <table id="pg-stat-replication-view" xreflabel="pg_stat_replication">
   <title><structname>pg_stat_replication</structname> View</title>
   <tgroup cols="1">
    <thead>
     <row>
      <entry role="catalog_table_entry"><para role="column_definition">
       Column Type
      </para>
      <para>
       Description
      </para></entry>
     </row>
    </thead>

    <tbody>
     <row>
      <entry role="catalog_table_entry"><para role="column_definition">
       <structfield>pid</structfield> <type>integer</type>
      </para>
      <para>
       Process ID of a WAL sender process
      </para></entry>
     </row>

     <row>
      <entry role="catalog_table_entry"><para role="column_definition">
       <structfield>usesysid</structfield> <type>oid</type>
      </para>
      <para>
       OID of the user logged into this WAL sender process
      </para></entry>
     </row>

     <row>
      <entry role="catalog_table_entry"><para role="column_definition">
       <structfield>usename</structfield> <type>name</type>
      </para>
      <para>
       Name of the user logged into this WAL sender process
      </para></entry>
     </row>

     <row>
      <entry role="catalog_table_entry"><para role="column_definition">
       <structfield>application_name</structfield> <type>text</type>
      </para>
      <para>
       Name of the application that is connected
       to this WAL sender
      </para></entry>
     </row>

     <row>
      <entry role="catalog_table_entry"><para role="column_definition">
       <structfield>client_addr</structfield> <type>inet</type>
      </para>
      <para>
       IP address of the client connected to this WAL sender.
       If this field is null, it indicates that the client is
       connected via a Unix socket on the server machine.
      </para></entry>
     </row>

     <row>
      <entry role="catalog_table_entry"><para role="column_definition">
       <structfield>client_hostname</structfield> <type>text</type>
      </para>
      <para>
       Host name of the connected client, as reported by a
       reverse DNS lookup of <structfield>client_addr</structfield>. This field will
       only be non-null for IP connections, and only when <xref linkend="guc-log-hostname"/> is enabled.
      </para></entry>
     </row>

     <row>
      <entry role="catalog_table_entry"><para role="column_definition">
       <structfield>client_port</structfield> <type>integer</type>
      </para>
      <para>
       TCP port number that the client is using for communication
       with this WAL sender, or <literal>-1</literal> if a Unix socket is used
      </para></entry>
     </row>

     <row>
      <entry role="catalog_table_entry"><para role="column_definition">
       <structfield>backend_start</structfield> <type>timestamp with time zone</type>
      </para>
      <para>
       Time when this process was started, i.e., when the
       client connected to this WAL sender
      </para></entry>
     </row>

     <row>
      <entry role="catalog_table_entry"><para role="column_definition">
       <structfield>backend_xmin</structfield> <type>xid</type>
      </para>
      <para>
       This standby's <literal>xmin</literal> horizon reported
       by <xref linkend="guc-hot-standby-feedback"/>.
      </para></entry>
     </row>

     <row>
      <entry role="catalog_table_entry"><para role="column_definition">
       <structfield>state</structfield> <type>text</type>
      </para>
      <para>
       Current WAL sender state.
       Possible values are:
       <itemizedlist>
        <listitem>
         <para>
          <literal>startup</literal>: This WAL sender is starting up.
         </para>
        </listitem>
        <listitem>
         <para>
          <literal>catchup</literal>: This WAL sender's connected standby is
          catching up with the primary.
         </para>
        </listitem>
        <listitem>
         <para>
          <literal>streaming</literal>: This WAL sender is streaming changes
          after its connected standby server has caught up with the primary.
         </para>
        </listitem>
        <listitem>
         <para>
          <literal>backup</literal>: This WAL sender is sending a backup.
         </para>
        </listitem>
        <listitem>
         <para>
          <literal>stopping</literal>: This WAL sender is stopping.
         </para>
        </listitem>
       </itemizedlist>
      </para></entry>
     </row>

     <row>
      <entry role="catalog_table_entry"><para role="column_definition">
       <structfield>sent_lsn</structfield> <type>pg_lsn</type>
      </para>
      <para>
       Last write-ahead log location sent on this connection
      </para></entry>
     </row>

     <row>
      <entry role="catalog_table_entry"><para role="column_definition">
       <structfield>write_lsn</structfield> <type>pg_lsn</type>
      </para>
      <para>
       Last write-ahead log location written to disk by this standby
       server
      </para></entry>
     </row>

     <row>
      <entry role="catalog_table_entry"><para role="column_definition">
       <structfield>flush_lsn</structfield> <type>pg_lsn</type>
      </para>
      <para>
       Last write-ahead log location flushed to disk by this standby
       server
      </para></entry>
     </row>

     <row>
      <entry role="catalog_table_entry"><para role="column_definition">
       <structfield>replay_lsn</structfield> <type>pg_lsn</type>
      </para>
      <para>
       Last write-ahead log location replayed into the database on this
       standby server
      </para></entry>
     </row>

     <row>
      <entry role="catalog_table_entry"><para role="column_definition">
       <structfield>write_lag</structfield> <type>interval</type>
      </para>
      <para>
       Time elapsed between flushing recent WAL locally and receiving
       notification that this standby server has written it (but not yet
       flushed it or applied it).  This can be used to gauge the delay that
       <literal>synchronous_commit</literal> level
       <literal>remote_write</literal> incurred while committing if this
       server was configured as a synchronous standby.
      </para></entry>
     </row>

     <row>
      <entry role="catalog_table_entry"><para role="column_definition">
       <structfield>flush_lag</structfield> <type>interval</type>
      </para>
      <para>
       Time elapsed between flushing recent WAL locally and receiving
       notification that this standby server has written and flushed it
       (but not yet applied it).  This can be used to gauge the delay that
       <literal>synchronous_commit</literal> level
       <literal>on</literal> incurred while committing if this
       server was configured as a synchronous standby.
      </para></entry>
     </row>

     <row>
      <entry role="catalog_table_entry"><para role="column_definition">
       <structfield>replay_lag</structfield> <type>interval</type>
      </para>
      <para>
       Time elapsed between flushing recent WAL locally and receiving
       notification that this standby server has written, flushed and
       applied it.  This can be used to gauge the delay that
       <literal>synchronous_commit</literal> level
       <literal>remote_apply</literal> incurred while committing if this
       server was configured as a synchronous standby.
      </para></entry>
     </row>

     <row>
      <entry role="catalog_table_entry"><para role="column_definition">
       <structfield>sync_priority</structfield> <type>integer</type>
      </para>
      <para>
       Priority of this standby server for being chosen as the
       synchronous standby in a priority-based synchronous replication.
       This has no effect in a quorum-based synchronous replication.
      </para></entry>
     </row>

     <row>
      <entry role="catalog_table_entry"><para role="column_definition">
       <structfield>sync_state</structfield> <type>text</type>
      </para>
      <para>
       Synchronous state of this standby server.
       Possible values are:
       <itemizedlist>
        <listitem>
         <para>
          <literal>async</literal>: This standby server is asynchronous.
         </para>
        </listitem>
        <listitem>
         <para>
          <literal>potential</literal>: This standby server is now asynchronous,
          but can potentially become synchronous if one of current
          synchronous ones fails.
         </para>
        </listitem>
        <listitem>
         <para>
          <literal>sync</literal>: This standby server is synchronous.
         </para>
        </listitem>
        <listitem>
         <para>
          <literal>quorum</literal>: This standby server is considered as a candidate
          for quorum standbys.
         </para>
        </listitem>
       </itemizedlist>
      </para></entry>
     </row>

     <row>
      <entry role="catalog_table_entry"><para role="column_definition">
       <structfield>reply_time</structfield> <type>timestamp with time zone</type>
      </para>
      <para>
       Send time of last reply message received from standby server
      </para></entry>
     </row>
    </tbody>
   </tgroup>
  </table>

  <para>
   The lag times reported in the <structname>pg_stat_replication</structname>
   view are measurements of the time taken for recent WAL to be written,
   flushed and replayed and for the sender to know about it.  These times
   represent the commit delay that was (or would have been) introduced by each
   synchronous commit level, if the remote server was configured as a
   synchronous standby.  For an asynchronous standby, the
   <structfield>replay_lag</structfield> column approximates the delay
   before recent transactions became visible to queries.  If the standby
   server has entirely caught up with the sending server and there is no more
   WAL activity, the most recently measured lag times will continue to be
   displayed for a short time and then show NULL.
  </para>

  <para>
   Lag times work automatically for physical replication. Logical decoding
   plugins may optionally emit tracking messages; if they do not, the tracking
   mechanism will simply display NULL lag.
  </para>

  <note>
   <para>
    The reported lag times are not predictions of how long it will take for
    the standby to catch up with the sending server assuming the current
    rate of replay.  Such a system would show similar times while new WAL is
    being generated, but would differ when the sender becomes idle.  In
    particular, when the standby has caught up completely,
    <structname>pg_stat_replication</structname> shows the time taken to
    write, flush and replay the most recent reported WAL location rather than
    zero as some users might expect.  This is consistent with the goal of
    measuring synchronous commit and transaction visibility delays for
    recent write transactions.
    To reduce confusion for users expecting a different model of lag, the
    lag columns revert to NULL after a short time on a fully replayed idle
    system. Monitoring systems should choose whether to represent this
    as missing data, zero or continue to display the last known value.
   </para>
  </note>

 </sect2>

 <sect2 id="monitoring-pg-stat-replication-slots-view">
  <title><structname>pg_stat_replication_slots</structname></title>

  <indexterm>
   <primary>pg_stat_replication_slots</primary>
  </indexterm>

  <para>
   The <structname>pg_stat_replication_slots</structname> view will contain
   one row per logical replication slot, showing statistics about its usage.
  </para>

  <table id="pg-stat-replication-slots-view" xreflabel="pg_stat_replication_slots">
   <title><structname>pg_stat_replication_slots</structname> View</title>
   <tgroup cols="1">
    <thead>
     <row>
      <entry role="catalog_table_entry"><para role="column_definition">
        Column Type
       </para>
       <para>
        Description
      </para></entry>
     </row>
    </thead>

    <tbody>
     <row>
      <entry role="catalog_table_entry"><para role="column_definition">
        <structfield>slot_name</structfield> <type>text</type>
       </para>
       <para>
        A unique, cluster-wide identifier for the replication slot
      </para></entry>
     </row>

     <row>
      <entry role="catalog_table_entry"><para role="column_definition">
        <structfield>spill_txns</structfield> <type>bigint</type>
       </para>
       <para>
        Number of transactions spilled to disk once the memory used by
        logical decoding to decode changes from WAL has exceeded
        <literal>logical_decoding_work_mem</literal>. The counter gets
        incremented for both top-level transactions and subtransactions.
      </para></entry>
     </row>

     <row>
      <entry role="catalog_table_entry"><para role="column_definition">
        <structfield>spill_count</structfield> <type>bigint</type>
       </para>
       <para>
        Number of times transactions were spilled to disk while decoding
        changes from WAL for this slot. This counter is incremented each time
        a transaction is spilled, and the same transaction may be spilled
        multiple times.
      </para></entry>
     </row>

     <row>
      <entry role="catalog_table_entry"><para role="column_definition">
        <structfield>spill_bytes</structfield> <type>bigint</type>
       </para>
       <para>
        Amount of decoded transaction data spilled to disk while performing
        decoding of changes from WAL for this slot. This and other spill
        counters can be used to gauge the I/O which occurred during logical
        decoding and allow tuning <literal>logical_decoding_work_mem</literal>.
      </para></entry>
     </row>

     <row>
      <entry role="catalog_table_entry"><para role="column_definition">
        <structfield>stream_txns</structfield> <type>bigint</type>
       </para>
       <para>
        Number of in-progress transactions streamed to the decoding output
        plugin after the memory used by logical decoding to decode changes
        from WAL for this slot has exceeded
        <literal>logical_decoding_work_mem</literal>. Streaming only
        works with top-level transactions (subtransactions can't be streamed
        independently), so the counter is not incremented for subtransactions.
       </para></entry>
     </row>

     <row>
      <entry role="catalog_table_entry"><para role="column_definition">
        <structfield>stream_count</structfield><type>bigint</type>
       </para>
       <para>
        Number of times in-progress transactions were streamed to the decoding
        output plugin while decoding changes from WAL for this slot. This
        counter is incremented each time a transaction is streamed, and the
        same transaction may be streamed multiple times.
      </para></entry>
     </row>

     <row>
      <entry role="catalog_table_entry"><para role="column_definition">
        <structfield>stream_bytes</structfield><type>bigint</type>
       </para>
       <para>
        Amount of transaction data decoded for streaming in-progress
        transactions to the decoding output plugin while decoding changes from
        WAL for this slot. This and other streaming counters for this slot can
        be used to tune <literal>logical_decoding_work_mem</literal>.
       </para>
      </entry>
     </row>

     <row>
      <entry role="catalog_table_entry"><para role="column_definition">
        <structfield>total_txns</structfield> <type>bigint</type>
       </para>
       <para>
        Number of decoded transactions sent to the decoding output plugin for
        this slot. This counts top-level transactions only, and is not incremented
        for subtransactions. Note that this includes the transactions that are
        streamed and/or spilled.
       </para></entry>
     </row>

     <row>
      <entry role="catalog_table_entry"><para role="column_definition">
        <structfield>total_bytes</structfield><type>bigint</type>
       </para>
       <para>
        Amount of transaction data decoded for sending transactions to the
        decoding output plugin while decoding changes from WAL for this slot.
        Note that this includes data that is streamed and/or spilled.
       </para>
      </entry>
     </row>

     <row>
      <entry role="catalog_table_entry"><para role="column_definition">
        <structfield>stats_reset</structfield> <type>timestamp with time zone</type>
       </para>
       <para>
        Time at which these statistics were last reset
       </para></entry>
     </row>
    </tbody>
   </tgroup>
  </table>

 </sect2>

 <sect2 id="monitoring-pg-stat-wal-receiver-view">
  <title><structname>pg_stat_wal_receiver</structname></title>

  <indexterm>
   <primary>pg_stat_wal_receiver</primary>
  </indexterm>

  <para>
   The <structname>pg_stat_wal_receiver</structname> view will contain only
   one row, showing statistics about the WAL receiver from that receiver's
   connected server.
  </para>

  <table id="pg-stat-wal-receiver-view" xreflabel="pg_stat_wal_receiver">
   <title><structname>pg_stat_wal_receiver</structname> View</title>
   <tgroup cols="1">
    <thead>
     <row>
      <entry role="catalog_table_entry"><para role="column_definition">
       Column Type
      </para>
      <para>
       Description
      </para></entry>
     </row>
    </thead>

    <tbody>
     <row>
      <entry role="catalog_table_entry"><para role="column_definition">
       <structfield>pid</structfield> <type>integer</type>
      </para>
      <para>
       Process ID of the WAL receiver process
      </para></entry>
     </row>

     <row>
      <entry role="catalog_table_entry"><para role="column_definition">
       <structfield>status</structfield> <type>text</type>
      </para>
      <para>
       Activity status of the WAL receiver process
      </para></entry>
     </row>

     <row>
      <entry role="catalog_table_entry"><para role="column_definition">
       <structfield>receive_start_lsn</structfield> <type>pg_lsn</type>
      </para>
      <para>
       First write-ahead log location used when WAL receiver is
       started
      </para></entry>
     </row>

     <row>
      <entry role="catalog_table_entry"><para role="column_definition">
       <structfield>receive_start_tli</structfield> <type>integer</type>
      </para>
      <para>
       First timeline number used when WAL receiver is started
      </para></entry>
     </row>

     <row>
      <entry role="catalog_table_entry"><para role="column_definition">
       <structfield>written_lsn</structfield> <type>pg_lsn</type>
      </para>
      <para>
       Last write-ahead log location already received and written to disk,
       but not flushed. This should not be used for data integrity checks.
      </para></entry>
     </row>

     <row>
      <entry role="catalog_table_entry"><para role="column_definition">
       <structfield>flushed_lsn</structfield> <type>pg_lsn</type>
      </para>
      <para>
       Last write-ahead log location already received and flushed to
       disk, the initial value of this field being the first log location used
       when WAL receiver is started
      </para></entry>
     </row>

     <row>
      <entry role="catalog_table_entry"><para role="column_definition">
       <structfield>received_tli</structfield> <type>integer</type>
      </para>
      <para>
       Timeline number of last write-ahead log location received and
       flushed to disk, the initial value of this field being the timeline
       number of the first log location used when WAL receiver is started
      </para></entry>
     </row>

     <row>
      <entry role="catalog_table_entry"><para role="column_definition">
       <structfield>last_msg_send_time</structfield> <type>timestamp with time zone</type>
      </para>
      <para>
       Send time of last message received from origin WAL sender
      </para></entry>
     </row>

     <row>
      <entry role="catalog_table_entry"><para role="column_definition">
       <structfield>last_msg_receipt_time</structfield> <type>timestamp with time zone</type>
      </para>
      <para>
       Receipt time of last message received from origin WAL sender
      </para></entry>
     </row>

     <row>
      <entry role="catalog_table_entry"><para role="column_definition">
       <structfield>latest_end_lsn</structfield> <type>pg_lsn</type>
      </para>
      <para>
       Last write-ahead log location reported to origin WAL sender
      </para></entry>
     </row>

     <row>
      <entry role="catalog_table_entry"><para role="column_definition">
       <structfield>latest_end_time</structfield> <type>timestamp with time zone</type>
      </para>
      <para>
       Time of last write-ahead log location reported to origin WAL sender
      </para></entry>
     </row>

     <row>
      <entry role="catalog_table_entry"><para role="column_definition">
       <structfield>slot_name</structfield> <type>text</type>
      </para>
      <para>
       Replication slot name used by this WAL receiver
      </para></entry>
     </row>

     <row>
      <entry role="catalog_table_entry"><para role="column_definition">
       <structfield>sender_host</structfield> <type>text</type>
      </para>
      <para>
       Host of the <productname>PostgreSQL</productname> instance
       this WAL receiver is connected to. This can be a host name,
       an IP address, or a directory path if the connection is via
       Unix socket.  (The path case can be distinguished because it
       will always be an absolute path, beginning with <literal>/</literal>.)
      </para></entry>
     </row>

     <row>
      <entry role="catalog_table_entry"><para role="column_definition">
       <structfield>sender_port</structfield> <type>integer</type>
      </para>
      <para>
       Port number of the <productname>PostgreSQL</productname> instance
       this WAL receiver is connected to.
      </para></entry>
     </row>

     <row>
      <entry role="catalog_table_entry"><para role="column_definition">
       <structfield>conninfo</structfield> <type>text</type>
      </para>
      <para>
       Connection string used by this WAL receiver,
       with security-sensitive fields obfuscated.
      </para></entry>
     </row>
    </tbody>
   </tgroup>
  </table>

 </sect2>

 <sect2 id="monitoring-pg-stat-recovery-prefetch">
  <title><structname>pg_stat_recovery_prefetch</structname></title>

  <indexterm>
   <primary>pg_stat_recovery_prefetch</primary>
  </indexterm>

  <para>
   The <structname>pg_stat_recovery_prefetch</structname> view will contain
   only one row.  The columns <structfield>wal_distance</structfield>,
   <structfield>block_distance</structfield> and
   <structfield>io_depth</structfield> show current values, and the
   other columns show cumulative counters that can be reset
   with the <function>pg_stat_reset_shared</function> function.
  </para>

  <table id="pg-stat-recovery-prefetch-view" xreflabel="pg_stat_recovery_prefetch">
   <title><structname>pg_stat_recovery_prefetch</structname> View</title>
   <tgroup cols="1">
    <thead>
     <row>
      <entry role="catalog_table_entry"><para role="column_definition">
       Column Type
      </para>
      <para>
       Description
      </para></entry>
     </row>
    </thead>

    <tbody>
     <row>
      <entry role="catalog_table_entry">
       <para role="column_definition">
        <structfield>stats_reset</structfield> <type>timestamp with time zone</type>
       </para>
       <para>
        Time at which these statistics were last reset
       </para>
      </entry>
     </row>

     <row>
      <entry role="catalog_table_entry">
       <para role="column_definition">
        <structfield>prefetch</structfield> <type>bigint</type>
       </para>
       <para>
        Number of blocks prefetched because they were not in the buffer pool
       </para>
      </entry>
     </row>

     <row>
      <entry role="catalog_table_entry">
       <para role="column_definition">
        <structfield>hit</structfield> <type>bigint</type>
       </para>
       <para>
        Number of blocks not prefetched because they were already in the buffer pool
       </para>
      </entry>
     </row>

     <row>
      <entry role="catalog_table_entry">
       <para role="column_definition">
        <structfield>skip_init</structfield> <type>bigint</type>
       </para>
       <para>
        Number of blocks not prefetched because they would be zero-initialized
       </para>
      </entry>
     </row>

     <row>
      <entry role="catalog_table_entry">
       <para role="column_definition">
        <structfield>skip_new</structfield> <type>bigint</type>
       </para>
       <para>
        Number of blocks not prefetched because they didn't exist yet
       </para>
      </entry>
     </row>

     <row>
      <entry role="catalog_table_entry">
       <para role="column_definition">
        <structfield>skip_fpw</structfield> <type>bigint</type>
       </para>
       <para>
        Number of blocks not prefetched because a full page image was included in the WAL
       </para>
      </entry>
     </row>

     <row>
      <entry role="catalog_table_entry">
       <para role="column_definition">
        <structfield>skip_rep</structfield> <type>bigint</type>
       </para>
       <para>
        Number of blocks not prefetched because they were already recently prefetched
       </para>
      </entry>
     </row>

     <row>
      <entry role="catalog_table_entry">
       <para role="column_definition">
        <structfield>wal_distance</structfield> <type>int</type>
       </para>
       <para>
        How many bytes ahead the prefetcher is looking
       </para>
      </entry>
     </row>

     <row>
      <entry role="catalog_table_entry">
       <para role="column_definition">
        <structfield>block_distance</structfield> <type>int</type>
       </para>
       <para>
        How many blocks ahead the prefetcher is looking
       </para>
      </entry>
     </row>

     <row>
      <entry role="catalog_table_entry">
       <para role="column_definition">
        <structfield>io_depth</structfield> <type>int</type>
       </para>
       <para>
        How many prefetches have been initiated but are not yet known to have completed
       </para>
      </entry>
     </row>
    </tbody>
   </tgroup>
  </table>

 </sect2>

 <sect2 id="monitoring-pg-stat-subscription">
  <title><structname>pg_stat_subscription</structname></title>

  <indexterm>
   <primary>pg_stat_subscription</primary>
  </indexterm>

  <table id="pg-stat-subscription" xreflabel="pg_stat_subscription">
   <title><structname>pg_stat_subscription</structname> View</title>
   <tgroup cols="1">
    <thead>
     <row>
      <entry role="catalog_table_entry"><para role="column_definition">
       Column Type
      </para>
      <para>
       Description
      </para></entry>
     </row>
    </thead>

    <tbody>
     <row>
      <entry role="catalog_table_entry"><para role="column_definition">
       <structfield>subid</structfield> <type>oid</type>
      </para>
      <para>
       OID of the subscription
      </para></entry>
     </row>

     <row>
      <entry role="catalog_table_entry"><para role="column_definition">
       <structfield>subname</structfield> <type>name</type>
      </para>
      <para>
       Name of the subscription
      </para></entry>
     </row>

     <row>
      <entry role="catalog_table_entry"><para role="column_definition">
       <structfield>worker_type</structfield> <type>text</type>
      </para>
      <para>
       Type of the subscription worker process.  Possible types are
       <literal>apply</literal>, <literal>parallel apply</literal>, and
       <literal>table synchronization</literal>.
      </para></entry>
     </row>

     <row>
      <entry role="catalog_table_entry"><para role="column_definition">
       <structfield>pid</structfield> <type>integer</type>
      </para>
      <para>
       Process ID of the subscription worker process
      </para></entry>
     </row>

     <row>
      <entry role="catalog_table_entry"><para role="column_definition">
       <structfield>leader_pid</structfield> <type>integer</type>
      </para>
      <para>
       Process ID of the leader apply worker if this process is a parallel
       apply worker; NULL if this process is a leader apply worker or a table
       synchronization worker
      </para></entry>
     </row>

     <row>
      <entry role="catalog_table_entry"><para role="column_definition">
       <structfield>relid</structfield> <type>oid</type>
      </para>
      <para>
       OID of the relation that the worker is synchronizing; NULL for the
       leader apply worker and parallel apply workers
      </para></entry>
     </row>

     <row>
      <entry role="catalog_table_entry"><para role="column_definition">
       <structfield>received_lsn</structfield> <type>pg_lsn</type>
      </para>
      <para>
       Last write-ahead log location received, the initial value of
       this field being 0; NULL for parallel apply workers
      </para></entry>
     </row>

     <row>
      <entry role="catalog_table_entry"><para role="column_definition">
       <structfield>last_msg_send_time</structfield> <type>timestamp with time zone</type>
      </para>
      <para>
       Send time of last message received from origin WAL sender; NULL for
       parallel apply workers
      </para></entry>
     </row>

     <row>
      <entry role="catalog_table_entry"><para role="column_definition">
       <structfield>last_msg_receipt_time</structfield> <type>timestamp with time zone</type>
      </para>
      <para>
       Receipt time of last message received from origin WAL sender; NULL for
       parallel apply workers
      </para></entry>
     </row>

     <row>
      <entry role="catalog_table_entry"><para role="column_definition">
       <structfield>latest_end_lsn</structfield> <type>pg_lsn</type>
      </para>
      <para>
       Last write-ahead log location reported to origin WAL sender; NULL for
       parallel apply workers
      </para></entry>
     </row>

     <row>
      <entry role="catalog_table_entry"><para role="column_definition">
       <structfield>latest_end_time</structfield> <type>timestamp with time zone</type>
      </para>
      <para>
       Time of last write-ahead log location reported to origin WAL
       sender; NULL for parallel apply workers
      </para></entry>
     </row>
    </tbody>
   </tgroup>
  </table>

 </sect2>

 <sect2 id="monitoring-pg-stat-subscription-stats">
  <title><structname>pg_stat_subscription_stats</structname></title>

  <indexterm>
   <primary>pg_stat_subscription_stats</primary>
  </indexterm>

  <para>
   The <structname>pg_stat_subscription_stats</structname> view will contain
   one row per subscription.
  </para>

  <table id="pg-stat-subscription-stats" xreflabel="pg_stat_subscription_stats">
   <title><structname>pg_stat_subscription_stats</structname> View</title>
   <tgroup cols="1">
    <thead>
     <row>
      <entry role="catalog_table_entry"><para role="column_definition">
       Column Type
      </para>
      <para>
       Description
      </para></entry>
     </row>
    </thead>

    <tbody>
     <row>
      <entry role="catalog_table_entry"><para role="column_definition">
       <structfield>subid</structfield> <type>oid</type>
      </para>
      <para>
       OID of the subscription
      </para></entry>
     </row>

     <row>
      <entry role="catalog_table_entry"><para role="column_definition">
       <structfield>subname</structfield> <type>name</type>
      </para>
      <para>
       Name of the subscription
      </para></entry>
     </row>

     <row>
      <entry role="catalog_table_entry"><para role="column_definition">
       <structfield>apply_error_count</structfield> <type>bigint</type>
      </para>
      <para>
       Number of times an error occurred while applying changes
      </para></entry>
     </row>

     <row>
      <entry role="catalog_table_entry"><para role="column_definition">
       <structfield>sync_error_count</structfield> <type>bigint</type>
      </para>
      <para>
       Number of times an error occurred during the initial table
       synchronization
      </para></entry>
     </row>

     <row>
      <entry role="catalog_table_entry"><para role="column_definition">
       <structfield>stats_reset</structfield> <type>timestamp with time zone</type>
      </para>
      <para>
       Time at which these statistics were last reset
      </para></entry>
     </row>
    </tbody>
   </tgroup>
  </table>

 </sect2>

 <sect2 id="monitoring-pg-stat-ssl-view">
  <title><structname>pg_stat_ssl</structname></title>

  <indexterm>
   <primary>pg_stat_ssl</primary>
  </indexterm>

  <para>
   The <structname>pg_stat_ssl</structname> view will contain one row per
   backend or WAL sender process, showing statistics about SSL usage on
   this connection. It can be joined to <structname>pg_stat_activity</structname>
   or <structname>pg_stat_replication</structname> on the
   <structfield>pid</structfield> column to get more details about the
   connection.
  </para>

  <table id="pg-stat-ssl-view" xreflabel="pg_stat_ssl">
   <title><structname>pg_stat_ssl</structname> View</title>
   <tgroup cols="1">
    <thead>
     <row>
      <entry role="catalog_table_entry"><para role="column_definition">
       Column Type
      </para>
      <para>
       Description
      </para></entry>
     </row>
    </thead>

    <tbody>
     <row>
      <entry role="catalog_table_entry"><para role="column_definition">
       <structfield>pid</structfield> <type>integer</type>
      </para>
      <para>
       Process ID of a backend or WAL sender process
      </para></entry>
     </row>

     <row>
      <entry role="catalog_table_entry"><para role="column_definition">
       <structfield>ssl</structfield> <type>boolean</type>
      </para>
      <para>
       True if SSL is used on this connection
      </para></entry>
     </row>

     <row>
      <entry role="catalog_table_entry"><para role="column_definition">
       <structfield>version</structfield> <type>text</type>
      </para>
      <para>
       Version of SSL in use, or NULL if SSL is not in use
       on this connection
      </para></entry>
     </row>

     <row>
      <entry role="catalog_table_entry"><para role="column_definition">
       <structfield>cipher</structfield> <type>text</type>
      </para>
      <para>
       Name of SSL cipher in use, or NULL if SSL is not in use
       on this connection
      </para></entry>
     </row>

     <row>
      <entry role="catalog_table_entry"><para role="column_definition">
       <structfield>bits</structfield> <type>integer</type>
      </para>
      <para>
       Number of bits in the encryption algorithm used, or NULL
       if SSL is not used on this connection
      </para></entry>
     </row>

     <row>
      <entry role="catalog_table_entry"><para role="column_definition">
       <structfield>client_dn</structfield> <type>text</type>
      </para>
      <para>
       Distinguished Name (DN) field from the client certificate
       used, or NULL if no client certificate was supplied or if SSL
       is not in use on this connection. This field is truncated if the
       DN field is longer than <symbol>NAMEDATALEN</symbol> (64 characters
       in a standard build).
      </para></entry>
     </row>

     <row>
      <entry role="catalog_table_entry"><para role="column_definition">
       <structfield>client_serial</structfield> <type>numeric</type>
      </para>
      <para>
       Serial number of the client certificate, or NULL if no client
       certificate was supplied or if SSL is not in use on this connection.  The
       combination of certificate serial number and certificate issuer uniquely
       identifies a certificate (unless the issuer erroneously reuses serial
       numbers).
      </para></entry>
     </row>

     <row>
      <entry role="catalog_table_entry"><para role="column_definition">
       <structfield>issuer_dn</structfield> <type>text</type>
      </para>
      <para>
       DN of the issuer of the client certificate, or NULL if no client
       certificate was supplied or if SSL is not in use on this connection.
       This field is truncated like <structfield>client_dn</structfield>.
      </para></entry>
     </row>
    </tbody>
   </tgroup>
  </table>

 </sect2>

 <sect2 id="monitoring-pg-stat-gssapi-view">
  <title><structname>pg_stat_gssapi</structname></title>

  <indexterm>
   <primary>pg_stat_gssapi</primary>
  </indexterm>

  <para>
   The <structname>pg_stat_gssapi</structname> view will contain one row per
   backend, showing information about GSSAPI usage on this connection. It can
   be joined to <structname>pg_stat_activity</structname> or
   <structname>pg_stat_replication</structname> on the
   <structfield>pid</structfield> column to get more details about the
   connection.
  </para>

  <table id="pg-stat-gssapi-view" xreflabel="pg_stat_gssapi">
   <title><structname>pg_stat_gssapi</structname> View</title>
   <tgroup cols="1">
    <thead>
     <row>
      <entry role="catalog_table_entry"><para role="column_definition">
       Column Type
      </para>
      <para>
       Description
      </para></entry>
     </row>
    </thead>

    <tbody>
     <row>
      <entry role="catalog_table_entry"><para role="column_definition">
       <structfield>pid</structfield> <type>integer</type>
      </para>
      <para>
       Process ID of a backend
      </para></entry>
     </row>

     <row>
      <entry role="catalog_table_entry"><para role="column_definition">
       <structfield>gss_authenticated</structfield> <type>boolean</type>
      </para>
      <para>
       True if GSSAPI authentication was used for this connection
      </para></entry>
     </row>

     <row>
      <entry role="catalog_table_entry"><para role="column_definition">
       <structfield>principal</structfield> <type>text</type>
      </para>
      <para>
       Principal used to authenticate this connection, or NULL
       if GSSAPI was not used to authenticate this connection.  This
       field is truncated if the principal is longer than
       <symbol>NAMEDATALEN</symbol> (64 characters in a standard build).
      </para></entry>
     </row>

     <row>
      <entry role="catalog_table_entry"><para role="column_definition">
       <structfield>encrypted</structfield> <type>boolean</type>
      </para>
      <para>
       True if GSSAPI encryption is in use on this connection
      </para></entry>
     </row>

     <row>
      <entry role="catalog_table_entry"><para role="column_definition">
       <structfield>credentials_delegated</structfield> <type>boolean</type>
      </para>
      <para>
       True if GSSAPI credentials were delegated on this connection.
      </para></entry>
     </row>
    </tbody>
   </tgroup>
  </table>

 </sect2>

 <sect2 id="monitoring-pg-stat-archiver-view">
  <title><structname>pg_stat_archiver</structname></title>

  <indexterm>
   <primary>pg_stat_archiver</primary>
  </indexterm>

  <para>
   The <structname>pg_stat_archiver</structname> view will always have a
   single row, containing data about the archiver process of the cluster.
  </para>

  <table id="pg-stat-archiver-view" xreflabel="pg_stat_archiver">
   <title><structname>pg_stat_archiver</structname> View</title>
   <tgroup cols="1">
    <thead>
     <row>
      <entry role="catalog_table_entry"><para role="column_definition">
       Column Type
      </para>
      <para>
       Description
      </para></entry>
     </row>
    </thead>

    <tbody>
     <row>
      <entry role="catalog_table_entry"><para role="column_definition">
       <structfield>archived_count</structfield> <type>bigint</type>
      </para>
      <para>
       Number of WAL files that have been successfully archived
      </para></entry>
     </row>

     <row>
      <entry role="catalog_table_entry"><para role="column_definition">
       <structfield>last_archived_wal</structfield> <type>text</type>
      </para>
      <para>
       Name of the WAL file most recently successfully archived
      </para></entry>
     </row>

     <row>
      <entry role="catalog_table_entry"><para role="column_definition">
       <structfield>last_archived_time</structfield> <type>timestamp with time zone</type>
      </para>
      <para>
       Time of the most recent successful archive operation
      </para></entry>
     </row>

     <row>
      <entry role="catalog_table_entry"><para role="column_definition">
       <structfield>failed_count</structfield> <type>bigint</type>
      </para>
      <para>
       Number of failed attempts for archiving WAL files
      </para></entry>
     </row>

     <row>
      <entry role="catalog_table_entry"><para role="column_definition">
       <structfield>last_failed_wal</structfield> <type>text</type>
      </para>
      <para>
       Name of the WAL file of the most recent failed archival operation
      </para></entry>
     </row>

     <row>
      <entry role="catalog_table_entry"><para role="column_definition">
       <structfield>last_failed_time</structfield> <type>timestamp with time zone</type>
      </para>
      <para>
       Time of the most recent failed archival operation
      </para></entry>
     </row>

     <row>
      <entry role="catalog_table_entry"><para role="column_definition">
       <structfield>stats_reset</structfield> <type>timestamp with time zone</type>
      </para>
      <para>
       Time at which these statistics were last reset
      </para></entry>
     </row>
    </tbody>
   </tgroup>
  </table>

  <para>
    Normally, WAL files are archived in order, oldest to newest, but that is
    not guaranteed, and does not hold under special circumstances like when
    promoting a standby or after crash recovery. Therefore it is not safe to
    assume that all files older than
    <structfield>last_archived_wal</structfield> have also been successfully
    archived.
  </para>
 </sect2>

 <sect2 id="monitoring-pg-stat-io-view">
  <title><structname>pg_stat_io</structname></title>

  <indexterm>
   <primary>pg_stat_io</primary>
  </indexterm>

  <para>
   The <structname>pg_stat_io</structname> view will contain one row for each
   combination of backend type, target I/O object, and I/O context, showing
   cluster-wide I/O statistics. Combinations which do not make sense are
   omitted.
  </para>

  <para>
   Currently, I/O on relations (e.g. tables, indexes) is tracked. However,
   relation I/O which bypasses shared buffers (e.g. when moving a table from one
   tablespace to another) is currently not tracked.
  </para>

  <table id="pg-stat-io-view" xreflabel="pg_stat_io">
   <title><structname>pg_stat_io</structname> View</title>
   <tgroup cols="1">
    <thead>
     <row>
      <entry role="catalog_table_entry">
       <para role="column_definition">
        Column Type
       </para>
       <para>
        Description
       </para>
      </entry>
     </row>
    </thead>
    <tbody>
     <row>
      <entry role="catalog_table_entry">
       <para role="column_definition">
        <structfield>backend_type</structfield> <type>text</type>
       </para>
       <para>
        Type of backend (e.g. background worker, autovacuum worker). See <link
        linkend="monitoring-pg-stat-activity-view">
        <structname>pg_stat_activity</structname></link> for more information
        on <varname>backend_type</varname>s. Some
        <varname>backend_type</varname>s do not accumulate I/O operation
        statistics and will not be included in the view.
       </para>
      </entry>
     </row>

     <row>
      <entry role="catalog_table_entry">
       <para role="column_definition">
        <structfield>object</structfield> <type>text</type>
       </para>
       <para>
        Target object of an I/O operation. Possible values are:
       <itemizedlist>
        <listitem>
         <para>
          <literal>relation</literal>: Permanent relations.
         </para>
        </listitem>
        <listitem>
         <para>
          <literal>temp relation</literal>: Temporary relations.
         </para>
        </listitem>
       </itemizedlist>
       </para>
      </entry>
     </row>

     <row>
      <entry role="catalog_table_entry">
       <para role="column_definition">
        <structfield>context</structfield> <type>text</type>
       </para>
       <para>
        The context of an I/O operation. Possible values are:
       </para>
       <itemizedlist>
        <listitem>
         <para>
          <literal>normal</literal>: The default or standard
          <varname>context</varname> for a type of I/O operation. For
          example, by default, relation data is read into and written out from
          shared buffers. Thus, reads and writes of relation data to and from
          shared buffers are tracked in <varname>context</varname>
          <literal>normal</literal>.
         </para>
        </listitem>
        <listitem>
         <para>
          <literal>vacuum</literal>: I/O operations performed outside of shared
          buffers while vacuuming and analyzing permanent relations. Temporary
          table vacuums use the same local buffer pool as other temporary table
          IO operations and are tracked in <varname>context</varname>
          <literal>normal</literal>.
         </para>
        </listitem>
        <listitem>
         <para>
          <literal>bulkread</literal>: Certain large read I/O operations
          done outside of shared buffers, for example, a sequential scan of a
          large table.
         </para>
        </listitem>
        <listitem>
         <para>
          <literal>bulkwrite</literal>: Certain large write I/O operations
          done outside of shared buffers, such as <command>COPY</command>.
         </para>
        </listitem>
       </itemizedlist>
      </entry>
     </row>

     <row>
      <entry role="catalog_table_entry">
       <para role="column_definition">
        <structfield>reads</structfield> <type>bigint</type>
       </para>
       <para>
        Number of read operations, each of the size specified in
        <varname>op_bytes</varname>.
       </para>
      </entry>
     </row>

     <row>
      <entry role="catalog_table_entry">
       <para role="column_definition">
        <structfield>read_time</structfield> <type>double precision</type>
       </para>
       <para>
        Time spent in read operations in milliseconds (if
        <xref linkend="guc-track-io-timing"/> is enabled, otherwise zero)
       </para>
      </entry>
     </row>

     <row>
      <entry role="catalog_table_entry">
       <para role="column_definition">
        <structfield>writes</structfield> <type>bigint</type>
       </para>
       <para>
        Number of write operations, each of the size specified in
        <varname>op_bytes</varname>.
       </para>
      </entry>
     </row>

     <row>
      <entry role="catalog_table_entry">
       <para role="column_definition">
        <structfield>write_time</structfield> <type>double precision</type>
       </para>
       <para>
        Time spent in write operations in milliseconds (if
        <xref linkend="guc-track-io-timing"/> is enabled, otherwise zero)
       </para>
      </entry>
     </row>

     <row>
      <entry role="catalog_table_entry">
       <para role="column_definition">
        <structfield>writebacks</structfield> <type>bigint</type>
       </para>
       <para>
        Number of units of size <varname>op_bytes</varname> which the process
        requested the kernel write out to permanent storage.
       </para>
      </entry>
     </row>

     <row>
      <entry role="catalog_table_entry">
       <para role="column_definition">
        <structfield>writeback_time</structfield> <type>double precision</type>
       </para>
       <para>
        Time spent in writeback operations in milliseconds (if
        <xref linkend="guc-track-io-timing"/> is enabled, otherwise zero). This
        includes the time spent queueing write-out requests and, potentially,
        the time spent to write out the dirty data.
       </para>
      </entry>
     </row>

     <row>
      <entry role="catalog_table_entry">
       <para role="column_definition">
        <structfield>extends</structfield> <type>bigint</type>
       </para>
       <para>
        Number of relation extend operations, each of the size specified in
        <varname>op_bytes</varname>.
       </para>
      </entry>
     </row>

     <row>
      <entry role="catalog_table_entry">
       <para role="column_definition">
        <structfield>extend_time</structfield> <type>double precision</type>
       </para>
       <para>
        Time spent in extend operations in milliseconds (if
        <xref linkend="guc-track-io-timing"/> is enabled, otherwise zero)
       </para>
      </entry>
     </row>

     <row>
      <entry role="catalog_table_entry">
       <para role="column_definition">
        <structfield>op_bytes</structfield> <type>bigint</type>
       </para>
       <para>
        The number of bytes per unit of I/O read, written, or extended.
       </para>
       <para>
        Relation data reads, writes, and extends are done in
        <varname>block_size</varname> units, derived from the build-time
        parameter <symbol>BLCKSZ</symbol>, which is <literal>8192</literal> by
        default.
       </para>
      </entry>
     </row>

     <row>
      <entry role="catalog_table_entry">
       <para role="column_definition">
        <structfield>hits</structfield> <type>bigint</type>
       </para>
       <para>
        The number of times a desired block was found in a shared buffer.
       </para>
      </entry>
     </row>

     <row>
      <entry role="catalog_table_entry">
       <para role="column_definition">
        <structfield>evictions</structfield> <type>bigint</type>
       </para>
       <para>
        Number of times a block has been written out from a shared or local
        buffer in order to make it available for another use.
       </para>
       <para>
        In <varname>context</varname> <literal>normal</literal>, this counts
        the number of times a block was evicted from a buffer and replaced with
        another block. In <varname>context</varname>s
        <literal>bulkwrite</literal>, <literal>bulkread</literal>, and
        <literal>vacuum</literal>, this counts the number of times a block was
        evicted from shared buffers in order to add the shared buffer to a
        separate, size-limited ring buffer for use in a bulk I/O operation.
        </para>
      </entry>
     </row>

     <row>
      <entry role="catalog_table_entry">
       <para role="column_definition">
        <structfield>reuses</structfield> <type>bigint</type>
       </para>
       <para>
        The number of times an existing buffer in a size-limited ring buffer
        outside of shared buffers was reused as part of an I/O operation in the
        <literal>bulkread</literal>, <literal>bulkwrite</literal>, or
        <literal>vacuum</literal> <varname>context</varname>s.
       </para>
      </entry>
     </row>

     <row>
      <entry role="catalog_table_entry">
       <para role="column_definition">
        <structfield>fsyncs</structfield> <type>bigint</type>
       </para>
       <para>
        Number of <literal>fsync</literal> calls. These are only tracked in
        <varname>context</varname> <literal>normal</literal>.
       </para>
      </entry>
     </row>

     <row>
      <entry role="catalog_table_entry">
       <para role="column_definition">
        <structfield>fsync_time</structfield> <type>double precision</type>
       </para>
       <para>
        Time spent in fsync operations in milliseconds (if
        <xref linkend="guc-track-io-timing"/> is enabled, otherwise zero)
       </para>
      </entry>
     </row>

     <row>
      <entry role="catalog_table_entry">
       <para role="column_definition">
        <structfield>stats_reset</structfield> <type>timestamp with time zone</type>
       </para>
       <para>
        Time at which these statistics were last reset.
       </para>
      </entry>
     </row>
    </tbody>
   </tgroup>
  </table>

  <para>
   Some backend types never perform I/O operations on some I/O objects and/or
   in some I/O contexts. These rows are omitted from the view. For example, the
   checkpointer does not checkpoint temporary tables, so there will be no rows
   for <varname>backend_type</varname> <literal>checkpointer</literal> and
   <varname>object</varname> <literal>temp relation</literal>.
  </para>

  <para>
   In addition, some I/O operations will never be performed either by certain
   backend types or on certain I/O objects and/or in certain I/O contexts.
   These cells will be NULL. For example, temporary tables are not
   <literal>fsync</literal>ed, so <varname>fsyncs</varname> will be NULL for
   <varname>object</varname> <literal>temp relation</literal>. Also, the
   background writer does not perform reads, so <varname>reads</varname> will
   be NULL in rows for <varname>backend_type</varname> <literal>background
   writer</literal>.
  </para>

  <para>
   <structname>pg_stat_io</structname> can be used to inform database tuning.
   For example:
   <itemizedlist>
    <listitem>
     <para>
      A high <varname>evictions</varname> count can indicate that shared
      buffers should be increased.
     </para>
    </listitem>
    <listitem>
     <para>
      Client backends rely on the checkpointer to ensure data is persisted to
      permanent storage. Large numbers of <varname>fsyncs</varname> by
      <literal>client backend</literal>s could indicate a misconfiguration of
      shared buffers or of the checkpointer. More information on configuring
      the checkpointer can be found in <xref linkend="wal-configuration"/>.
     </para>
    </listitem>
    <listitem>
     <para>
      Normally, client backends should be able to rely on auxiliary processes
      like the checkpointer and the background writer to write out dirty data
      as much as possible. Large numbers of writes by client backends could
      indicate a misconfiguration of shared buffers or of the checkpointer.
      More information on configuring the checkpointer can be found in <xref
      linkend="wal-configuration"/>.
     </para>
    </listitem>
   </itemizedlist>
  </para>

  <note>
   <para>
    Columns tracking I/O time will only be non-zero when
    <xref linkend="guc-track-io-timing"/> is enabled. The user should be
    careful when referencing these columns in combination with their
    corresponding IO operations in case <varname>track_io_timing</varname>
    was not enabled for the entire time since the last stats reset.
   </para>
  </note>



 </sect2>

 <sect2 id="monitoring-pg-stat-bgwriter-view">
  <title><structname>pg_stat_bgwriter</structname></title>

  <indexterm>
   <primary>pg_stat_bgwriter</primary>
  </indexterm>

  <para>
   The <structname>pg_stat_bgwriter</structname> view will always have a
   single row, containing data about the background writer of the cluster.
  </para>

  <table id="pg-stat-bgwriter-view" xreflabel="pg_stat_bgwriter">
   <title><structname>pg_stat_bgwriter</structname> View</title>
   <tgroup cols="1">
    <thead>
     <row>
      <entry role="catalog_table_entry"><para role="column_definition">
       Column Type
      </para>
      <para>
       Description
      </para></entry>
     </row>
    </thead>

    <tbody>
     <row>
      <entry role="catalog_table_entry"><para role="column_definition">
       <structfield>buffers_clean</structfield> <type>bigint</type>
      </para>
      <para>
       Number of buffers written by the background writer
      </para></entry>
     </row>

     <row>
      <entry role="catalog_table_entry"><para role="column_definition">
       <structfield>maxwritten_clean</structfield> <type>bigint</type>
      </para>
      <para>
       Number of times the background writer stopped a cleaning
       scan because it had written too many buffers
      </para></entry>
     </row>

     <row>
      <entry role="catalog_table_entry"><para role="column_definition">
       <structfield>buffers_alloc</structfield> <type>bigint</type>
      </para>
      <para>
       Number of buffers allocated
      </para></entry>
     </row>

     <row>
      <entry role="catalog_table_entry"><para role="column_definition">
       <structfield>stats_reset</structfield> <type>timestamp with time zone</type>
      </para>
      <para>
       Time at which these statistics were last reset
      </para></entry>
     </row>
    </tbody>
   </tgroup>
  </table>

 </sect2>

 <sect2 id="monitoring-pg-stat-checkpointer-view">
  <title><structname>pg_stat_checkpointer</structname></title>

  <indexterm>
   <primary>pg_stat_checkpointer</primary>
  </indexterm>

  <para>
   The <structname>pg_stat_checkpointer</structname> view will always have a
   single row, containing data about the checkpointer process of the cluster.
  </para>

  <table id="pg-stat-checkpointer-view" xreflabel="pg_stat_checkpointer">
   <title><structname>pg_stat_checkpointer</structname> View</title>
   <tgroup cols="1">
    <thead>
     <row>
      <entry role="catalog_table_entry"><para role="column_definition">
       Column Type
      </para>
      <para>
       Description
      </para></entry>
     </row>
    </thead>

    <tbody>
     <row>
      <entry role="catalog_table_entry"><para role="column_definition">
       <structfield>num_timed</structfield> <type>bigint</type>
      </para>
      <para>
       Number of scheduled checkpoints that have been performed
      </para></entry>
     </row>

     <row>
      <entry role="catalog_table_entry"><para role="column_definition">
       <structfield>num_requested</structfield> <type>bigint</type>
      </para>
      <para>
       Number of requested checkpoints that have been performed
      </para></entry>
     </row>

     <row>
      <entry role="catalog_table_entry"><para role="column_definition">
       <structfield>restartpoints_timed</structfield> <type>bigint</type>
      </para>
      <para>
       Number of scheduled restartpoints due to timeout or after a failed attempt to perform it
      </para></entry>
     </row>

     <row>
      <entry role="catalog_table_entry"><para role="column_definition">
       <structfield>restartpoints_req</structfield> <type>bigint</type>
      </para>
      <para>
       Number of requested restartpoints
      </para></entry>
     </row>

     <row>
      <entry role="catalog_table_entry"><para role="column_definition">
       <structfield>restartpoints_done</structfield> <type>bigint</type>
      </para>
      <para>
       Number of restartpoints that have been performed
      </para></entry>
     </row>

     <row>
      <entry role="catalog_table_entry"><para role="column_definition">
       <structfield>write_time</structfield> <type>double precision</type>
      </para>
      <para>
       Total amount of time that has been spent in the portion of
       checkpoint processing where files are written to disk, in milliseconds
      </para></entry>
     </row>

     <row>
      <entry role="catalog_table_entry"><para role="column_definition">
       <structfield>sync_time</structfield> <type>double precision</type>
      </para>
      <para>
       Total amount of time that has been spent in the portion of
       checkpoint processing where files are synchronized to disk, in
       milliseconds
      </para></entry>
     </row>

     <row>
      <entry role="catalog_table_entry"><para role="column_definition">
       <structfield>buffers_written</structfield> <type>bigint</type>
      </para>
      <para>
       Number of buffers written during checkpoints
      </para></entry>
     </row>

     <row>
      <entry role="catalog_table_entry"><para role="column_definition">
       <structfield>stats_reset</structfield> <type>timestamp with time zone</type>
      </para>
      <para>
       Time at which these statistics were last reset
      </para></entry>
     </row>
    </tbody>
   </tgroup>
  </table>

 </sect2>

 <sect2 id="monitoring-pg-stat-wal-view">
   <title><structname>pg_stat_wal</structname></title>

  <indexterm>
   <primary>pg_stat_wal</primary>
  </indexterm>

  <para>
   The <structname>pg_stat_wal</structname> view will always have a
   single row, containing data about WAL activity of the cluster.
  </para>

  <table id="pg-stat-wal-view" xreflabel="pg_stat_wal">
   <title><structname>pg_stat_wal</structname> View</title>
   <tgroup cols="1">
    <thead>
     <row>
      <entry role="catalog_table_entry"><para role="column_definition">
       Column Type
      </para>
      <para>
       Description
      </para></entry>
     </row>
    </thead>

    <tbody>
     <row>
      <entry role="catalog_table_entry"><para role="column_definition">
       <structfield>wal_records</structfield> <type>bigint</type>
      </para>
      <para>
       Total number of WAL records generated
      </para></entry>
     </row>

     <row>
      <entry role="catalog_table_entry"><para role="column_definition">
       <structfield>wal_fpi</structfield> <type>bigint</type>
      </para>
      <para>
       Total number of WAL full page images generated
      </para></entry>
     </row>

     <row>
      <entry role="catalog_table_entry"><para role="column_definition">
       <structfield>wal_bytes</structfield> <type>numeric</type>
      </para>
      <para>
       Total amount of WAL generated in bytes
      </para></entry>
     </row>

     <row>
      <entry role="catalog_table_entry"><para role="column_definition">
       <structfield>wal_buffers_full</structfield> <type>bigint</type>
      </para>
      <para>
       Number of times WAL data was written to disk because WAL buffers became full
      </para></entry>
     </row>

     <row>
      <entry role="catalog_table_entry"><para role="column_definition">
       <structfield>wal_write</structfield> <type>bigint</type>
      </para>
      <para>
       Number of times WAL buffers were written out to disk via
       <function>XLogWrite</function> request.
       See <xref linkend="wal-configuration"/> for more information about
       the internal WAL function <function>XLogWrite</function>.
      </para></entry>
     </row>

     <row>
      <entry role="catalog_table_entry"><para role="column_definition">
       <structfield>wal_sync</structfield> <type>bigint</type>
      </para>
      <para>
       Number of times WAL files were synced to disk via
       <function>issue_xlog_fsync</function> request
       (if <xref linkend="guc-fsync"/> is <literal>on</literal> and
       <xref linkend="guc-wal-sync-method"/> is either
       <literal>fdatasync</literal>, <literal>fsync</literal> or
       <literal>fsync_writethrough</literal>, otherwise zero).
       See <xref linkend="wal-configuration"/> for more information about
       the internal WAL function <function>issue_xlog_fsync</function>.
      </para></entry>
     </row>

     <row>
      <entry role="catalog_table_entry"><para role="column_definition">
       <structfield>wal_write_time</structfield> <type>double precision</type>
      </para>
      <para>
       Total amount of time spent writing WAL buffers to disk via
       <function>XLogWrite</function> request, in milliseconds
       (if <xref linkend="guc-track-wal-io-timing"/> is enabled,
       otherwise zero).  This includes the sync time when
       <varname>wal_sync_method</varname> is either
       <literal>open_datasync</literal> or <literal>open_sync</literal>.
      </para></entry>
     </row>

     <row>
      <entry role="catalog_table_entry"><para role="column_definition">
       <structfield>wal_sync_time</structfield> <type>double precision</type>
      </para>
      <para>
       Total amount of time spent syncing WAL files to disk via
       <function>issue_xlog_fsync</function> request, in milliseconds
       (if <varname>track_wal_io_timing</varname> is enabled,
       <varname>fsync</varname> is <literal>on</literal>, and
       <varname>wal_sync_method</varname> is either
       <literal>fdatasync</literal>, <literal>fsync</literal> or
       <literal>fsync_writethrough</literal>, otherwise zero).
      </para></entry>
     </row>

     <row>
      <entry role="catalog_table_entry"><para role="column_definition">
       <structfield>stats_reset</structfield> <type>timestamp with time zone</type>
      </para>
      <para>
       Time at which these statistics were last reset
      </para></entry>
     </row>
     </tbody>
   </tgroup>
  </table>

</sect2>

 <sect2 id="monitoring-pg-stat-database-view">
  <title><structname>pg_stat_database</structname></title>

  <indexterm>
   <primary>pg_stat_database</primary>
  </indexterm>

  <para>
   The <structname>pg_stat_database</structname> view will contain one row
   for each database in the cluster, plus one for shared objects, showing
   database-wide statistics.
  </para>

  <table id="pg-stat-database-view" xreflabel="pg_stat_database">
   <title><structname>pg_stat_database</structname> View</title>
   <tgroup cols="1">
    <thead>
     <row>
      <entry role="catalog_table_entry"><para role="column_definition">
       Column Type
      </para>
      <para>
       Description
      </para></entry>
     </row>
    </thead>

    <tbody>
     <row>
      <entry role="catalog_table_entry"><para role="column_definition">
       <structfield>datid</structfield> <type>oid</type>
      </para>
      <para>
       OID of this database, or 0 for objects belonging to a shared
       relation
      </para></entry>
     </row>

     <row>
      <entry role="catalog_table_entry"><para role="column_definition">
       <structfield>datname</structfield> <type>name</type>
      </para>
      <para>
       Name of this database, or <literal>NULL</literal> for shared
       objects.
      </para></entry>
     </row>

     <row>
      <entry role="catalog_table_entry"><para role="column_definition">
       <structfield>numbackends</structfield> <type>integer</type>
      </para>
      <para>
       Number of backends currently connected to this database, or
       <literal>NULL</literal> for shared objects.  This is the only column
       in this view that returns a value reflecting current state; all other
       columns return the accumulated values since the last reset.
      </para></entry>
     </row>

     <row>
      <entry role="catalog_table_entry"><para role="column_definition">
       <structfield>xact_commit</structfield> <type>bigint</type>
      </para>
      <para>
       Number of transactions in this database that have been
       committed
      </para></entry>
     </row>

     <row>
      <entry role="catalog_table_entry"><para role="column_definition">
       <structfield>xact_rollback</structfield> <type>bigint</type>
      </para>
      <para>
       Number of transactions in this database that have been
       rolled back
      </para></entry>
     </row>

     <row>
      <entry role="catalog_table_entry"><para role="column_definition">
       <structfield>blks_read</structfield> <type>bigint</type>
      </para>
      <para>
       Number of disk blocks read in this database
      </para></entry>
     </row>

     <row>
      <entry role="catalog_table_entry"><para role="column_definition">
       <structfield>blks_hit</structfield> <type>bigint</type>
      </para>
      <para>
       Number of times disk blocks were found already in the buffer
       cache, so that a read was not necessary (this only includes hits in the
       PostgreSQL buffer cache, not the operating system's file system cache)
      </para></entry>
     </row>

     <row>
      <entry role="catalog_table_entry"><para role="column_definition">
       <structfield>tup_returned</structfield> <type>bigint</type>
      </para>
      <para>
       Number of live rows fetched by sequential scans and index entries returned by index scans in this database
      </para></entry>
     </row>

     <row>
      <entry role="catalog_table_entry"><para role="column_definition">
       <structfield>tup_fetched</structfield> <type>bigint</type>
      </para>
      <para>
       Number of live rows fetched by index scans in this database
      </para></entry>
     </row>

     <row>
      <entry role="catalog_table_entry"><para role="column_definition">
       <structfield>tup_inserted</structfield> <type>bigint</type>
      </para>
      <para>
       Number of rows inserted by queries in this database
      </para></entry>
     </row>

     <row>
      <entry role="catalog_table_entry"><para role="column_definition">
       <structfield>tup_updated</structfield> <type>bigint</type>
      </para>
      <para>
       Number of rows updated by queries in this database
      </para></entry>
     </row>

     <row>
      <entry role="catalog_table_entry"><para role="column_definition">
       <structfield>tup_deleted</structfield> <type>bigint</type>
      </para>
      <para>
       Number of rows deleted by queries in this database
      </para></entry>
     </row>

     <row>
      <entry role="catalog_table_entry"><para role="column_definition">
       <structfield>conflicts</structfield> <type>bigint</type>
      </para>
      <para>
       Number of queries canceled due to conflicts with recovery
       in this database. (Conflicts occur only on standby servers; see
       <link linkend="monitoring-pg-stat-database-conflicts-view">
       <structname>pg_stat_database_conflicts</structname></link> for details.)
      </para></entry>
     </row>

     <row>
      <entry role="catalog_table_entry"><para role="column_definition">
       <structfield>temp_files</structfield> <type>bigint</type>
      </para>
      <para>
       Number of temporary files created by queries in this database.
       All temporary files are counted, regardless of why the temporary file
       was created (e.g., sorting or hashing), and regardless of the
       <xref linkend="guc-log-temp-files"/> setting.
      </para></entry>
     </row>

     <row>
      <entry role="catalog_table_entry"><para role="column_definition">
       <structfield>temp_bytes</structfield> <type>bigint</type>
      </para>
      <para>
       Total amount of data written to temporary files by queries in
       this database. All temporary files are counted, regardless of why
       the temporary file was created, and
       regardless of the <xref linkend="guc-log-temp-files"/> setting.
      </para></entry>
     </row>

     <row>
      <entry role="catalog_table_entry"><para role="column_definition">
       <structfield>deadlocks</structfield> <type>bigint</type>
      </para>
      <para>
       Number of deadlocks detected in this database
      </para></entry>
     </row>

     <row>
      <entry role="catalog_table_entry"><para role="column_definition">
       <structfield>checksum_failures</structfield> <type>bigint</type>
      </para>
      <para>
       Number of data page checksum failures detected in this
       database (or on a shared object), or NULL if data checksums are not
       enabled.
      </para></entry>
     </row>

     <row>
      <entry role="catalog_table_entry"><para role="column_definition">
       <structfield>checksum_last_failure</structfield> <type>timestamp with time zone</type>
      </para>
      <para>
       Time at which the last data page checksum failure was detected in
       this database (or on a shared object), or NULL if data checksums are not
       enabled.
      </para></entry>
     </row>

     <row>
      <entry role="catalog_table_entry"><para role="column_definition">
       <structfield>blk_read_time</structfield> <type>double precision</type>
      </para>
      <para>
       Time spent reading data file blocks by backends in this database,
       in milliseconds (if <xref linkend="guc-track-io-timing"/> is enabled,
       otherwise zero)
      </para></entry>
     </row>

     <row>
      <entry role="catalog_table_entry"><para role="column_definition">
       <structfield>blk_write_time</structfield> <type>double precision</type>
      </para>
      <para>
       Time spent writing data file blocks by backends in this database,
       in milliseconds (if <xref linkend="guc-track-io-timing"/> is enabled,
       otherwise zero)
      </para></entry>
     </row>

     <row>
      <entry role="catalog_table_entry"><para role="column_definition">
       <structfield>session_time</structfield> <type>double precision</type>
      </para>
      <para>
       Time spent by database sessions in this database, in milliseconds
       (note that statistics are only updated when the state of a session
       changes, so if sessions have been idle for a long time, this idle time
       won't be included)
      </para></entry>
     </row>

     <row>
      <entry role="catalog_table_entry"><para role="column_definition">
       <structfield>active_time</structfield> <type>double precision</type>
      </para>
      <para>
       Time spent executing SQL statements in this database, in milliseconds
       (this corresponds to the states <literal>active</literal> and
       <literal>fastpath function call</literal> in
       <link linkend="monitoring-pg-stat-activity-view">
       <structname>pg_stat_activity</structname></link>)
      </para></entry>
     </row>

     <row>
      <entry role="catalog_table_entry"><para role="column_definition">
       <structfield>idle_in_transaction_time</structfield> <type>double precision</type>
      </para>
      <para>
       Time spent idling while in a transaction in this database, in milliseconds
       (this corresponds to the states <literal>idle in transaction</literal> and
       <literal>idle in transaction (aborted)</literal> in
       <link linkend="monitoring-pg-stat-activity-view">
       <structname>pg_stat_activity</structname></link>)
      </para></entry>
     </row>

     <row>
      <entry role="catalog_table_entry"><para role="column_definition">
       <structfield>sessions</structfield> <type>bigint</type>
      </para>
      <para>
       Total number of sessions established to this database
      </para></entry>
     </row>

     <row>
      <entry role="catalog_table_entry"><para role="column_definition">
       <structfield>sessions_abandoned</structfield> <type>bigint</type>
      </para>
      <para>
       Number of database sessions to this database that were terminated
       because connection to the client was lost
      </para></entry>
     </row>

     <row>
      <entry role="catalog_table_entry"><para role="column_definition">
       <structfield>sessions_fatal</structfield> <type>bigint</type>
      </para>
      <para>
       Number of database sessions to this database that were terminated
       by fatal errors
      </para></entry>
     </row>

     <row>
      <entry role="catalog_table_entry"><para role="column_definition">
       <structfield>sessions_killed</structfield> <type>bigint</type>
      </para>
      <para>
       Number of database sessions to this database that were terminated
       by operator intervention
      </para></entry>
     </row>

     <row>
      <entry role="catalog_table_entry"><para role="column_definition">
       <structfield>stats_reset</structfield> <type>timestamp with time zone</type>
      </para>
      <para>
       Time at which these statistics were last reset
      </para></entry>
     </row>
    </tbody>
   </tgroup>
  </table>

 </sect2>

 <sect2 id="monitoring-pg-stat-database-conflicts-view">
  <title><structname>pg_stat_database_conflicts</structname></title>

  <indexterm>
   <primary>pg_stat_database_conflicts</primary>
  </indexterm>

  <para>
   The <structname>pg_stat_database_conflicts</structname> view will contain
   one row per database, showing database-wide statistics about
   query cancels occurring due to conflicts with recovery on standby servers.
   This view will only contain information on standby servers, since
   conflicts do not occur on primary servers.
  </para>

  <table id="pg-stat-database-conflicts-view" xreflabel="pg_stat_database_conflicts">
   <title><structname>pg_stat_database_conflicts</structname> View</title>
   <tgroup cols="1">
    <thead>
     <row>
      <entry role="catalog_table_entry"><para role="column_definition">
       Column Type
      </para>
      <para>
       Description
      </para></entry>
     </row>
    </thead>

    <tbody>
     <row>
      <entry role="catalog_table_entry"><para role="column_definition">
       <structfield>datid</structfield> <type>oid</type>
      </para>
      <para>
       OID of a database
      </para></entry>
     </row>

     <row>
      <entry role="catalog_table_entry"><para role="column_definition">
       <structfield>datname</structfield> <type>name</type>
      </para>
      <para>
       Name of this database
      </para></entry>
     </row>

     <row>
      <entry role="catalog_table_entry"><para role="column_definition">
       <structfield>confl_tablespace</structfield> <type>bigint</type>
      </para>
      <para>
       Number of queries in this database that have been canceled due to
       dropped tablespaces
      </para></entry>
     </row>

     <row>
      <entry role="catalog_table_entry"><para role="column_definition">
       <structfield>confl_lock</structfield> <type>bigint</type>
      </para>
      <para>
       Number of queries in this database that have been canceled due to
       lock timeouts
      </para></entry>
     </row>

     <row>
      <entry role="catalog_table_entry"><para role="column_definition">
       <structfield>confl_snapshot</structfield> <type>bigint</type>
      </para>
      <para>
       Number of queries in this database that have been canceled due to
       old snapshots
      </para></entry>
     </row>

     <row>
      <entry role="catalog_table_entry"><para role="column_definition">
       <structfield>confl_bufferpin</structfield> <type>bigint</type>
      </para>
      <para>
       Number of queries in this database that have been canceled due to
       pinned buffers
      </para></entry>
     </row>

     <row>
      <entry role="catalog_table_entry"><para role="column_definition">
       <structfield>confl_deadlock</structfield> <type>bigint</type>
      </para>
      <para>
       Number of queries in this database that have been canceled due to
       deadlocks
      </para></entry>
     </row>

     <row>
      <entry role="catalog_table_entry"><para role="column_definition">
       <structfield>confl_active_logicalslot</structfield> <type>bigint</type>
      </para>
      <para>
       Number of uses of logical slots in this database that have been
       canceled due to old snapshots or too low a <xref linkend="guc-wal-level"/>
       on the primary
      </para></entry>
     </row>
    </tbody>
   </tgroup>
  </table>

 </sect2>

 <sect2 id="monitoring-pg-stat-all-tables-view">
  <title><structname>pg_stat_all_tables</structname></title>

  <indexterm>
   <primary>pg_stat_all_tables</primary>
  </indexterm>

  <para>
   The <structname>pg_stat_all_tables</structname> view will contain
   one row for each table in the current database (including TOAST
   tables), showing statistics about accesses to that specific table. The
   <structname>pg_stat_user_tables</structname> and
   <structname>pg_stat_sys_tables</structname> views
   contain the same information,
   but filtered to only show user and system tables respectively.
  </para>

  <table id="pg-stat-all-tables-view" xreflabel="pg_stat_all_tables">
   <title><structname>pg_stat_all_tables</structname> View</title>
   <tgroup cols="1">
    <thead>
     <row>
      <entry role="catalog_table_entry"><para role="column_definition">
       Column Type
      </para>
      <para>
       Description
      </para></entry>
     </row>
    </thead>

    <tbody>
     <row>
      <entry role="catalog_table_entry"><para role="column_definition">
       <structfield>relid</structfield> <type>oid</type>
      </para>
      <para>
       OID of a table
      </para></entry>
     </row>

     <row>
      <entry role="catalog_table_entry"><para role="column_definition">
       <structfield>schemaname</structfield> <type>name</type>
      </para>
      <para>
       Name of the schema that this table is in
      </para></entry>
     </row>

     <row>
      <entry role="catalog_table_entry"><para role="column_definition">
       <structfield>relname</structfield> <type>name</type>
      </para>
      <para>
       Name of this table
      </para></entry>
     </row>

     <row>
      <entry role="catalog_table_entry"><para role="column_definition">
       <structfield>seq_scan</structfield> <type>bigint</type>
      </para>
      <para>
       Number of sequential scans initiated on this table
      </para></entry>
     </row>

     <row>
      <entry role="catalog_table_entry"><para role="column_definition">
       <structfield>last_seq_scan</structfield> <type>timestamp with time zone</type>
      </para>
      <para>
       The time of the last sequential scan on this table, based on the
       most recent transaction stop time
      </para></entry>
     </row>

     <row>
      <entry role="catalog_table_entry"><para role="column_definition">
       <structfield>seq_tup_read</structfield> <type>bigint</type>
      </para>
      <para>
       Number of live rows fetched by sequential scans
      </para></entry>
     </row>

     <row>
      <entry role="catalog_table_entry"><para role="column_definition">
       <structfield>idx_scan</structfield> <type>bigint</type>
      </para>
      <para>
       Number of index scans initiated on this table
      </para></entry>
     </row>

     <row>
      <entry role="catalog_table_entry"><para role="column_definition">
       <structfield>last_idx_scan</structfield> <type>timestamp with time zone</type>
      </para>
      <para>
       The time of the last index scan on this table, based on the
       most recent transaction stop time
      </para></entry>
     </row>

     <row>
      <entry role="catalog_table_entry"><para role="column_definition">
       <structfield>idx_tup_fetch</structfield> <type>bigint</type>
      </para>
      <para>
       Number of live rows fetched by index scans
      </para></entry>
     </row>

     <row>
      <entry role="catalog_table_entry"><para role="column_definition">
       <structfield>n_tup_ins</structfield> <type>bigint</type>
      </para>
      <para>
       Total number of rows inserted
      </para></entry>
     </row>

     <row>
      <entry role="catalog_table_entry"><para role="column_definition">
       <structfield>n_tup_upd</structfield> <type>bigint</type>
      </para>
      <para>
       Total number of rows updated.  (This includes row updates
       counted in <structfield>n_tup_hot_upd</structfield> and
       <structfield>n_tup_newpage_upd</structfield>, and remaining
       non-<acronym>HOT</acronym> updates.)
      </para></entry>
     </row>

     <row>
      <entry role="catalog_table_entry"><para role="column_definition">
       <structfield>n_tup_del</structfield> <type>bigint</type>
      </para>
      <para>
       Total number of rows deleted
      </para></entry>
     </row>

     <row>
      <entry role="catalog_table_entry"><para role="column_definition">
       <structfield>n_tup_hot_upd</structfield> <type>bigint</type>
      </para>
      <para>
       Number of rows <link linkend="storage-hot">HOT updated</link>.
       These are updates where no successor versions are required in
       indexes.
      </para></entry>
     </row>

     <row>
      <entry role="catalog_table_entry"><para role="column_definition">
       <structfield>n_tup_newpage_upd</structfield> <type>bigint</type>
      </para>
      <para>
       Number of rows updated where the successor version goes onto a
       <emphasis>new</emphasis> heap page, leaving behind an original
       version with a
       <link linkend="storage-tuple-layout"><structfield>t_ctid</structfield>
        field</link> that points to a different heap page.  These are
       always non-<acronym>HOT</acronym> updates.
      </para></entry>
     </row>

     <row>
      <entry role="catalog_table_entry"><para role="column_definition">
       <structfield>n_live_tup</structfield> <type>bigint</type>
      </para>
      <para>
       Estimated number of live rows
      </para></entry>
     </row>

     <row>
      <entry role="catalog_table_entry"><para role="column_definition">
       <structfield>n_dead_tup</structfield> <type>bigint</type>
      </para>
      <para>
       Estimated number of dead rows
      </para></entry>
     </row>

     <row>
      <entry role="catalog_table_entry"><para role="column_definition">
       <structfield>n_mod_since_analyze</structfield> <type>bigint</type>
      </para>
      <para>
       Estimated number of rows modified since this table was last analyzed
      </para></entry>
     </row>

     <row>
      <entry role="catalog_table_entry"><para role="column_definition">
       <structfield>n_ins_since_vacuum</structfield> <type>bigint</type>
      </para>
      <para>
       Estimated number of rows inserted since this table was last vacuumed
      </para></entry>
     </row>

     <row>
      <entry role="catalog_table_entry"><para role="column_definition">
       <structfield>last_vacuum</structfield> <type>timestamp with time zone</type>
      </para>
      <para>
       Last time at which this table was manually vacuumed
       (not counting <command>VACUUM FULL</command>)
      </para></entry>
     </row>

     <row>
      <entry role="catalog_table_entry"><para role="column_definition">
       <structfield>last_autovacuum</structfield> <type>timestamp with time zone</type>
      </para>
      <para>
       Last time at which this table was vacuumed by the autovacuum
       daemon
      </para></entry>
     </row>

     <row>
      <entry role="catalog_table_entry"><para role="column_definition">
       <structfield>last_analyze</structfield> <type>timestamp with time zone</type>
      </para>
      <para>
       Last time at which this table was manually analyzed
      </para></entry>
     </row>

     <row>
      <entry role="catalog_table_entry"><para role="column_definition">
       <structfield>last_autoanalyze</structfield> <type>timestamp with time zone</type>
      </para>
      <para>
       Last time at which this table was analyzed by the autovacuum
       daemon
      </para></entry>
     </row>

     <row>
      <entry role="catalog_table_entry"><para role="column_definition">
       <structfield>vacuum_count</structfield> <type>bigint</type>
      </para>
      <para>
       Number of times this table has been manually vacuumed
       (not counting <command>VACUUM FULL</command>)
      </para></entry>
     </row>

     <row>
      <entry role="catalog_table_entry"><para role="column_definition">
       <structfield>autovacuum_count</structfield> <type>bigint</type>
      </para>
      <para>
       Number of times this table has been vacuumed by the autovacuum
       daemon
      </para></entry>
     </row>

     <row>
      <entry role="catalog_table_entry"><para role="column_definition">
       <structfield>analyze_count</structfield> <type>bigint</type>
      </para>
      <para>
       Number of times this table has been manually analyzed
      </para></entry>
     </row>

     <row>
      <entry role="catalog_table_entry"><para role="column_definition">
       <structfield>autoanalyze_count</structfield> <type>bigint</type>
      </para>
      <para>
       Number of times this table has been analyzed by the autovacuum
       daemon
      </para></entry>
     </row>
    </tbody>
   </tgroup>
  </table>

 </sect2>

 <sect2 id="monitoring-pg-stat-all-indexes-view">
  <title><structname>pg_stat_all_indexes</structname></title>

  <indexterm>
   <primary>pg_stat_all_indexes</primary>
  </indexterm>

  <para>
   The <structname>pg_stat_all_indexes</structname> view will contain
   one row for each index in the current database,
   showing statistics about accesses to that specific index. The
   <structname>pg_stat_user_indexes</structname> and
   <structname>pg_stat_sys_indexes</structname> views
   contain the same information,
   but filtered to only show user and system indexes respectively.
  </para>

  <table id="pg-stat-all-indexes-view" xreflabel="pg_stat_all_indexes">
   <title><structname>pg_stat_all_indexes</structname> View</title>
   <tgroup cols="1">
    <thead>
     <row>
      <entry role="catalog_table_entry"><para role="column_definition">
       Column Type
      </para>
      <para>
       Description
      </para></entry>
     </row>
    </thead>

    <tbody>
     <row>
      <entry role="catalog_table_entry"><para role="column_definition">
       <structfield>relid</structfield> <type>oid</type>
      </para>
      <para>
       OID of the table for this index
      </para></entry>
     </row>

     <row>
      <entry role="catalog_table_entry"><para role="column_definition">
       <structfield>indexrelid</structfield> <type>oid</type>
      </para>
      <para>
       OID of this index
      </para></entry>
     </row>

     <row>
      <entry role="catalog_table_entry"><para role="column_definition">
       <structfield>schemaname</structfield> <type>name</type>
      </para>
      <para>
       Name of the schema this index is in
      </para></entry>
     </row>

     <row>
      <entry role="catalog_table_entry"><para role="column_definition">
       <structfield>relname</structfield> <type>name</type>
      </para>
      <para>
       Name of the table for this index
      </para></entry>
     </row>

     <row>
      <entry role="catalog_table_entry"><para role="column_definition">
       <structfield>indexrelname</structfield> <type>name</type>
      </para>
      <para>
       Name of this index
      </para></entry>
     </row>

     <row>
      <entry role="catalog_table_entry"><para role="column_definition">
       <structfield>idx_scan</structfield> <type>bigint</type>
      </para>
      <para>
       Number of index scans initiated on this index
      </para></entry>
     </row>

     <row>
      <entry role="catalog_table_entry"><para role="column_definition">
       <structfield>last_idx_scan</structfield> <type>timestamp with time zone</type>
      </para>
      <para>
       The time of the last scan on this index, based on the
       most recent transaction stop time
      </para></entry>
     </row>

     <row>
      <entry role="catalog_table_entry"><para role="column_definition">
       <structfield>idx_tup_read</structfield> <type>bigint</type>
      </para>
      <para>
       Number of index entries returned by scans on this index
      </para></entry>
     </row>

     <row>
      <entry role="catalog_table_entry"><para role="column_definition">
       <structfield>idx_tup_fetch</structfield> <type>bigint</type>
      </para>
      <para>
       Number of live table rows fetched by simple index scans using this
       index
      </para></entry>
     </row>
    </tbody>
   </tgroup>
  </table>

  <para>
   Indexes can be used by simple index scans, <quote>bitmap</quote> index scans,
   and the optimizer.  In a bitmap scan
   the output of several indexes can be combined via AND or OR rules,
   so it is difficult to associate individual heap row fetches
   with specific indexes when a bitmap scan is used.  Therefore, a bitmap
   scan increments the
   <structname>pg_stat_all_indexes</structname>.<structfield>idx_tup_read</structfield>
   count(s) for the index(es) it uses, and it increments the
   <structname>pg_stat_all_tables</structname>.<structfield>idx_tup_fetch</structfield>
   count for the table, but it does not affect
   <structname>pg_stat_all_indexes</structname>.<structfield>idx_tup_fetch</structfield>.
   The optimizer also accesses indexes to check for supplied constants
   whose values are outside the recorded range of the optimizer statistics
   because the optimizer statistics might be stale.
  </para>

  <note>
   <para>
    The <structfield>idx_tup_read</structfield> and <structfield>idx_tup_fetch</structfield> counts
    can be different even without any use of bitmap scans,
    because <structfield>idx_tup_read</structfield> counts
    index entries retrieved from the index while <structfield>idx_tup_fetch</structfield>
    counts live rows fetched from the table.  The latter will be less if any
    dead or not-yet-committed rows are fetched using the index, or if any
    heap fetches are avoided by means of an index-only scan.
   </para>
  </note>

 </sect2>

 <sect2 id="monitoring-pg-statio-all-tables-view">
  <title><structname>pg_statio_all_tables</structname></title>

  <indexterm>
   <primary>pg_statio_all_tables</primary>
  </indexterm>

  <para>
   The <structname>pg_statio_all_tables</structname> view will contain
   one row for each table in the current database (including TOAST
   tables), showing statistics about I/O on that specific table. The
   <structname>pg_statio_user_tables</structname> and
   <structname>pg_statio_sys_tables</structname> views
   contain the same information,
   but filtered to only show user and system tables respectively.
  </para>

  <table id="pg-statio-all-tables-view" xreflabel="pg_statio_all_tables">
   <title><structname>pg_statio_all_tables</structname> View</title>
   <tgroup cols="1">
    <thead>
     <row>
      <entry role="catalog_table_entry"><para role="column_definition">
       Column Type
      </para>
      <para>
       Description
      </para></entry>
     </row>
    </thead>

    <tbody>
     <row>
      <entry role="catalog_table_entry"><para role="column_definition">
       <structfield>relid</structfield> <type>oid</type>
      </para>
      <para>
       OID of a table
      </para></entry>
     </row>

     <row>
      <entry role="catalog_table_entry"><para role="column_definition">
       <structfield>schemaname</structfield> <type>name</type>
      </para>
      <para>
       Name of the schema that this table is in
      </para></entry>
     </row>

     <row>
      <entry role="catalog_table_entry"><para role="column_definition">
       <structfield>relname</structfield> <type>name</type>
      </para>
      <para>
       Name of this table
      </para></entry>
     </row>

     <row>
      <entry role="catalog_table_entry"><para role="column_definition">
       <structfield>heap_blks_read</structfield> <type>bigint</type>
      </para>
      <para>
       Number of disk blocks read from this table
      </para></entry>
     </row>

     <row>
      <entry role="catalog_table_entry"><para role="column_definition">
       <structfield>heap_blks_hit</structfield> <type>bigint</type>
      </para>
      <para>
       Number of buffer hits in this table
      </para></entry>
     </row>

     <row>
      <entry role="catalog_table_entry"><para role="column_definition">
       <structfield>idx_blks_read</structfield> <type>bigint</type>
      </para>
      <para>
       Number of disk blocks read from all indexes on this table
      </para></entry>
     </row>

     <row>
      <entry role="catalog_table_entry"><para role="column_definition">
       <structfield>idx_blks_hit</structfield> <type>bigint</type>
      </para>
      <para>
       Number of buffer hits in all indexes on this table
      </para></entry>
     </row>

     <row>
      <entry role="catalog_table_entry"><para role="column_definition">
       <structfield>toast_blks_read</structfield> <type>bigint</type>
      </para>
      <para>
       Number of disk blocks read from this table's TOAST table (if any)
      </para></entry>
     </row>

     <row>
      <entry role="catalog_table_entry"><para role="column_definition">
       <structfield>toast_blks_hit</structfield> <type>bigint</type>
      </para>
      <para>
       Number of buffer hits in this table's TOAST table (if any)
      </para></entry>
     </row>

     <row>
      <entry role="catalog_table_entry"><para role="column_definition">
       <structfield>tidx_blks_read</structfield> <type>bigint</type>
      </para>
      <para>
       Number of disk blocks read from this table's TOAST table indexes (if any)
      </para></entry>
     </row>

     <row>
      <entry role="catalog_table_entry"><para role="column_definition">
       <structfield>tidx_blks_hit</structfield> <type>bigint</type>
      </para>
      <para>
       Number of buffer hits in this table's TOAST table indexes (if any)
      </para></entry>
     </row>
    </tbody>
   </tgroup>
  </table>

 </sect2>

 <sect2 id="monitoring-pg-statio-all-indexes-view">
  <title><structname>pg_statio_all_indexes</structname></title>

  <indexterm>
   <primary>pg_statio_all_indexes</primary>
  </indexterm>

  <para>
   The <structname>pg_statio_all_indexes</structname> view will contain
   one row for each index in the current database,
   showing statistics about I/O on that specific index. The
   <structname>pg_statio_user_indexes</structname> and
   <structname>pg_statio_sys_indexes</structname> views
   contain the same information,
   but filtered to only show user and system indexes respectively.
  </para>

  <table id="pg-statio-all-indexes-view" xreflabel="pg_statio_all_indexes">
   <title><structname>pg_statio_all_indexes</structname> View</title>
   <tgroup cols="1">
    <thead>
     <row>
      <entry role="catalog_table_entry"><para role="column_definition">
       Column Type
      </para>
      <para>
       Description
      </para></entry>
     </row>
    </thead>

    <tbody>
     <row>
      <entry role="catalog_table_entry"><para role="column_definition">
       <structfield>relid</structfield> <type>oid</type>
      </para>
      <para>
       OID of the table for this index
      </para></entry>
     </row>

     <row>
      <entry role="catalog_table_entry"><para role="column_definition">
       <structfield>indexrelid</structfield> <type>oid</type>
      </para>
      <para>
       OID of this index
      </para></entry>
     </row>

     <row>
      <entry role="catalog_table_entry"><para role="column_definition">
       <structfield>schemaname</structfield> <type>name</type>
      </para>
      <para>
       Name of the schema this index is in
      </para></entry>
     </row>

     <row>
      <entry role="catalog_table_entry"><para role="column_definition">
       <structfield>relname</structfield> <type>name</type>
      </para>
      <para>
       Name of the table for this index
      </para></entry>
     </row>

     <row>
      <entry role="catalog_table_entry"><para role="column_definition">
       <structfield>indexrelname</structfield> <type>name</type>
      </para>
      <para>
       Name of this index
      </para></entry>
     </row>

     <row>
      <entry role="catalog_table_entry"><para role="column_definition">
       <structfield>idx_blks_read</structfield> <type>bigint</type>
      </para>
      <para>
       Number of disk blocks read from this index
      </para></entry>
     </row>

     <row>
      <entry role="catalog_table_entry"><para role="column_definition">
       <structfield>idx_blks_hit</structfield> <type>bigint</type>
      </para>
      <para>
       Number of buffer hits in this index
      </para></entry>
     </row>
    </tbody>
   </tgroup>
  </table>

 </sect2>

 <sect2 id="monitoring-pg-statio-all-sequences-view">
  <title><structname>pg_statio_all_sequences</structname></title>

  <indexterm>
   <primary>pg_statio_all_sequences</primary>
  </indexterm>

  <para>
   The <structname>pg_statio_all_sequences</structname> view will contain
   one row for each sequence in the current database,
   showing statistics about I/O on that specific sequence.
  </para>

  <table id="pg-statio-all-sequences-view" xreflabel="pg_statio_all_sequences">
   <title><structname>pg_statio_all_sequences</structname> View</title>
   <tgroup cols="1">
    <thead>
     <row>
      <entry role="catalog_table_entry"><para role="column_definition">
       Column Type
      </para>
      <para>
       Description
      </para></entry>
     </row>
    </thead>

    <tbody>
     <row>
      <entry role="catalog_table_entry"><para role="column_definition">
       <structfield>relid</structfield> <type>oid</type>
      </para>
      <para>
       OID of a sequence
      </para></entry>
     </row>

     <row>
      <entry role="catalog_table_entry"><para role="column_definition">
       <structfield>schemaname</structfield> <type>name</type>
      </para>
      <para>
       Name of the schema this sequence is in
      </para></entry>
     </row>

     <row>
      <entry role="catalog_table_entry"><para role="column_definition">
       <structfield>relname</structfield> <type>name</type>
      </para>
      <para>
       Name of this sequence
      </para></entry>
     </row>

     <row>
      <entry role="catalog_table_entry"><para role="column_definition">
       <structfield>blks_read</structfield> <type>bigint</type>
      </para>
      <para>
       Number of disk blocks read from this sequence
      </para></entry>
     </row>

     <row>
      <entry role="catalog_table_entry"><para role="column_definition">
       <structfield>blks_hit</structfield> <type>bigint</type>
      </para>
      <para>
       Number of buffer hits in this sequence
      </para></entry>
     </row>
    </tbody>
   </tgroup>
  </table>

 </sect2>

 <sect2 id="monitoring-pg-stat-user-functions-view">
  <title><structname>pg_stat_user_functions</structname></title>

  <indexterm>
   <primary>pg_stat_user_functions</primary>
  </indexterm>

  <para>
   The <structname>pg_stat_user_functions</structname> view will contain
   one row for each tracked function, showing statistics about executions of
   that function.  The <xref linkend="guc-track-functions"/> parameter
   controls exactly which functions are tracked.
  </para>

  <table id="pg-stat-user-functions-view" xreflabel="pg_stat_user_functions">
   <title><structname>pg_stat_user_functions</structname> View</title>
   <tgroup cols="1">
    <thead>
     <row>
      <entry role="catalog_table_entry"><para role="column_definition">
       Column Type
      </para>
      <para>
       Description
      </para></entry>
     </row>
    </thead>

    <tbody>
     <row>
      <entry role="catalog_table_entry"><para role="column_definition">
       <structfield>funcid</structfield> <type>oid</type>
      </para>
      <para>
       OID of a function
      </para></entry>
     </row>

     <row>
      <entry role="catalog_table_entry"><para role="column_definition">
       <structfield>schemaname</structfield> <type>name</type>
      </para>
      <para>
       Name of the schema this function is in
      </para></entry>
     </row>

     <row>
      <entry role="catalog_table_entry"><para role="column_definition">
       <structfield>funcname</structfield> <type>name</type>
      </para>
      <para>
       Name of this function
      </para></entry>
     </row>

     <row>
      <entry role="catalog_table_entry"><para role="column_definition">
       <structfield>calls</structfield> <type>bigint</type>
      </para>
      <para>
       Number of times this function has been called
      </para></entry>
     </row>

     <row>
      <entry role="catalog_table_entry"><para role="column_definition">
       <structfield>total_time</structfield> <type>double precision</type>
      </para>
      <para>
       Total time spent in this function and all other functions
       called by it, in milliseconds
      </para></entry>
     </row>

     <row>
      <entry role="catalog_table_entry"><para role="column_definition">
       <structfield>self_time</structfield> <type>double precision</type>
      </para>
      <para>
       Total time spent in this function itself, not including
       other functions called by it, in milliseconds
      </para></entry>
     </row>
    </tbody>
   </tgroup>
  </table>

 </sect2>

 <sect2 id="monitoring-pg-stat-slru-view">
  <title><structname>pg_stat_slru</structname></title>

  <indexterm>
   <primary>SLRU</primary>
  </indexterm>

  <indexterm>
   <primary>pg_stat_slru</primary>
  </indexterm>

  <para>
   <productname>PostgreSQL</productname> accesses certain on-disk information
   via <firstterm>SLRU</firstterm> (simple least-recently-used) caches.
   The <structname>pg_stat_slru</structname> view will contain
   one row for each tracked SLRU cache, showing statistics about access
   to cached pages.
  </para>

  <table id="pg-stat-slru-view" xreflabel="pg_stat_slru">
   <title><structname>pg_stat_slru</structname> View</title>
   <tgroup cols="1">
    <thead>
     <row>
      <entry role="catalog_table_entry"><para role="column_definition">
       Column Type
      </para>
      <para>
       Description
      </para></entry>
     </row>
    </thead>

    <tbody>
     <row>
      <entry role="catalog_table_entry"><para role="column_definition">
       <structfield>name</structfield> <type>text</type>
      </para>
      <para>
       Name of the SLRU
      </para></entry>
     </row>

     <row>
      <entry role="catalog_table_entry"><para role="column_definition">
       <structfield>blks_zeroed</structfield> <type>bigint</type>
      </para>
      <para>
       Number of blocks zeroed during initializations
      </para></entry>
     </row>

     <row>
      <entry role="catalog_table_entry"><para role="column_definition">
       <structfield>blks_hit</structfield> <type>bigint</type>
      </para>
      <para>
       Number of times disk blocks were found already in the SLRU,
       so that a read was not necessary (this only includes hits in the
       SLRU, not the operating system's file system cache)
      </para></entry>
     </row>

     <row>
      <entry role="catalog_table_entry"><para role="column_definition">
       <structfield>blks_read</structfield> <type>bigint</type>
      </para>
      <para>
       Number of disk blocks read for this SLRU
      </para></entry>
     </row>

     <row>
      <entry role="catalog_table_entry"><para role="column_definition">
       <structfield>blks_written</structfield> <type>bigint</type>
      </para>
      <para>
       Number of disk blocks written for this SLRU
      </para></entry>
     </row>

     <row>
      <entry role="catalog_table_entry"><para role="column_definition">
       <structfield>blks_exists</structfield> <type>bigint</type>
      </para>
      <para>
       Number of blocks checked for existence for this SLRU
      </para></entry>
     </row>

     <row>
      <entry role="catalog_table_entry"><para role="column_definition">
       <structfield>flushes</structfield> <type>bigint</type>
      </para>
      <para>
       Number of flushes of dirty data for this SLRU
      </para></entry>
     </row>

     <row>
      <entry role="catalog_table_entry"><para role="column_definition">
       <structfield>truncates</structfield> <type>bigint</type>
      </para>
      <para>
       Number of truncates for this SLRU
      </para></entry>
     </row>

     <row>
      <entry role="catalog_table_entry"><para role="column_definition">
       <structfield>stats_reset</structfield> <type>timestamp with time zone</type>
      </para>
      <para>
       Time at which these statistics were last reset
      </para></entry>
     </row>
    </tbody>
   </tgroup>
  </table>

 </sect2>

 <sect2 id="monitoring-stats-functions">
  <title>Statistics Functions</title>

  <para>
   Other ways of looking at the statistics can be set up by writing
   queries that use the same underlying statistics access functions used by
   the standard views shown above.  For details such as the functions' names,
   consult the definitions of the standard views.  (For example, in
   <application>psql</application> you could issue <literal>\d+ pg_stat_activity</literal>.)
   The access functions for per-database statistics take a database OID as an
   argument to identify which database to report on.
   The per-table and per-index functions take a table or index OID.
   The functions for per-function statistics take a function OID.
   Note that only tables, indexes, and functions in the current database
   can be seen with these functions.
  </para>

  <para>
   Additional functions related to the cumulative statistics system are listed
   in <xref linkend="monitoring-stats-funcs-table"/>.
  </para>

   <table id="monitoring-stats-funcs-table">
    <title>Additional Statistics Functions</title>
    <tgroup cols="1">
     <thead>
      <row>
       <entry role="func_table_entry"><para role="func_signature">
        Function
       </para>
       <para>
        Description
       </para></entry>
      </row>
     </thead>

     <tbody>
      <row>
       <!-- See also the entry for this in func.sgml -->
       <entry role="func_table_entry"><para role="func_signature">
        <function>pg_backend_pid</function> ()
        <returnvalue>integer</returnvalue>
       </para>
       <para>
        Returns the process ID of the server process attached to the current
        session.
       </para></entry>
      </row>

      <row>
       <entry role="func_table_entry"><para role="func_signature">
        <indexterm>
         <primary>pg_stat_get_activity</primary>
        </indexterm>
        <function>pg_stat_get_activity</function> ( <type>integer</type> )
        <returnvalue>setof record</returnvalue>
       </para>
       <para>
        Returns a record of information about the backend with the specified
        process ID, or one record for each active backend in the system
        if <literal>NULL</literal> is specified.  The fields returned are a
        subset of those in the <structname>pg_stat_activity</structname> view.
       </para></entry>
      </row>

      <row>
       <entry role="func_table_entry"><para role="func_signature">
        <indexterm>
         <primary>pg_stat_get_snapshot_timestamp</primary>
        </indexterm>
        <function>pg_stat_get_snapshot_timestamp</function> ()
        <returnvalue>timestamp with time zone</returnvalue>
       </para>
       <para>
        Returns the timestamp of the current statistics snapshot, or NULL if
        no statistics snapshot has been taken. A snapshot is taken the first
        time cumulative statistics are accessed in a transaction if
        <varname>stats_fetch_consistency</varname> is set to
        <literal>snapshot</literal>
       </para></entry>
      </row>

      <row>
       <entry role="func_table_entry"><para role="func_signature">
        <indexterm>
         <primary>pg_stat_get_xact_blocks_fetched</primary>
        </indexterm>
        <function>pg_stat_get_xact_blocks_fetched</function> ( <type>oid</type> )
        <returnvalue>bigint</returnvalue>
       </para>
       <para>
        Returns the number of block read requests for table or index, in the
        current transaction. This number minus
        <function>pg_stat_get_xact_blocks_hit</function> gives the number of
        kernel <function>read()</function> calls; the number of actual
        physical reads is usually lower due to kernel-level buffering.
       </para></entry>
      </row>

      <row>
       <entry role="func_table_entry"><para role="func_signature">
        <indexterm>
         <primary>pg_stat_get_xact_blocks_hit</primary>
        </indexterm>
        <function>pg_stat_get_xact_blocks_hit</function> ( <type>oid</type> )
        <returnvalue>bigint</returnvalue>
       </para>
       <para>
        Returns the number of block read requests for table or index, in the
        current transaction, found in cache (not triggering kernel
        <function>read()</function> calls).
       </para></entry>
      </row>

      <row>
       <entry role="func_table_entry"><para role="func_signature">
        <indexterm>
         <primary>pg_stat_clear_snapshot</primary>
        </indexterm>
        <function>pg_stat_clear_snapshot</function> ()
        <returnvalue>void</returnvalue>
       </para>
       <para>
        Discards the current statistics snapshot or cached information.
       </para></entry>
      </row>

      <row>
       <entry role="func_table_entry"><para role="func_signature">
        <indexterm>
         <primary>pg_stat_reset</primary>
        </indexterm>
        <function>pg_stat_reset</function> ()
        <returnvalue>void</returnvalue>
       </para>
       <para>
        Resets all statistics counters for the current database to zero.
       </para>
       <para>
        This function is restricted to superusers by default, but other users
        can be granted EXECUTE to run the function.
       </para></entry>
      </row>

      <row>
       <entry role="func_table_entry"><para role="func_signature">
        <indexterm>
         <primary>pg_stat_reset_shared</primary>
        </indexterm>
        <function>pg_stat_reset_shared</function> ( [ <parameter>target</parameter> <type>text</type> <literal>DEFAULT</literal> <literal>NULL</literal> ] )
        <returnvalue>void</returnvalue>
       </para>
       <para>
        Resets some cluster-wide statistics counters to zero, depending on the
        argument. <parameter>target</parameter> can be:
       <itemizedlist>
        <listitem>
         <para>
          <literal>archiver</literal>: Reset all the counters shown in the
          <structname>pg_stat_archiver</structname> view.
         </para>
        </listitem>
        <listitem>
         <para>
           <literal>bgwriter</literal>: Reset all the counters shown in the
           <structname>pg_stat_bgwriter</structname> view.
         </para>
        </listitem>
        <listitem>
         <para>
          <literal>checkpointer</literal>: Reset all the counters shown in the
          <structname>pg_stat_checkpointer</structname> view.
         </para>
        </listitem>
        <listitem>
         <para>
          <literal>io</literal>: Reset all the counters shown in the
          <structname>pg_stat_io</structname> view.
         </para>
        </listitem>
        <listitem>
         <para>
          <literal>recovery_prefetch</literal>: Reset all the counters shown in
          the <structname>pg_stat_recovery_prefetch</structname> view.
         </para>
        </listitem>
        <listitem>
         <para>
          <literal>slru</literal>: Reset all the counters shown in the
          <structname>pg_stat_slru</structname> view.
         </para>
        </listitem>
        <listitem>
         <para>
          <literal>wal</literal>: Reset all the counters shown in the
          <structname>pg_stat_wal</structname> view.
         </para>
        </listitem>
        <listitem>
         <para>
          <literal>NULL</literal> or not specified: All the counters from the
          views listed above are reset.
         </para>
        </listitem>
       </itemizedlist>
       </para>
       <para>
        This function is restricted to superusers by default, but other users
        can be granted EXECUTE to run the function.
       </para></entry>
      </row>

      <row>
       <entry role="func_table_entry"><para role="func_signature">
        <indexterm>
         <primary>pg_stat_reset_single_table_counters</primary>
        </indexterm>
        <function>pg_stat_reset_single_table_counters</function> ( <type>oid</type> )
        <returnvalue>void</returnvalue>
       </para>
       <para>
        Resets statistics for a single table or index in the current database
        or shared across all databases in the cluster to zero.
       </para>
       <para>
        This function is restricted to superusers by default, but other users
        can be granted EXECUTE to run the function.
       </para></entry>
      </row>

      <row>
       <entry role="func_table_entry"><para role="func_signature">
        <indexterm>
         <primary>pg_stat_reset_single_function_counters</primary>
        </indexterm>
        <function>pg_stat_reset_single_function_counters</function> ( <type>oid</type> )
        <returnvalue>void</returnvalue>
       </para>
       <para>
        Resets statistics for a single function in the current database to
        zero.
       </para>
       <para>
        This function is restricted to superusers by default, but other users
        can be granted EXECUTE to run the function.
       </para></entry>
      </row>

      <row>
       <entry role="func_table_entry"><para role="func_signature">
        <indexterm>
         <primary>pg_stat_reset_slru</primary>
        </indexterm>
        <function>pg_stat_reset_slru</function> ( [ <parameter>target</parameter> <type>text</type> <literal>DEFAULT</literal> <literal>NULL</literal> ] )
        <returnvalue>void</returnvalue>
       </para>
       <para>
        Resets statistics to zero for a single SLRU cache, or for all SLRUs in
        the cluster. If <parameter>target</parameter> is
        <literal>NULL</literal> or is not specified, all the counters shown in
        the <structname>pg_stat_slru</structname> view for all SLRU caches are
        reset. The argument can be one of
        <literal>CommitTs</literal>,
        <literal>MultiXactMember</literal>,
        <literal>MultiXactOffset</literal>,
        <literal>Notify</literal>,
        <literal>Serial</literal>,
        <literal>Subtrans</literal>, or
        <literal>Xact</literal>
        to reset the counters for only that entry.
        If the argument is <literal>other</literal> (or indeed, any
        unrecognized name), then the counters for all other SLRU caches, such
        as extension-defined caches, are reset.
       </para>
       <para>
        This function is restricted to superusers by default, but other users
        can be granted EXECUTE to run the function.
       </para></entry>
      </row>

      <row>
       <entry role="func_table_entry"><para role="func_signature">
        <indexterm>
          <primary>pg_stat_reset_replication_slot</primary>
        </indexterm>
        <function>pg_stat_reset_replication_slot</function> ( <type>text</type> )
        <returnvalue>void</returnvalue>
       </para>
       <para>
        Resets statistics of the replication slot defined by the argument. If
        the argument is <literal>NULL</literal>, resets statistics for all
        the replication slots.
       </para>
       <para>
         This function is restricted to superusers by default, but other users
         can be granted EXECUTE to run the function.
       </para></entry>
      </row>

      <row>
       <entry role="func_table_entry"><para role="func_signature">
        <indexterm>
          <primary>pg_stat_reset_subscription_stats</primary>
        </indexterm>
        <function>pg_stat_reset_subscription_stats</function> ( <type>oid</type> )
        <returnvalue>void</returnvalue>
       </para>
       <para>
        Resets statistics for a single subscription shown in the
        <structname>pg_stat_subscription_stats</structname> view to zero. If
        the argument is <literal>NULL</literal>, reset statistics for all
        subscriptions.
       </para>
       <para>
        This function is restricted to superusers by default, but other users
        can be granted EXECUTE to run the function.
       </para></entry>
      </row>
     </tbody>
    </tgroup>
   </table>

  <warning>
   <para>
    Using <function>pg_stat_reset()</function> also resets counters that
    autovacuum uses to determine when to trigger a vacuum or an analyze.
    Resetting these counters can cause autovacuum to not perform necessary
    work, which can cause problems such as table bloat or out-dated
    table statistics.  A database-wide <command>ANALYZE</command> is
    recommended after the statistics have been reset.
   </para>
  </warning>

  <para>
   <function>pg_stat_get_activity</function>, the underlying function of
   the <structname>pg_stat_activity</structname> view, returns a set of records
   containing all the available information about each backend process.
   Sometimes it may be more convenient to obtain just a subset of this
   information.  In such cases, another set of per-backend statistics
   access functions can be used; these are shown in <xref
   linkend="monitoring-stats-backend-funcs-table"/>.
   These access functions use the session's backend ID number, which is a
   small positive integer that is distinct from the backend ID of any
   concurrent session, although a session's ID can be recycled as soon as
   it exits.  The backend ID is used, among other things, to identify the
   session's temporary schema if it has one.
   The function <function>pg_stat_get_backend_idset</function> provides a
   convenient way to list all the active backends' ID numbers for
   invoking these functions.  For example, to show the <acronym>PID</acronym>s and
   current queries of all backends:

<programlisting>
SELECT pg_stat_get_backend_pid(backendid) AS pid,
       pg_stat_get_backend_activity(backendid) AS query
FROM pg_stat_get_backend_idset() AS backendid;
</programlisting>
  </para>

   <table id="monitoring-stats-backend-funcs-table">
    <title>Per-Backend Statistics Functions</title>
    <tgroup cols="1">
     <thead>
      <row>
       <entry role="func_table_entry"><para role="func_signature">
        Function
       </para>
       <para>
        Description
       </para></entry>
      </row>
     </thead>

     <tbody>
      <row>
       <entry role="func_table_entry"><para role="func_signature">
        <indexterm>
         <primary>pg_stat_get_backend_activity</primary>
        </indexterm>
        <function>pg_stat_get_backend_activity</function> ( <type>integer</type> )
        <returnvalue>text</returnvalue>
       </para>
       <para>
        Returns the text of this backend's most recent query.
       </para></entry>
      </row>

      <row>
       <entry role="func_table_entry"><para role="func_signature">
        <indexterm>
         <primary>pg_stat_get_backend_activity_start</primary>
        </indexterm>
        <function>pg_stat_get_backend_activity_start</function> ( <type>integer</type> )
        <returnvalue>timestamp with time zone</returnvalue>
       </para>
       <para>
        Returns the time when the backend's most recent query was started.
       </para></entry>
      </row>

      <row>
       <entry role="func_table_entry"><para role="func_signature">
        <indexterm>
         <primary>pg_stat_get_backend_client_addr</primary>
        </indexterm>
        <function>pg_stat_get_backend_client_addr</function> ( <type>integer</type> )
        <returnvalue>inet</returnvalue>
       </para>
       <para>
        Returns the IP address of the client connected to this backend.
       </para></entry>
      </row>

      <row>
       <entry role="func_table_entry"><para role="func_signature">
        <indexterm>
         <primary>pg_stat_get_backend_client_port</primary>
        </indexterm>
        <function>pg_stat_get_backend_client_port</function> ( <type>integer</type> )
        <returnvalue>integer</returnvalue>
       </para>
       <para>
        Returns the TCP port number that the client is using for communication.
       </para></entry>
      </row>

      <row>
       <entry role="func_table_entry"><para role="func_signature">
        <indexterm>
         <primary>pg_stat_get_backend_dbid</primary>
        </indexterm>
        <function>pg_stat_get_backend_dbid</function> ( <type>integer</type> )
        <returnvalue>oid</returnvalue>
       </para>
       <para>
        Returns the OID of the database this backend is connected to.
       </para></entry>
      </row>

      <row>
       <entry role="func_table_entry"><para role="func_signature">
        <indexterm>
         <primary>pg_stat_get_backend_idset</primary>
        </indexterm>
        <function>pg_stat_get_backend_idset</function> ()
        <returnvalue>setof integer</returnvalue>
       </para>
       <para>
        Returns the set of currently active backend ID numbers.
       </para></entry>
      </row>

      <row>
       <entry role="func_table_entry"><para role="func_signature">
        <indexterm>
         <primary>pg_stat_get_backend_pid</primary>
        </indexterm>
        <function>pg_stat_get_backend_pid</function> ( <type>integer</type> )
        <returnvalue>integer</returnvalue>
       </para>
       <para>
        Returns the process ID of this backend.
       </para></entry>
      </row>

      <row>
       <entry role="func_table_entry"><para role="func_signature">
        <indexterm>
         <primary>pg_stat_get_backend_start</primary>
        </indexterm>
        <function>pg_stat_get_backend_start</function> ( <type>integer</type> )
        <returnvalue>timestamp with time zone</returnvalue>
       </para>
       <para>
        Returns the time when this process was started.
       </para></entry>
      </row>

      <row>
       <entry role="func_table_entry"><para role="func_signature">
        <indexterm>
         <primary>pg_stat_get_backend_subxact</primary>
        </indexterm>
        <function>pg_stat_get_backend_subxact</function> ( <type>integer</type> )
        <returnvalue>record</returnvalue>
       </para>
       <para>
        Returns a record of information about the subtransactions of the
        backend with the specified ID.
        The fields returned are <parameter>subxact_count</parameter>, which
        is the number of subtransactions in the backend's subtransaction cache,
        and <parameter>subxact_overflow</parameter>, which indicates whether
        the backend's subtransaction cache is overflowed or not.
       </para></entry>
      </row>

      <row>
       <entry role="func_table_entry"><para role="func_signature">
        <indexterm>
         <primary>pg_stat_get_backend_userid</primary>
        </indexterm>
        <function>pg_stat_get_backend_userid</function> ( <type>integer</type> )
        <returnvalue>oid</returnvalue>
       </para>
       <para>
        Returns the OID of the user logged into this backend.
       </para></entry>
      </row>

      <row>
       <entry role="func_table_entry"><para role="func_signature">
        <indexterm>
         <primary>pg_stat_get_backend_wait_event</primary>
        </indexterm>
        <function>pg_stat_get_backend_wait_event</function> ( <type>integer</type> )
        <returnvalue>text</returnvalue>
       </para>
       <para>
        Returns the wait event name if this backend is currently waiting,
        otherwise NULL. See <xref linkend="wait-event-activity-table"/> through
        <xref linkend="wait-event-timeout-table"/>.
       </para></entry>
      </row>

      <row>
       <entry role="func_table_entry"><para role="func_signature">
        <indexterm>
         <primary>pg_stat_get_backend_wait_event_type</primary>
        </indexterm>
        <function>pg_stat_get_backend_wait_event_type</function> ( <type>integer</type> )
        <returnvalue>text</returnvalue>
       </para>
       <para>
        Returns the wait event type name if this backend is currently waiting,
        otherwise NULL.  See <xref linkend="wait-event-table"/> for details.
       </para></entry>
      </row>

      <row>
       <entry role="func_table_entry"><para role="func_signature">
        <indexterm>
         <primary>pg_stat_get_backend_xact_start</primary>
        </indexterm>
        <function>pg_stat_get_backend_xact_start</function> ( <type>integer</type> )
        <returnvalue>timestamp with time zone</returnvalue>
       </para>
       <para>
        Returns the time when the backend's current transaction was started.
       </para></entry>
      </row>
     </tbody>
    </tgroup>
   </table>

 </sect2>
 </sect1>

 <sect1 id="monitoring-locks">
  <title>Viewing Locks</title>

  <indexterm zone="monitoring-locks">
   <primary>lock</primary>
   <secondary>monitoring</secondary>
  </indexterm>

  <para>
   Another useful tool for monitoring database activity is the
   <structname>pg_locks</structname> system table.  It allows the
   database administrator to view information about the outstanding
   locks in the lock manager. For example, this capability can be used
   to:

   <itemizedlist>
    <listitem>
     <para>
      View all the locks currently outstanding, all the locks on
      relations in a particular database, all the locks on a
      particular relation, or all the locks held by a particular
      <productname>PostgreSQL</productname> session.
     </para>
    </listitem>

    <listitem>
     <para>
      Determine the relation in the current database with the most
      ungranted locks (which might be a source of contention among
      database clients).
     </para>
    </listitem>

    <listitem>
     <para>
      Determine the effect of lock contention on overall database
      performance, as well as the extent to which contention varies
      with overall database traffic.
     </para>
    </listitem>
   </itemizedlist>

   Details of the <structname>pg_locks</structname> view appear in
   <xref linkend="view-pg-locks"/>.
   For more information on locking and managing concurrency with
   <productname>PostgreSQL</productname>, refer to <xref linkend="mvcc"/>.
  </para>
 </sect1>

 <sect1 id="progress-reporting">
  <title>Progress Reporting</title>

  <para>
   <productname>PostgreSQL</productname> has the ability to report the progress of
   certain commands during command execution.  Currently, the only commands
   which support progress reporting are <command>ANALYZE</command>,
   <command>CLUSTER</command>,
   <command>CREATE INDEX</command>, <command>VACUUM</command>,
   <command>COPY</command>,
   and <xref linkend="protocol-replication-base-backup"/> (i.e., replication
   command that <xref linkend="app-pgbasebackup"/> issues to take
   a base backup).
   This may be expanded in the future.
  </para>

 <sect2 id="analyze-progress-reporting">
  <title>ANALYZE Progress Reporting</title>

  <indexterm>
   <primary>pg_stat_progress_analyze</primary>
  </indexterm>

  <para>
   Whenever <command>ANALYZE</command> is running, the
   <structname>pg_stat_progress_analyze</structname> view will contain a
   row for each backend that is currently running that command.  The tables
   below describe the information that will be reported and provide
   information about how to interpret it.
  </para>

  <table id="pg-stat-progress-analyze-view" xreflabel="pg_stat_progress_analyze">
   <title><structname>pg_stat_progress_analyze</structname> View</title>
   <tgroup cols="1">
    <thead>
     <row>
      <entry role="catalog_table_entry"><para role="column_definition">
       Column Type
      </para>
      <para>
       Description
      </para></entry>
     </row>
    </thead>

    <tbody>
     <row>
      <entry role="catalog_table_entry"><para role="column_definition">
       <structfield>pid</structfield> <type>integer</type>
      </para>
      <para>
       Process ID of backend.
      </para></entry>
     </row>

     <row>
      <entry role="catalog_table_entry"><para role="column_definition">
       <structfield>datid</structfield> <type>oid</type>
      </para>
      <para>
       OID of the database to which this backend is connected.
      </para></entry>
     </row>

     <row>
      <entry role="catalog_table_entry"><para role="column_definition">
       <structfield>datname</structfield> <type>name</type>
      </para>
      <para>
       Name of the database to which this backend is connected.
      </para></entry>
     </row>

     <row>
      <entry role="catalog_table_entry"><para role="column_definition">
       <structfield>relid</structfield> <type>oid</type>
      </para>
      <para>
       OID of the table being analyzed.
      </para></entry>
     </row>

     <row>
      <entry role="catalog_table_entry"><para role="column_definition">
       <structfield>phase</structfield> <type>text</type>
      </para>
      <para>
       Current processing phase. See <xref linkend="analyze-phases"/>.
      </para></entry>
     </row>

     <row>
      <entry role="catalog_table_entry"><para role="column_definition">
       <structfield>sample_blks_total</structfield> <type>bigint</type>
      </para>
      <para>
       Total number of heap blocks that will be sampled.
      </para></entry>
     </row>

     <row>
      <entry role="catalog_table_entry"><para role="column_definition">
       <structfield>sample_blks_scanned</structfield> <type>bigint</type>
      </para>
      <para>
       Number of heap blocks scanned.
      </para></entry>
     </row>

     <row>
      <entry role="catalog_table_entry"><para role="column_definition">
       <structfield>ext_stats_total</structfield> <type>bigint</type>
      </para>
      <para>
       Number of extended statistics.
      </para></entry>
     </row>

     <row>
      <entry role="catalog_table_entry"><para role="column_definition">
       <structfield>ext_stats_computed</structfield> <type>bigint</type>
      </para>
      <para>
       Number of extended statistics computed. This counter only advances
       when the phase is <literal>computing extended statistics</literal>.
      </para></entry>
     </row>

     <row>
      <entry role="catalog_table_entry"><para role="column_definition">
       <structfield>child_tables_total</structfield> <type>bigint</type>
      </para>
      <para>
       Number of child tables.
      </para></entry>
     </row>

     <row>
      <entry role="catalog_table_entry"><para role="column_definition">
       <structfield>child_tables_done</structfield> <type>bigint</type>
      </para>
      <para>
       Number of child tables scanned. This counter only advances when the
       phase is <literal>acquiring inherited sample rows</literal>.
      </para></entry>
     </row>

     <row>
      <entry role="catalog_table_entry"><para role="column_definition">
       <structfield>current_child_table_relid</structfield> <type>oid</type>
      </para>
      <para>
       OID of the child table currently being scanned. This field is
       only valid when the phase is
       <literal>acquiring inherited sample rows</literal>.
      </para></entry>
     </row>
    </tbody>
   </tgroup>
  </table>

  <table id="analyze-phases">
   <title>ANALYZE Phases</title>
   <tgroup cols="2">
    <colspec colname="col1" colwidth="1*"/>
    <colspec colname="col2" colwidth="2*"/>
    <thead>
     <row>
      <entry>Phase</entry>
      <entry>Description</entry>
     </row>
    </thead>
    <tbody>
     <row>
      <entry><literal>initializing</literal></entry>
      <entry>
       The command is preparing to begin scanning the heap.  This phase is
       expected to be very brief.
      </entry>
     </row>
     <row>
      <entry><literal>acquiring sample rows</literal></entry>
      <entry>
       The command is currently scanning the table given by
       <structfield>relid</structfield> to obtain sample rows.
      </entry>
     </row>
     <row>
      <entry><literal>acquiring inherited sample rows</literal></entry>
      <entry>
       The command is currently scanning child tables to obtain sample rows.
       Columns <structfield>child_tables_total</structfield>,
       <structfield>child_tables_done</structfield>, and
       <structfield>current_child_table_relid</structfield> contain the
       progress information for this phase.
      </entry>
     </row>
     <row>
      <entry><literal>computing statistics</literal></entry>
      <entry>
       The command is computing statistics from the sample rows obtained
       during the table scan.
      </entry>
     </row>
     <row>
      <entry><literal>computing extended statistics</literal></entry>
      <entry>
       The command is computing extended statistics from the sample rows
       obtained during the table scan.
      </entry>
     </row>
     <row>
      <entry><literal>finalizing analyze</literal></entry>
      <entry>
       The command is updating <structname>pg_class</structname>. When this
       phase is completed, <command>ANALYZE</command> will end.
      </entry>
     </row>
    </tbody>
   </tgroup>
  </table>

  <note>
   <para>
    Note that when <command>ANALYZE</command> is run on a partitioned table,
    all of its partitions are also recursively analyzed.
    In that case, <command>ANALYZE</command>
    progress is reported first for the parent table, whereby its inheritance
    statistics are collected, followed by that for each partition.
   </para>
  </note>
 </sect2>

 <sect2 id="cluster-progress-reporting">
  <title>CLUSTER Progress Reporting</title>

  <indexterm>
   <primary>pg_stat_progress_cluster</primary>
  </indexterm>

  <para>
   Whenever <command>CLUSTER</command> or <command>VACUUM FULL</command> is
   running, the <structname>pg_stat_progress_cluster</structname> view will
   contain a row for each backend that is currently running either command.
   The tables below describe the information that will be reported and
   provide information about how to interpret it.
  </para>

  <table id="pg-stat-progress-cluster-view" xreflabel="pg_stat_progress_cluster">
   <title><structname>pg_stat_progress_cluster</structname> View</title>
   <tgroup cols="1">
    <thead>
     <row>
      <entry role="catalog_table_entry"><para role="column_definition">
       Column Type
      </para>
      <para>
       Description
      </para></entry>
     </row>
    </thead>

    <tbody>
     <row>
      <entry role="catalog_table_entry"><para role="column_definition">
       <structfield>pid</structfield> <type>integer</type>
      </para>
      <para>
       Process ID of backend.
      </para></entry>
     </row>

     <row>
      <entry role="catalog_table_entry"><para role="column_definition">
       <structfield>datid</structfield> <type>oid</type>
      </para>
      <para>
       OID of the database to which this backend is connected.
      </para></entry>
     </row>

     <row>
      <entry role="catalog_table_entry"><para role="column_definition">
       <structfield>datname</structfield> <type>name</type>
      </para>
      <para>
       Name of the database to which this backend is connected.
      </para></entry>
     </row>

     <row>
      <entry role="catalog_table_entry"><para role="column_definition">
       <structfield>relid</structfield> <type>oid</type>
      </para>
      <para>
       OID of the table being clustered.
      </para></entry>
     </row>

     <row>
      <entry role="catalog_table_entry"><para role="column_definition">
       <structfield>command</structfield> <type>text</type>
      </para>
      <para>
       The command that is running. Either <literal>CLUSTER</literal> or <literal>VACUUM FULL</literal>.
      </para></entry>
     </row>

     <row>
      <entry role="catalog_table_entry"><para role="column_definition">
       <structfield>phase</structfield> <type>text</type>
      </para>
      <para>
       Current processing phase. See <xref linkend="cluster-phases"/>.
      </para></entry>
     </row>

     <row>
      <entry role="catalog_table_entry"><para role="column_definition">
       <structfield>cluster_index_relid</structfield> <type>oid</type>
      </para>
      <para>
       If the table is being scanned using an index, this is the OID of the
       index being used; otherwise, it is zero.
      </para></entry>
     </row>

     <row>
      <entry role="catalog_table_entry"><para role="column_definition">
       <structfield>heap_tuples_scanned</structfield> <type>bigint</type>
      </para>
      <para>
       Number of heap tuples scanned.
       This counter only advances when the phase is
       <literal>seq scanning heap</literal>,
       <literal>index scanning heap</literal>
       or <literal>writing new heap</literal>.
      </para></entry>
     </row>

     <row>
      <entry role="catalog_table_entry"><para role="column_definition">
       <structfield>heap_tuples_written</structfield> <type>bigint</type>
      </para>
      <para>
       Number of heap tuples written.
       This counter only advances when the phase is
       <literal>seq scanning heap</literal>,
       <literal>index scanning heap</literal>
       or <literal>writing new heap</literal>.
      </para></entry>
     </row>

     <row>
      <entry role="catalog_table_entry"><para role="column_definition">
       <structfield>heap_blks_total</structfield> <type>bigint</type>
      </para>
      <para>
       Total number of heap blocks in the table.  This number is reported
       as of the beginning of <literal>seq scanning heap</literal>.
      </para></entry>
     </row>

     <row>
      <entry role="catalog_table_entry"><para role="column_definition">
       <structfield>heap_blks_scanned</structfield> <type>bigint</type>
      </para>
      <para>
       Number of heap blocks scanned.  This counter only advances when the
       phase is <literal>seq scanning heap</literal>.
      </para></entry>
     </row>

     <row>
      <entry role="catalog_table_entry"><para role="column_definition">
       <structfield>index_rebuild_count</structfield> <type>bigint</type>
      </para>
      <para>
       Number of indexes rebuilt.  This counter only advances when the phase
       is <literal>rebuilding index</literal>.
      </para></entry>
     </row>
    </tbody>
   </tgroup>
  </table>

  <table id="cluster-phases">
   <title>CLUSTER and VACUUM FULL Phases</title>
   <tgroup cols="2">
    <colspec colname="col1" colwidth="1*"/>
    <colspec colname="col2" colwidth="2*"/>
    <thead>
    <row>
      <entry>Phase</entry>
      <entry>Description</entry>
     </row>
    </thead>

   <tbody>
    <row>
     <entry><literal>initializing</literal></entry>
     <entry>
       The command is preparing to begin scanning the heap.  This phase is
       expected to be very brief.
     </entry>
    </row>
    <row>
     <entry><literal>seq scanning heap</literal></entry>
     <entry>
       The command is currently scanning the table using a sequential scan.
     </entry>
    </row>
    <row>
     <entry><literal>index scanning heap</literal></entry>
     <entry>
       <command>CLUSTER</command> is currently scanning the table using an index scan.
     </entry>
    </row>
    <row>
     <entry><literal>sorting tuples</literal></entry>
     <entry>
       <command>CLUSTER</command> is currently sorting tuples.
     </entry>
    </row>
    <row>
     <entry><literal>writing new heap</literal></entry>
     <entry>
       <command>CLUSTER</command> is currently writing the new heap.
     </entry>
    </row>
    <row>
     <entry><literal>swapping relation files</literal></entry>
     <entry>
       The command is currently swapping newly-built files into place.
     </entry>
    </row>
    <row>
     <entry><literal>rebuilding index</literal></entry>
     <entry>
       The command is currently rebuilding an index.
     </entry>
    </row>
    <row>
     <entry><literal>performing final cleanup</literal></entry>
     <entry>
       The command is performing final cleanup.  When this phase is
       completed, <command>CLUSTER</command>
       or <command>VACUUM FULL</command> will end.
     </entry>
    </row>
   </tbody>
   </tgroup>
  </table>
 </sect2>

 <sect2 id="copy-progress-reporting">
  <title>COPY Progress Reporting</title>

  <indexterm>
   <primary>pg_stat_progress_copy</primary>
  </indexterm>

  <para>
   Whenever <command>COPY</command> is running, the
   <structname>pg_stat_progress_copy</structname> view will contain one row
   for each backend that is currently running a <command>COPY</command> command.
   The table below describes the information that will be reported and provides
   information about how to interpret it.
  </para>

  <table id="pg-stat-progress-copy-view" xreflabel="pg_stat_progress_copy">
   <title><structname>pg_stat_progress_copy</structname> View</title>
   <tgroup cols="1">
    <thead>
     <row>
      <entry role="catalog_table_entry"><para role="column_definition">
       Column Type
      </para>
      <para>
       Description
      </para></entry>
     </row>
    </thead>

    <tbody>
     <row>
      <entry role="catalog_table_entry"><para role="column_definition">
       <structfield>pid</structfield> <type>integer</type>
      </para>
      <para>
       Process ID of backend.
      </para></entry>
     </row>

     <row>
      <entry role="catalog_table_entry"><para role="column_definition">
       <structfield>datid</structfield> <type>oid</type>
      </para>
      <para>
       OID of the database to which this backend is connected.
      </para></entry>
     </row>

     <row>
      <entry role="catalog_table_entry"><para role="column_definition">
       <structfield>datname</structfield> <type>name</type>
      </para>
      <para>
       Name of the database to which this backend is connected.
      </para></entry>
     </row>

     <row>
      <entry role="catalog_table_entry"><para role="column_definition">
       <structfield>relid</structfield> <type>oid</type>
      </para>
      <para>
       OID of the table on which the <command>COPY</command> command is
       executed. It is set to <literal>0</literal> if copying from a
       <command>SELECT</command> query.
      </para></entry>
     </row>

     <row>
      <entry role="catalog_table_entry"><para role="column_definition">
       <structfield>command</structfield> <type>text</type>
      </para>
      <para>
       The command that is running: <literal>COPY FROM</literal>, or
       <literal>COPY TO</literal>.
      </para></entry>
     </row>

     <row>
      <entry role="catalog_table_entry"><para role="column_definition">
       <structfield>type</structfield> <type>text</type>
      </para>
      <para>
       The io type that the data is read from or written to:
       <literal>FILE</literal>, <literal>PROGRAM</literal>,
       <literal>PIPE</literal> (for <command>COPY FROM STDIN</command> and
       <command>COPY TO STDOUT</command>), or <literal>CALLBACK</literal>
       (used for example during the initial table synchronization in
       logical replication).
      </para></entry>
     </row>

     <row>
      <entry role="catalog_table_entry"><para role="column_definition">
       <structfield>bytes_processed</structfield> <type>bigint</type>
      </para>
      <para>
       Number of bytes already processed by <command>COPY</command> command.
      </para></entry>
     </row>

     <row>
      <entry role="catalog_table_entry"><para role="column_definition">
       <structfield>bytes_total</structfield> <type>bigint</type>
      </para>
      <para>
       Size of source file for <command>COPY FROM</command> command in bytes.
       It is set to <literal>0</literal> if not available.
      </para></entry>
     </row>

     <row>
      <entry role="catalog_table_entry"><para role="column_definition">
       <structfield>tuples_processed</structfield> <type>bigint</type>
      </para>
      <para>
       Number of tuples already processed by <command>COPY</command> command.
      </para></entry>
     </row>

     <row>
      <entry role="catalog_table_entry"><para role="column_definition">
       <structfield>tuples_excluded</structfield> <type>bigint</type>
      </para>
      <para>
       Number of tuples not processed because they were excluded by the
       <command>WHERE</command> clause of the <command>COPY</command> command.
      </para></entry>
     </row>

     <row>
      <entry role="catalog_table_entry"><para role="column_definition">
       <structfield>tuples_skipped</structfield> <type>bigint</type>
      </para>
      <para>
       Number of tuples skipped because they contain malformed data.
       This counter only advances when a value other than
<<<<<<< HEAD
       <literal>stop</literal> is specified to <literal>ON_ERROR</literal>.
=======
       <literal>stop</literal> is specified to the <literal>ON_ERROR</literal>
       option.
>>>>>>> f2743a7d
      </para></entry>
     </row>
    </tbody>
   </tgroup>
  </table>
 </sect2>

 <sect2 id="create-index-progress-reporting">
  <title>CREATE INDEX Progress Reporting</title>

  <indexterm>
   <primary>pg_stat_progress_create_index</primary>
  </indexterm>

  <para>
   Whenever <command>CREATE INDEX</command> or <command>REINDEX</command> is running, the
   <structname>pg_stat_progress_create_index</structname> view will contain
   one row for each backend that is currently creating indexes.  The tables
   below describe the information that will be reported and provide information
   about how to interpret it.
  </para>

  <table id="pg-stat-progress-create-index-view" xreflabel="pg_stat_progress_create_index">
   <title><structname>pg_stat_progress_create_index</structname> View</title>
   <tgroup cols="1">
    <thead>
     <row>
      <entry role="catalog_table_entry"><para role="column_definition">
       Column Type
      </para>
      <para>
       Description
      </para></entry>
     </row>
    </thead>

    <tbody>
     <row>
      <entry role="catalog_table_entry"><para role="column_definition">
       <structfield>pid</structfield> <type>integer</type>
      </para>
      <para>
       Process ID of the backend creating indexes.
      </para></entry>
     </row>

     <row>
      <entry role="catalog_table_entry"><para role="column_definition">
       <structfield>datid</structfield> <type>oid</type>
      </para>
      <para>
       OID of the database to which this backend is connected.
      </para></entry>
     </row>

     <row>
      <entry role="catalog_table_entry"><para role="column_definition">
       <structfield>datname</structfield> <type>name</type>
      </para>
      <para>
       Name of the database to which this backend is connected.
      </para></entry>
     </row>

     <row>
      <entry role="catalog_table_entry"><para role="column_definition">
       <structfield>relid</structfield> <type>oid</type>
      </para>
      <para>
       OID of the table on which the index is being created.
      </para></entry>
     </row>

     <row>
      <entry role="catalog_table_entry"><para role="column_definition">
       <structfield>index_relid</structfield> <type>oid</type>
      </para>
      <para>
       OID of the index being created or reindexed.  During a
       non-concurrent <command>CREATE INDEX</command>, this is 0.
      </para></entry>
     </row>

     <row>
      <entry role="catalog_table_entry"><para role="column_definition">
       <structfield>command</structfield> <type>text</type>
      </para>
      <para>
       Specific command type: <literal>CREATE INDEX</literal>,
       <literal>CREATE INDEX CONCURRENTLY</literal>,
       <literal>REINDEX</literal>, or <literal>REINDEX CONCURRENTLY</literal>.
      </para></entry>
     </row>

     <row>
      <entry role="catalog_table_entry"><para role="column_definition">
       <structfield>phase</structfield> <type>text</type>
      </para>
      <para>
       Current processing phase of index creation.  See <xref linkend="create-index-phases"/>.
      </para></entry>
     </row>

     <row>
      <entry role="catalog_table_entry"><para role="column_definition">
       <structfield>lockers_total</structfield> <type>bigint</type>
      </para>
      <para>
       Total number of lockers to wait for, when applicable.
      </para></entry>
     </row>

     <row>
      <entry role="catalog_table_entry"><para role="column_definition">
       <structfield>lockers_done</structfield> <type>bigint</type>
      </para>
      <para>
       Number of lockers already waited for.
      </para></entry>
     </row>

     <row>
      <entry role="catalog_table_entry"><para role="column_definition">
       <structfield>current_locker_pid</structfield> <type>bigint</type>
      </para>
      <para>
       Process ID of the locker currently being waited for.
      </para></entry>
     </row>

     <row>
      <entry role="catalog_table_entry"><para role="column_definition">
       <structfield>blocks_total</structfield> <type>bigint</type>
      </para>
      <para>
       Total number of blocks to be processed in the current phase.
      </para></entry>
     </row>

     <row>
      <entry role="catalog_table_entry"><para role="column_definition">
       <structfield>blocks_done</structfield> <type>bigint</type>
      </para>
      <para>
       Number of blocks already processed in the current phase.
      </para></entry>
     </row>

     <row>
      <entry role="catalog_table_entry"><para role="column_definition">
       <structfield>tuples_total</structfield> <type>bigint</type>
      </para>
      <para>
       Total number of tuples to be processed in the current phase.
      </para></entry>
     </row>

     <row>
      <entry role="catalog_table_entry"><para role="column_definition">
       <structfield>tuples_done</structfield> <type>bigint</type>
      </para>
      <para>
       Number of tuples already processed in the current phase.
      </para></entry>
     </row>

     <row>
      <entry role="catalog_table_entry"><para role="column_definition">
       <structfield>partitions_total</structfield> <type>bigint</type>
      </para>
      <para>
       Total number of partitions on which the index is to be created
       or attached, including both direct and indirect partitions.
       <literal>0</literal> during a <literal>REINDEX</literal>, or when
       the index is not partitioned.
      </para></entry>
     </row>

     <row>
      <entry role="catalog_table_entry"><para role="column_definition">
       <structfield>partitions_done</structfield> <type>bigint</type>
      </para>
      <para>
       Number of partitions on which the index has already been created
       or attached, including both direct and indirect partitions.
       <literal>0</literal> during a <literal>REINDEX</literal>, or when
       the index is not partitioned.
      </para></entry>
     </row>
    </tbody>
   </tgroup>
  </table>

  <table id="create-index-phases">
   <title>CREATE INDEX Phases</title>
   <tgroup cols="2">
    <colspec colname="col1" colwidth="1*"/>
    <colspec colname="col2" colwidth="2*"/>
    <thead>
     <row>
      <entry>Phase</entry>
      <entry>Description</entry>
     </row>
    </thead>
    <tbody>
     <row>
      <entry><literal>initializing</literal></entry>
      <entry>
       <command>CREATE INDEX</command> or <command>REINDEX</command> is preparing to create the index.  This
       phase is expected to be very brief.
      </entry>
     </row>
     <row>
      <entry><literal>waiting for writers before build</literal></entry>
      <entry>
       <command>CREATE INDEX CONCURRENTLY</command> or <command>REINDEX CONCURRENTLY</command> is waiting for transactions
       with write locks that can potentially see the table to finish.
       This phase is skipped when not in concurrent mode.
       Columns <structname>lockers_total</structname>, <structname>lockers_done</structname>
       and <structname>current_locker_pid</structname> contain the progress
       information for this phase.
      </entry>
     </row>
     <row>
      <entry><literal>building index</literal></entry>
      <entry>
       The index is being built by the access method-specific code.  In this phase,
       access methods that support progress reporting fill in their own progress data,
       and the subphase is indicated in this column.  Typically,
       <structname>blocks_total</structname> and <structname>blocks_done</structname>
       will contain progress data, as well as potentially
       <structname>tuples_total</structname> and <structname>tuples_done</structname>.
      </entry>
     </row>
     <row>
      <entry><literal>waiting for writers before validation</literal></entry>
      <entry>
       <command>CREATE INDEX CONCURRENTLY</command> or <command>REINDEX CONCURRENTLY</command> is waiting for transactions
       with write locks that can potentially write into the table to finish.
       This phase is skipped when not in concurrent mode.
       Columns <structname>lockers_total</structname>, <structname>lockers_done</structname>
       and <structname>current_locker_pid</structname> contain the progress
       information for this phase.
      </entry>
     </row>
     <row>
      <entry><literal>index validation: scanning index</literal></entry>
      <entry>
       <command>CREATE INDEX CONCURRENTLY</command> is scanning the index searching
       for tuples that need to be validated.
       This phase is skipped when not in concurrent mode.
       Columns <structname>blocks_total</structname> (set to the total size of the index)
       and <structname>blocks_done</structname> contain the progress information for this phase.
      </entry>
     </row>
     <row>
      <entry><literal>index validation: sorting tuples</literal></entry>
      <entry>
       <command>CREATE INDEX CONCURRENTLY</command> is sorting the output of the
       index scanning phase.
      </entry>
     </row>
     <row>
      <entry><literal>index validation: scanning table</literal></entry>
      <entry>
       <command>CREATE INDEX CONCURRENTLY</command> is scanning the table
       to validate the index tuples collected in the previous two phases.
       This phase is skipped when not in concurrent mode.
       Columns <structname>blocks_total</structname> (set to the total size of the table)
       and <structname>blocks_done</structname> contain the progress information for this phase.
      </entry>
     </row>
     <row>
      <entry><literal>waiting for old snapshots</literal></entry>
      <entry>
       <command>CREATE INDEX CONCURRENTLY</command> or <command>REINDEX CONCURRENTLY</command> is waiting for transactions
       that can potentially see the table to release their snapshots.  This
       phase is skipped when not in concurrent mode.
       Columns <structname>lockers_total</structname>, <structname>lockers_done</structname>
       and <structname>current_locker_pid</structname> contain the progress
       information for this phase.
      </entry>
     </row>
     <row>
      <entry><literal>waiting for readers before marking dead</literal></entry>
      <entry>
       <command>REINDEX CONCURRENTLY</command> is waiting for transactions
       with read locks on the table to finish, before marking the old index dead.
       This phase is skipped when not in concurrent mode.
       Columns <structname>lockers_total</structname>, <structname>lockers_done</structname>
       and <structname>current_locker_pid</structname> contain the progress
       information for this phase.
      </entry>
     </row>
     <row>
      <entry><literal>waiting for readers before dropping</literal></entry>
      <entry>
       <command>REINDEX CONCURRENTLY</command> is waiting for transactions
       with read locks on the table to finish, before dropping the old index.
       This phase is skipped when not in concurrent mode.
       Columns <structname>lockers_total</structname>, <structname>lockers_done</structname>
       and <structname>current_locker_pid</structname> contain the progress
       information for this phase.
      </entry>
     </row>
    </tbody>
   </tgroup>
  </table>

 </sect2>

 <sect2 id="vacuum-progress-reporting">
  <title>VACUUM Progress Reporting</title>

  <indexterm>
   <primary>pg_stat_progress_vacuum</primary>
  </indexterm>

  <para>
   Whenever <command>VACUUM</command> is running, the
   <structname>pg_stat_progress_vacuum</structname> view will contain
   one row for each backend (including autovacuum worker processes) that is
   currently vacuuming.  The tables below describe the information
   that will be reported and provide information about how to interpret it.
   Progress for <command>VACUUM FULL</command> commands is reported via
   <structname>pg_stat_progress_cluster</structname>
   because both <command>VACUUM FULL</command> and <command>CLUSTER</command>
   rewrite the table, while regular <command>VACUUM</command> only modifies it
   in place. See <xref linkend="cluster-progress-reporting"/>.
  </para>

  <table id="pg-stat-progress-vacuum-view" xreflabel="pg_stat_progress_vacuum">
   <title><structname>pg_stat_progress_vacuum</structname> View</title>
   <tgroup cols="1">
    <thead>
     <row>
      <entry role="catalog_table_entry"><para role="column_definition">
       Column Type
      </para>
      <para>
       Description
      </para></entry>
     </row>
    </thead>

    <tbody>
     <row>
      <entry role="catalog_table_entry"><para role="column_definition">
       <structfield>pid</structfield> <type>integer</type>
      </para>
      <para>
       Process ID of backend.
      </para></entry>
     </row>

     <row>
      <entry role="catalog_table_entry"><para role="column_definition">
       <structfield>datid</structfield> <type>oid</type>
      </para>
      <para>
       OID of the database to which this backend is connected.
      </para></entry>
     </row>

     <row>
      <entry role="catalog_table_entry"><para role="column_definition">
       <structfield>datname</structfield> <type>name</type>
      </para>
      <para>
       Name of the database to which this backend is connected.
      </para></entry>
     </row>

     <row>
      <entry role="catalog_table_entry"><para role="column_definition">
       <structfield>relid</structfield> <type>oid</type>
      </para>
      <para>
       OID of the table being vacuumed.
      </para></entry>
     </row>

     <row>
      <entry role="catalog_table_entry"><para role="column_definition">
       <structfield>phase</structfield> <type>text</type>
      </para>
      <para>
       Current processing phase of vacuum.  See <xref linkend="vacuum-phases"/>.
      </para></entry>
     </row>

     <row>
      <entry role="catalog_table_entry"><para role="column_definition">
       <structfield>heap_blks_total</structfield> <type>bigint</type>
      </para>
      <para>
       Total number of heap blocks in the table.  This number is reported
       as of the beginning of the scan; blocks added later will not be (and
       need not be) visited by this <command>VACUUM</command>.
      </para></entry>
     </row>

     <row>
      <entry role="catalog_table_entry"><para role="column_definition">
       <structfield>heap_blks_scanned</structfield> <type>bigint</type>
      </para>
      <para>
       Number of heap blocks scanned.  Because the
       <link linkend="storage-vm">visibility map</link> is used to optimize scans,
       some blocks will be skipped without inspection; skipped blocks are
       included in this total, so that this number will eventually become
       equal to <structfield>heap_blks_total</structfield> when the vacuum is complete.
       This counter only advances when the phase is <literal>scanning heap</literal>.
      </para></entry>
     </row>

     <row>
      <entry role="catalog_table_entry"><para role="column_definition">
       <structfield>heap_blks_vacuumed</structfield> <type>bigint</type>
      </para>
      <para>
       Number of heap blocks vacuumed.  Unless the table has no indexes, this
       counter only advances when the phase is <literal>vacuuming heap</literal>.
       Blocks that contain no dead tuples are skipped, so the counter may
       sometimes skip forward in large increments.
      </para></entry>
     </row>

     <row>
      <entry role="catalog_table_entry"><para role="column_definition">
       <structfield>index_vacuum_count</structfield> <type>bigint</type>
      </para>
      <para>
       Number of completed index vacuum cycles.
      </para></entry>
     </row>

     <row>
      <entry role="catalog_table_entry"><para role="column_definition">
       <structfield>max_dead_tuples</structfield> <type>bigint</type>
      </para>
      <para>
       Number of dead tuples that we can store before needing to perform
       an index vacuum cycle, based on
       <xref linkend="guc-maintenance-work-mem"/>.
      </para></entry>
     </row>

     <row>
      <entry role="catalog_table_entry"><para role="column_definition">
       <structfield>num_dead_tuples</structfield> <type>bigint</type>
      </para>
      <para>
       Number of dead tuples collected since the last index vacuum cycle.
      </para></entry>
     </row>

     <row>
      <entry role="catalog_table_entry"><para role="column_definition">
       <structfield>indexes_total</structfield> <type>bigint</type>
      </para>
      <para>
       Total number of indexes that will be vacuumed or cleaned up. This
       number is reported at the beginning of the
       <literal>vacuuming indexes</literal> phase or the
       <literal>cleaning up indexes</literal> phase.
      </para></entry>
     </row>

     <row>
      <entry role="catalog_table_entry"><para role="column_definition">
       <structfield>indexes_processed</structfield> <type>bigint</type>
      </para>
      <para>
       Number of indexes processed. This counter only advances when the
       phase is <literal>vacuuming indexes</literal> or
       <literal>cleaning up indexes</literal>.
      </para></entry>
     </row>
    </tbody>
   </tgroup>
  </table>

  <table id="vacuum-phases">
   <title>VACUUM Phases</title>
   <tgroup cols="2">
    <colspec colname="col1" colwidth="1*"/>
    <colspec colname="col2" colwidth="2*"/>
    <thead>
    <row>
      <entry>Phase</entry>
      <entry>Description</entry>
     </row>
    </thead>

   <tbody>
    <row>
     <entry><literal>initializing</literal></entry>
     <entry>
       <command>VACUUM</command> is preparing to begin scanning the heap.  This
       phase is expected to be very brief.
     </entry>
    </row>
    <row>
     <entry><literal>scanning heap</literal></entry>
     <entry>
       <command>VACUUM</command> is currently scanning the heap.  It will prune and
       defragment each page if required, and possibly perform freezing
       activity.  The <structfield>heap_blks_scanned</structfield> column can be used
       to monitor the progress of the scan.
     </entry>
    </row>
    <row>
     <entry><literal>vacuuming indexes</literal></entry>
     <entry>
       <command>VACUUM</command> is currently vacuuming the indexes.  If a table has
       any indexes, this will happen at least once per vacuum, after the heap
       has been completely scanned.  It may happen multiple times per vacuum
       if <xref linkend="guc-maintenance-work-mem"/> (or, in the case of autovacuum,
       <xref linkend="guc-autovacuum-work-mem"/> if set) is insufficient to store
       the number of dead tuples found.
     </entry>
    </row>
    <row>
     <entry><literal>vacuuming heap</literal></entry>
     <entry>
       <command>VACUUM</command> is currently vacuuming the heap.  Vacuuming the heap
       is distinct from scanning the heap, and occurs after each instance of
       vacuuming indexes.  If <structfield>heap_blks_scanned</structfield> is less than
       <structfield>heap_blks_total</structfield>, the system will return to scanning
       the heap after this phase is completed; otherwise, it will begin
       cleaning up indexes after this phase is completed.
     </entry>
    </row>
    <row>
     <entry><literal>cleaning up indexes</literal></entry>
     <entry>
       <command>VACUUM</command> is currently cleaning up indexes.  This occurs after
       the heap has been completely scanned and all vacuuming of the indexes
       and the heap has been completed.
     </entry>
    </row>
    <row>
     <entry><literal>truncating heap</literal></entry>
     <entry>
       <command>VACUUM</command> is currently truncating the heap so as to return
       empty pages at the end of the relation to the operating system.  This
       occurs after cleaning up indexes.
     </entry>
    </row>
    <row>
     <entry><literal>performing final cleanup</literal></entry>
     <entry>
       <command>VACUUM</command> is performing final cleanup.  During this phase,
       <command>VACUUM</command> will vacuum the free space map, update statistics
       in <literal>pg_class</literal>, and report statistics to the cumulative
       statistics system. When this phase is completed, <command>VACUUM</command> will end.
     </entry>
    </row>
   </tbody>
   </tgroup>
  </table>
 </sect2>

 <sect2 id="basebackup-progress-reporting">
  <title>Base Backup Progress Reporting</title>

  <indexterm>
   <primary>pg_stat_progress_basebackup</primary>
  </indexterm>

  <para>
   Whenever an application like <application>pg_basebackup</application>
   is taking a base backup, the
   <structname>pg_stat_progress_basebackup</structname>
   view will contain a row for each WAL sender process that is currently
   running the <command>BASE_BACKUP</command> replication command
   and streaming the backup. The tables below describe the information
   that will be reported and provide information about how to interpret it.
  </para>

  <table id="pg-stat-progress-basebackup-view" xreflabel="pg_stat_progress_basebackup">
   <title><structname>pg_stat_progress_basebackup</structname> View</title>
   <tgroup cols="1">
    <thead>
     <row>
      <entry role="catalog_table_entry"><para role="column_definition">
       Column Type
      </para>
      <para>
       Description
      </para></entry>
     </row>
    </thead>

    <tbody>
     <row>
      <entry role="catalog_table_entry"><para role="column_definition">
       <structfield>pid</structfield> <type>integer</type>
      </para>
      <para>
       Process ID of a WAL sender process.
      </para></entry>
     </row>

     <row>
      <entry role="catalog_table_entry"><para role="column_definition">
       <structfield>phase</structfield> <type>text</type>
      </para>
      <para>
       Current processing phase. See <xref linkend="basebackup-phases"/>.
      </para></entry>
     </row>

     <row>
      <entry role="catalog_table_entry"><para role="column_definition">
       <structfield>backup_total</structfield> <type>bigint</type>
      </para>
      <para>
       Total amount of data that will be streamed. This is estimated and
       reported as of the beginning of
       <literal>streaming database files</literal> phase. Note that
       this is only an approximation since the database
       may change during <literal>streaming database files</literal> phase
       and WAL log may be included in the backup later. This is always
       the same value as <structfield>backup_streamed</structfield>
       once the amount of data streamed exceeds the estimated
       total size. If the estimation is disabled in
       <application>pg_basebackup</application>
       (i.e., <literal>--no-estimate-size</literal> option is specified),
       this is <literal>NULL</literal>.
      </para></entry>
     </row>

     <row>
      <entry role="catalog_table_entry"><para role="column_definition">
       <structfield>backup_streamed</structfield> <type>bigint</type>
      </para>
      <para>
       Amount of data streamed. This counter only advances
       when the phase is <literal>streaming database files</literal> or
       <literal>transferring wal files</literal>.
      </para></entry>
     </row>

     <row>
      <entry role="catalog_table_entry"><para role="column_definition">
       <structfield>tablespaces_total</structfield> <type>bigint</type>
      </para>
      <para>
       Total number of tablespaces that will be streamed.
      </para></entry>
     </row>

     <row>
      <entry role="catalog_table_entry"><para role="column_definition">
       <structfield>tablespaces_streamed</structfield> <type>bigint</type>
      </para>
      <para>
       Number of tablespaces streamed. This counter only
       advances when the phase is <literal>streaming database files</literal>.
      </para></entry>
     </row>
    </tbody>
   </tgroup>
  </table>

  <table id="basebackup-phases">
   <title>Base Backup Phases</title>
   <tgroup cols="2">
    <colspec colname="col1" colwidth="1*"/>
    <colspec colname="col2" colwidth="2*"/>
    <thead>
     <row>
      <entry>Phase</entry>
      <entry>Description</entry>
     </row>
    </thead>
    <tbody>
     <row>
      <entry><literal>initializing</literal></entry>
      <entry>
       The WAL sender process is preparing to begin the backup.
       This phase is expected to be very brief.
      </entry>
     </row>
     <row>
      <entry><literal>waiting for checkpoint to finish</literal></entry>
      <entry>
       The WAL sender process is currently performing
       <function>pg_backup_start</function> to prepare to
       take a base backup, and waiting for the start-of-backup
       checkpoint to finish.
      </entry>
     </row>
     <row>
      <entry><literal>estimating backup size</literal></entry>
      <entry>
       The WAL sender process is currently estimating the total amount
       of database files that will be streamed as a base backup.
      </entry>
     </row>
     <row>
      <entry><literal>streaming database files</literal></entry>
      <entry>
       The WAL sender process is currently streaming database files
       as a base backup.
      </entry>
     </row>
     <row>
      <entry><literal>waiting for wal archiving to finish</literal></entry>
      <entry>
       The WAL sender process is currently performing
       <function>pg_backup_stop</function> to finish the backup,
       and waiting for all the WAL files required for the base backup
       to be successfully archived.
       If either <literal>--wal-method=none</literal> or
       <literal>--wal-method=stream</literal> is specified in
       <application>pg_basebackup</application>, the backup will end
       when this phase is completed.
      </entry>
     </row>
     <row>
      <entry><literal>transferring wal files</literal></entry>
      <entry>
       The WAL sender process is currently transferring all WAL logs
       generated during the backup. This phase occurs after
       <literal>waiting for wal archiving to finish</literal> phase if
       <literal>--wal-method=fetch</literal> is specified in
       <application>pg_basebackup</application>. The backup will end
       when this phase is completed.
      </entry>
     </row>
    </tbody>
   </tgroup>
  </table>

 </sect2>

 </sect1>

 <sect1 id="dynamic-trace">
  <title>Dynamic Tracing</title>

 <indexterm zone="dynamic-trace">
  <primary>DTrace</primary>
 </indexterm>

  <para>
   <productname>PostgreSQL</productname> provides facilities to support
   dynamic tracing of the database server. This allows an external
   utility to be called at specific points in the code and thereby trace
   execution.
  </para>

  <para>
   A number of probes or trace points are already inserted into the source
   code. These probes are intended to be used by database developers and
   administrators. By default the probes are not compiled into
   <productname>PostgreSQL</productname>; the user needs to explicitly tell
   the configure script to make the probes available.
  </para>

  <para>
   Currently, the
   <ulink url="https://en.wikipedia.org/wiki/DTrace">DTrace</ulink>
   utility is supported, which, at the time of this writing, is available
   on Solaris, macOS, FreeBSD, NetBSD, and Oracle Linux.  The
   <ulink url="https://sourceware.org/systemtap/">SystemTap</ulink> project
   for Linux provides a DTrace equivalent and can also be used.  Supporting other dynamic
   tracing utilities is theoretically possible by changing the definitions for
   the macros in <filename>src/include/utils/probes.h</filename>.
  </para>

  <sect2 id="compiling-for-trace">
   <title>Compiling for Dynamic Tracing</title>

  <para>
   By default, probes are not available, so you will need to
   explicitly tell the configure script to make the probes available
   in <productname>PostgreSQL</productname>. To include DTrace support
   specify <option>--enable-dtrace</option> to configure.  See <xref
   linkend="configure-options-devel"/> for further information.
  </para>
  </sect2>

  <sect2 id="trace-points">
   <title>Built-in Probes</title>

  <para>
   A number of standard probes are provided in the source code,
   as shown in <xref linkend="dtrace-probe-point-table"/>;
   <xref linkend="typedefs-table"/>
   shows the types used in the probes.  More probes can certainly be
   added to enhance <productname>PostgreSQL</productname>'s observability.
  </para>

 <table id="dtrace-probe-point-table">
  <title>Built-in DTrace Probes</title>
  <tgroup cols="3">
   <colspec colname="col1" colwidth="2*"/>
   <colspec colname="col2" colwidth="3*"/>
   <colspec colname="col3" colwidth="3*"/>
   <thead>
    <row>
     <entry>Name</entry>
     <entry>Parameters</entry>
     <entry>Description</entry>
    </row>
   </thead>

   <tbody>

    <row>
     <entry><literal>transaction-start</literal></entry>
     <entry><literal>(LocalTransactionId)</literal></entry>
     <entry>Probe that fires at the start of a new transaction.
      arg0 is the transaction ID.</entry>
    </row>
    <row>
     <entry><literal>transaction-commit</literal></entry>
     <entry><literal>(LocalTransactionId)</literal></entry>
     <entry>Probe that fires when a transaction completes successfully.
      arg0 is the transaction ID.</entry>
    </row>
    <row>
     <entry><literal>transaction-abort</literal></entry>
     <entry><literal>(LocalTransactionId)</literal></entry>
     <entry>Probe that fires when a transaction completes unsuccessfully.
      arg0 is the transaction ID.</entry>
    </row>
    <row>
     <entry><literal>query-start</literal></entry>
     <entry><literal>(const char *)</literal></entry>
     <entry>Probe that fires when the processing of a query is started.
      arg0 is the query string.</entry>
    </row>
    <row>
     <entry><literal>query-done</literal></entry>
     <entry><literal>(const char *)</literal></entry>
     <entry>Probe that fires when the processing of a query is complete.
      arg0 is the query string.</entry>
    </row>
    <row>
     <entry><literal>query-parse-start</literal></entry>
     <entry><literal>(const char *)</literal></entry>
     <entry>Probe that fires when the parsing of a query is started.
      arg0 is the query string.</entry>
    </row>
    <row>
     <entry><literal>query-parse-done</literal></entry>
     <entry><literal>(const char *)</literal></entry>
     <entry>Probe that fires when the parsing of a query is complete.
      arg0 is the query string.</entry>
    </row>
    <row>
     <entry><literal>query-rewrite-start</literal></entry>
     <entry><literal>(const char *)</literal></entry>
     <entry>Probe that fires when the rewriting of a query is started.
      arg0 is the query string.</entry>
    </row>
    <row>
     <entry><literal>query-rewrite-done</literal></entry>
     <entry><literal>(const char *)</literal></entry>
     <entry>Probe that fires when the rewriting of a query is complete.
      arg0 is the query string.</entry>
    </row>
    <row>
     <entry><literal>query-plan-start</literal></entry>
     <entry><literal>()</literal></entry>
     <entry>Probe that fires when the planning of a query is started.</entry>
    </row>
    <row>
     <entry><literal>query-plan-done</literal></entry>
     <entry><literal>()</literal></entry>
     <entry>Probe that fires when the planning of a query is complete.</entry>
    </row>
    <row>
     <entry><literal>query-execute-start</literal></entry>
     <entry><literal>()</literal></entry>
     <entry>Probe that fires when the execution of a query is started.</entry>
    </row>
    <row>
     <entry><literal>query-execute-done</literal></entry>
     <entry><literal>()</literal></entry>
     <entry>Probe that fires when the execution of a query is complete.</entry>
    </row>
    <row>
     <entry><literal>statement-status</literal></entry>
     <entry><literal>(const char *)</literal></entry>
     <entry>Probe that fires anytime the server process updates its
      <structname>pg_stat_activity</structname>.<structfield>status</structfield>.
      arg0 is the new status string.</entry>
    </row>
    <row>
     <entry><literal>checkpoint-start</literal></entry>
     <entry><literal>(int)</literal></entry>
     <entry>Probe that fires when a checkpoint is started.
      arg0 holds the bitwise flags used to distinguish different checkpoint
      types, such as shutdown, immediate or force.</entry>
    </row>
    <row>
     <entry><literal>checkpoint-done</literal></entry>
     <entry><literal>(int, int, int, int, int)</literal></entry>
     <entry>Probe that fires when a checkpoint is complete.
      (The probes listed next fire in sequence during checkpoint processing.)
      arg0 is the number of buffers written. arg1 is the total number of
      buffers. arg2, arg3 and arg4 contain the number of WAL files added,
      removed and recycled respectively.</entry>
    </row>
    <row>
     <entry><literal>clog-checkpoint-start</literal></entry>
     <entry><literal>(bool)</literal></entry>
     <entry>Probe that fires when the CLOG portion of a checkpoint is started.
      arg0 is true for normal checkpoint, false for shutdown
      checkpoint.</entry>
    </row>
    <row>
     <entry><literal>clog-checkpoint-done</literal></entry>
     <entry><literal>(bool)</literal></entry>
     <entry>Probe that fires when the CLOG portion of a checkpoint is
      complete. arg0 has the same meaning as for <literal>clog-checkpoint-start</literal>.</entry>
    </row>
    <row>
     <entry><literal>subtrans-checkpoint-start</literal></entry>
     <entry><literal>(bool)</literal></entry>
     <entry>Probe that fires when the SUBTRANS portion of a checkpoint is
      started.
      arg0 is true for normal checkpoint, false for shutdown
      checkpoint.</entry>
    </row>
    <row>
     <entry><literal>subtrans-checkpoint-done</literal></entry>
     <entry><literal>(bool)</literal></entry>
     <entry>Probe that fires when the SUBTRANS portion of a checkpoint is
      complete. arg0 has the same meaning as for
      <literal>subtrans-checkpoint-start</literal>.</entry>
    </row>
    <row>
     <entry><literal>multixact-checkpoint-start</literal></entry>
     <entry><literal>(bool)</literal></entry>
     <entry>Probe that fires when the MultiXact portion of a checkpoint is
      started.
      arg0 is true for normal checkpoint, false for shutdown
      checkpoint.</entry>
    </row>
    <row>
     <entry><literal>multixact-checkpoint-done</literal></entry>
     <entry><literal>(bool)</literal></entry>
     <entry>Probe that fires when the MultiXact portion of a checkpoint is
      complete. arg0 has the same meaning as for
      <literal>multixact-checkpoint-start</literal>.</entry>
    </row>
    <row>
     <entry><literal>buffer-checkpoint-start</literal></entry>
     <entry><literal>(int)</literal></entry>
     <entry>Probe that fires when the buffer-writing portion of a checkpoint
      is started.
      arg0 holds the bitwise flags used to distinguish different checkpoint
      types, such as shutdown, immediate or force.</entry>
    </row>
    <row>
     <entry><literal>buffer-sync-start</literal></entry>
     <entry><literal>(int, int)</literal></entry>
     <entry>Probe that fires when we begin to write dirty buffers during
      checkpoint (after identifying which buffers must be written).
      arg0 is the total number of buffers.
      arg1 is the number that are currently dirty and need to be written.</entry>
    </row>
    <row>
     <entry><literal>buffer-sync-written</literal></entry>
     <entry><literal>(int)</literal></entry>
     <entry>Probe that fires after each buffer is written during checkpoint.
      arg0 is the ID number of the buffer.</entry>
    </row>
    <row>
     <entry><literal>buffer-sync-done</literal></entry>
     <entry><literal>(int, int, int)</literal></entry>
     <entry>Probe that fires when all dirty buffers have been written.
      arg0 is the total number of buffers.
      arg1 is the number of buffers actually written by the checkpoint process.
      arg2 is the number that were expected to be written (arg1 of
      <literal>buffer-sync-start</literal>); any difference reflects other processes flushing
      buffers during the checkpoint.</entry>
    </row>
    <row>
     <entry><literal>buffer-checkpoint-sync-start</literal></entry>
     <entry><literal>()</literal></entry>
     <entry>Probe that fires after dirty buffers have been written to the
      kernel, and before starting to issue fsync requests.</entry>
    </row>
    <row>
     <entry><literal>buffer-checkpoint-done</literal></entry>
     <entry><literal>()</literal></entry>
     <entry>Probe that fires when syncing of buffers to disk is
      complete.</entry>
    </row>
    <row>
     <entry><literal>twophase-checkpoint-start</literal></entry>
     <entry><literal>()</literal></entry>
     <entry>Probe that fires when the two-phase portion of a checkpoint is
      started.</entry>
    </row>
    <row>
     <entry><literal>twophase-checkpoint-done</literal></entry>
     <entry><literal>()</literal></entry>
     <entry>Probe that fires when the two-phase portion of a checkpoint is
      complete.</entry>
    </row>
    <row>
     <entry><literal>buffer-extend-start</literal></entry>
     <entry><literal>(ForkNumber, BlockNumber, Oid, Oid, Oid, int, unsigned int)</literal></entry>
     <entry>Probe that fires when a relation extension starts.
       arg0 contains the fork to be extended. arg1, arg2, and arg3 contain the
       tablespace, database, and relation OIDs identifying the relation.  arg4
       is the ID of the backend which created the temporary relation for a
       local buffer, or <symbol>InvalidBackendId</symbol> (-1) for a shared
       buffer. arg5 is the number of blocks the caller would like to extend
       by.</entry>
    </row>
    <row>
     <entry><literal>buffer-extend-done</literal></entry>
     <entry><literal>(ForkNumber, BlockNumber, Oid, Oid, Oid, int, unsigned int, BlockNumber)</literal></entry>
     <entry>Probe that fires when a relation extension is complete.
       arg0 contains the fork to be extended. arg1, arg2, and arg3 contain the
       tablespace, database, and relation OIDs identifying the relation.  arg4
       is the ID of the backend which created the temporary relation for a
       local buffer, or <symbol>InvalidBackendId</symbol> (-1) for a shared
       buffer. arg5 is the number of blocks the relation was extended by, this
       can be less than the number in the
       <literal>buffer-extend-start</literal> due to resource
       constraints. arg6 contains the BlockNumber of the first new
       block.</entry>
    </row>
    <row>
     <entry><literal>buffer-read-start</literal></entry>
     <entry><literal>(ForkNumber, BlockNumber, Oid, Oid, Oid, int)</literal></entry>
     <entry>Probe that fires when a buffer read is started.
      arg0 and arg1 contain the fork and block numbers of the page.
      arg2, arg3, and arg4 contain the tablespace, database, and relation OIDs
      identifying the relation.
      arg5 is the ID of the backend which created the temporary relation for a
      local buffer, or <symbol>InvalidBackendId</symbol> (-1) for a shared buffer.
      </entry>
    </row>
    <row>
     <entry><literal>buffer-read-done</literal></entry>
     <entry><literal>(ForkNumber, BlockNumber, Oid, Oid, Oid, int, bool)</literal></entry>
     <entry>Probe that fires when a buffer read is complete.
      arg0 and arg1 contain the fork and block numbers of the page.
      arg2, arg3, and arg4 contain the tablespace, database, and relation OIDs
      identifying the relation.
      arg5 is the ID of the backend which created the temporary relation for a
      local buffer, or <symbol>InvalidBackendId</symbol> (-1) for a shared buffer.
      arg6 is true if the buffer was found in the pool, false if not.</entry>
    </row>
    <row>
     <entry><literal>buffer-flush-start</literal></entry>
     <entry><literal>(ForkNumber, BlockNumber, Oid, Oid, Oid)</literal></entry>
     <entry>Probe that fires before issuing any write request for a shared
      buffer.
      arg0 and arg1 contain the fork and block numbers of the page.
      arg2, arg3, and arg4 contain the tablespace, database, and relation OIDs
      identifying the relation.</entry>
    </row>
    <row>
     <entry><literal>buffer-flush-done</literal></entry>
     <entry><literal>(ForkNumber, BlockNumber, Oid, Oid, Oid)</literal></entry>
     <entry>Probe that fires when a write request is complete.  (Note
      that this just reflects the time to pass the data to the kernel;
      it's typically not actually been written to disk yet.)
      The arguments are the same as for <literal>buffer-flush-start</literal>.</entry>
    </row>
    <row>
     <entry><literal>wal-buffer-write-dirty-start</literal></entry>
     <entry><literal>()</literal></entry>
     <entry>Probe that fires when a server process begins to write a
      dirty WAL buffer because no more WAL buffer space is available.
      (If this happens often, it implies that
      <xref linkend="guc-wal-buffers"/> is too small.)</entry>
    </row>
    <row>
     <entry><literal>wal-buffer-write-dirty-done</literal></entry>
     <entry><literal>()</literal></entry>
     <entry>Probe that fires when a dirty WAL buffer write is complete.</entry>
    </row>
    <row>
     <entry><literal>wal-insert</literal></entry>
     <entry><literal>(unsigned char, unsigned char)</literal></entry>
     <entry>Probe that fires when a WAL record is inserted.
      arg0 is the resource manager (rmid) for the record.
      arg1 contains the info flags.</entry>
    </row>
    <row>
     <entry><literal>wal-switch</literal></entry>
     <entry><literal>()</literal></entry>
     <entry>Probe that fires when a WAL segment switch is requested.</entry>
    </row>
    <row>
     <entry><literal>smgr-md-read-start</literal></entry>
     <entry><literal>(ForkNumber, BlockNumber, Oid, Oid, Oid, int)</literal></entry>
     <entry>Probe that fires when beginning to read a block from a relation.
      arg0 and arg1 contain the fork and block numbers of the page.
      arg2, arg3, and arg4 contain the tablespace, database, and relation OIDs
      identifying the relation.
      arg5 is the ID of the backend which created the temporary relation for a
      local buffer, or <symbol>InvalidBackendId</symbol> (-1) for a shared buffer.</entry>
    </row>
    <row>
     <entry><literal>smgr-md-read-done</literal></entry>
     <entry><literal>(ForkNumber, BlockNumber, Oid, Oid, Oid, int, int, int)</literal></entry>
     <entry>Probe that fires when a block read is complete.
      arg0 and arg1 contain the fork and block numbers of the page.
      arg2, arg3, and arg4 contain the tablespace, database, and relation OIDs
      identifying the relation.
      arg5 is the ID of the backend which created the temporary relation for a
      local buffer, or <symbol>InvalidBackendId</symbol> (-1) for a shared buffer.
      arg6 is the number of bytes actually read, while arg7 is the number
      requested (if these are different it indicates a short read).</entry>
    </row>
    <row>
     <entry><literal>smgr-md-write-start</literal></entry>
     <entry><literal>(ForkNumber, BlockNumber, Oid, Oid, Oid, int)</literal></entry>
     <entry>Probe that fires when beginning to write a block to a relation.
      arg0 and arg1 contain the fork and block numbers of the page.
      arg2, arg3, and arg4 contain the tablespace, database, and relation OIDs
      identifying the relation.
      arg5 is the ID of the backend which created the temporary relation for a
      local buffer, or <symbol>InvalidBackendId</symbol> (-1) for a shared buffer.</entry>
    </row>
    <row>
     <entry><literal>smgr-md-write-done</literal></entry>
     <entry><literal>(ForkNumber, BlockNumber, Oid, Oid, Oid, int, int, int)</literal></entry>
     <entry>Probe that fires when a block write is complete.
      arg0 and arg1 contain the fork and block numbers of the page.
      arg2, arg3, and arg4 contain the tablespace, database, and relation OIDs
      identifying the relation.
      arg5 is the ID of the backend which created the temporary relation for a
      local buffer, or <symbol>InvalidBackendId</symbol> (-1) for a shared buffer.
      arg6 is the number of bytes actually written, while arg7 is the number
      requested (if these are different it indicates a short write).</entry>
    </row>
    <row>
     <entry><literal>sort-start</literal></entry>
     <entry><literal>(int, bool, int, int, bool, int)</literal></entry>
     <entry>Probe that fires when a sort operation is started.
      arg0 indicates heap, index or datum sort.
      arg1 is true for unique-value enforcement.
      arg2 is the number of key columns.
      arg3 is the number of kilobytes of work memory allowed.
      arg4 is true if random access to the sort result is required.
      arg5 indicates serial when <literal>0</literal>, parallel worker when
      <literal>1</literal>, or parallel leader when <literal>2</literal>.</entry>
    </row>
    <row>
     <entry><literal>sort-done</literal></entry>
     <entry><literal>(bool, long)</literal></entry>
     <entry>Probe that fires when a sort is complete.
      arg0 is true for external sort, false for internal sort.
      arg1 is the number of disk blocks used for an external sort,
      or kilobytes of memory used for an internal sort.</entry>
    </row>
    <row>
     <entry><literal>lwlock-acquire</literal></entry>
     <entry><literal>(char *, LWLockMode)</literal></entry>
     <entry>Probe that fires when an LWLock has been acquired.
      arg0 is the LWLock's tranche.
      arg1 is the requested lock mode, either exclusive or shared.</entry>
    </row>
    <row>
     <entry><literal>lwlock-release</literal></entry>
     <entry><literal>(char *)</literal></entry>
     <entry>Probe that fires when an LWLock has been released (but note
      that any released waiters have not yet been awakened).
      arg0 is the LWLock's tranche.</entry>
    </row>
    <row>
     <entry><literal>lwlock-wait-start</literal></entry>
     <entry><literal>(char *, LWLockMode)</literal></entry>
     <entry>Probe that fires when an LWLock was not immediately available and
      a server process has begun to wait for the lock to become available.
      arg0 is the LWLock's tranche.
      arg1 is the requested lock mode, either exclusive or shared.</entry>
    </row>
    <row>
     <entry><literal>lwlock-wait-done</literal></entry>
     <entry><literal>(char *, LWLockMode)</literal></entry>
     <entry>Probe that fires when a server process has been released from its
      wait for an LWLock (it does not actually have the lock yet).
      arg0 is the LWLock's tranche.
      arg1 is the requested lock mode, either exclusive or shared.</entry>
    </row>
    <row>
     <entry><literal>lwlock-condacquire</literal></entry>
     <entry><literal>(char *, LWLockMode)</literal></entry>
     <entry>Probe that fires when an LWLock was successfully acquired when the
      caller specified no waiting.
      arg0 is the LWLock's tranche.
      arg1 is the requested lock mode, either exclusive or shared.</entry>
    </row>
    <row>
     <entry><literal>lwlock-condacquire-fail</literal></entry>
     <entry><literal>(char *, LWLockMode)</literal></entry>
     <entry>Probe that fires when an LWLock was not successfully acquired when
      the caller specified no waiting.
      arg0 is the LWLock's tranche.
      arg1 is the requested lock mode, either exclusive or shared.</entry>
    </row>
    <row>
     <entry><literal>lock-wait-start</literal></entry>
     <entry><literal>(unsigned int, unsigned int, unsigned int, unsigned int, unsigned int, LOCKMODE)</literal></entry>
     <entry>Probe that fires when a request for a heavyweight lock (lmgr lock)
      has begun to wait because the lock is not available.
      arg0 through arg3 are the tag fields identifying the object being
      locked.  arg4 indicates the type of object being locked.
      arg5 indicates the lock type being requested.</entry>
    </row>
    <row>
     <entry><literal>lock-wait-done</literal></entry>
     <entry><literal>(unsigned int, unsigned int, unsigned int, unsigned int, unsigned int, LOCKMODE)</literal></entry>
     <entry>Probe that fires when a request for a heavyweight lock (lmgr lock)
      has finished waiting (i.e., has acquired the lock).
      The arguments are the same as for <literal>lock-wait-start</literal>.</entry>
    </row>
    <row>
     <entry><literal>deadlock-found</literal></entry>
     <entry><literal>()</literal></entry>
     <entry>Probe that fires when a deadlock is found by the deadlock
      detector.</entry>
    </row>

   </tbody>
   </tgroup>
  </table>

 <table id="typedefs-table">
  <title>Defined Types Used in Probe Parameters</title>
  <tgroup cols="2">
   <thead>
    <row>
     <entry>Type</entry>
     <entry>Definition</entry>
    </row>
   </thead>

   <tbody>

    <row>
     <entry><type>LocalTransactionId</type></entry>
     <entry><type>unsigned int</type></entry>
    </row>
    <row>
     <entry><type>LWLockMode</type></entry>
     <entry><type>int</type></entry>
    </row>
    <row>
     <entry><type>LOCKMODE</type></entry>
     <entry><type>int</type></entry>
    </row>
    <row>
     <entry><type>BlockNumber</type></entry>
     <entry><type>unsigned int</type></entry>
    </row>
    <row>
     <entry><type>Oid</type></entry>
     <entry><type>unsigned int</type></entry>
    </row>
    <row>
     <entry><type>ForkNumber</type></entry>
     <entry><type>int</type></entry>
    </row>
    <row>
     <entry><type>bool</type></entry>
     <entry><type>unsigned char</type></entry>
    </row>

   </tbody>
   </tgroup>
  </table>


  </sect2>

  <sect2 id="using-trace-points">
   <title>Using Probes</title>

  <para>
   The example below shows a DTrace script for analyzing transaction
   counts in the system, as an alternative to snapshotting
   <structname>pg_stat_database</structname> before and after a performance test:
<programlisting>
#!/usr/sbin/dtrace -qs

postgresql$1:::transaction-start
{
      @start["Start"] = count();
      self->ts  = timestamp;
}

postgresql$1:::transaction-abort
{
      @abort["Abort"] = count();
}

postgresql$1:::transaction-commit
/self->ts/
{
      @commit["Commit"] = count();
      @time["Total time (ns)"] = sum(timestamp - self->ts);
      self->ts=0;
}
</programlisting>
   When executed, the example D script gives output such as:
<screen>
# ./txn_count.d `pgrep -n postgres` or ./txn_count.d &lt;PID&gt;
^C

Start                                          71
Commit                                         70
Total time (ns)                        2312105013
</screen>
  </para>

  <note>
   <para>
    SystemTap uses a different notation for trace scripts than DTrace does,
    even though the underlying trace points are compatible.  One point worth
    noting is that at this writing, SystemTap scripts must reference probe
    names using double underscores in place of hyphens.  This is expected to
    be fixed in future SystemTap releases.
   </para>
  </note>

  <para>
   You should remember that DTrace scripts need to be carefully written and
   debugged, otherwise the trace information collected might
   be meaningless. In most cases where problems are found it is the
   instrumentation that is at fault, not the underlying system. When
   discussing information found using dynamic tracing, be sure to enclose
   the script used to allow that too to be checked and discussed.
  </para>
  </sect2>

  <sect2 id="defining-trace-points">
   <title>Defining New Probes</title>

  <para>
   New probes can be defined within the code wherever the developer
   desires, though this will require a recompilation. Below are the steps
   for inserting new probes:
  </para>

  <procedure>
   <step>
    <para>
     Decide on probe names and data to be made available through the probes
    </para>
   </step>

   <step>
    <para>
     Add the probe definitions to <filename>src/backend/utils/probes.d</filename>
    </para>
   </step>

   <step>
    <para>
     Include <filename>pg_trace.h</filename> if it is not already present in the
     module(s) containing the probe points, and insert
     <literal>TRACE_POSTGRESQL</literal> probe macros at the desired locations
     in the source code
    </para>
   </step>

   <step>
    <para>
     Recompile and verify that the new probes are available
    </para>
   </step>
  </procedure>

  <formalpara>
   <title>Example:</title>
   <para>
    Here is an example of how you would add a probe to trace all new
    transactions by transaction ID.
   </para>
  </formalpara>

  <procedure>
   <step>
    <para>
     Decide that the probe will be named <literal>transaction-start</literal> and
     requires a parameter of type <type>LocalTransactionId</type>
    </para>
   </step>

   <step>
    <para>
     Add the probe definition to <filename>src/backend/utils/probes.d</filename>:
<programlisting>
probe transaction__start(LocalTransactionId);
</programlisting>
     Note the use of the double underline in the probe name. In a DTrace
     script using the probe, the double underline needs to be replaced with a
     hyphen, so <literal>transaction-start</literal> is the name to document for
     users.
    </para>
   </step>

   <step>
    <para>
     At compile time, <literal>transaction__start</literal> is converted to a macro
     called <literal>TRACE_POSTGRESQL_TRANSACTION_START</literal> (notice the
     underscores are single here), which is available by including
     <filename>pg_trace.h</filename>.  Add the macro call to the appropriate location
     in the source code.  In this case, it looks like the following:

<programlisting>
TRACE_POSTGRESQL_TRANSACTION_START(vxid.localTransactionId);
</programlisting>
    </para>
   </step>

   <step>
    <para>
     After recompiling and running the new binary, check that your newly added
     probe is available by executing the following DTrace command.  You
     should see similar output:
<screen>
# dtrace -ln transaction-start
   ID    PROVIDER          MODULE           FUNCTION NAME
18705 postgresql49878     postgres     StartTransactionCommand transaction-start
18755 postgresql49877     postgres     StartTransactionCommand transaction-start
18805 postgresql49876     postgres     StartTransactionCommand transaction-start
18855 postgresql49875     postgres     StartTransactionCommand transaction-start
18986 postgresql49873     postgres     StartTransactionCommand transaction-start
</screen>
    </para>
   </step>
  </procedure>

  <para>
   There are a few things to be careful about when adding trace macros
   to the C code:

   <itemizedlist>
    <listitem>
     <para>
      You should take care that the data types specified for a probe's
      parameters match the data types of the variables used in the macro.
      Otherwise, you will get compilation errors.
     </para>
    </listitem>


    <listitem>
     <para>
      On most platforms, if <productname>PostgreSQL</productname> is
      built with <option>--enable-dtrace</option>, the arguments to a trace
      macro will be evaluated whenever control passes through the
      macro, <emphasis>even if no tracing is being done</emphasis>.  This is
      usually not worth worrying about if you are just reporting the
      values of a few local variables.  But beware of putting expensive
      function calls into the arguments.  If you need to do that,
      consider protecting the macro with a check to see if the trace
      is actually enabled:

<programlisting>
if (TRACE_POSTGRESQL_TRANSACTION_START_ENABLED())
    TRACE_POSTGRESQL_TRANSACTION_START(some_function(...));
</programlisting>

      Each trace macro has a corresponding <literal>ENABLED</literal> macro.
     </para>
    </listitem>
   </itemizedlist>

  </para>

  </sect2>

 </sect1>

</chapter><|MERGE_RESOLUTION|>--- conflicted
+++ resolved
@@ -5788,12 +5788,8 @@
       <para>
        Number of tuples skipped because they contain malformed data.
        This counter only advances when a value other than
-<<<<<<< HEAD
-       <literal>stop</literal> is specified to <literal>ON_ERROR</literal>.
-=======
        <literal>stop</literal> is specified to the <literal>ON_ERROR</literal>
        option.
->>>>>>> f2743a7d
       </para></entry>
      </row>
     </tbody>
