/*-------------------------------------------------------------------------
 *
 * explain.h
 *	  prototypes for explain.c
 *
 * Portions Copyright (c) 1996-2025, PostgreSQL Global Development Group
 * Portions Copyright (c) 1994-5, Regents of the University of California
 *
 * src/include/commands/explain.h
 *
 *-------------------------------------------------------------------------
 */
#ifndef EXPLAIN_H
#define EXPLAIN_H

#include "executor/executor.h"
#include "parser/parse_node.h"

<<<<<<< HEAD
extern PGDLLIMPORT QueryDesc *ActiveQueryDesc;
extern PGDLLIMPORT bool ProcessLogQueryPlanInterruptActive;

typedef enum ExplainSerializeOption
{
	EXPLAIN_SERIALIZE_NONE,
	EXPLAIN_SERIALIZE_TEXT,
	EXPLAIN_SERIALIZE_BINARY,
} ExplainSerializeOption;

typedef enum ExplainFormat
{
	EXPLAIN_FORMAT_TEXT,
	EXPLAIN_FORMAT_XML,
	EXPLAIN_FORMAT_JSON,
	EXPLAIN_FORMAT_YAML,
} ExplainFormat;

typedef struct ExplainWorkersState
{
	int			num_workers;	/* # of worker processes the plan used */
	bool	   *worker_inited;	/* per-worker state-initialized flags */
	StringInfoData *worker_str; /* per-worker transient output buffers */
	int		   *worker_state_save;	/* per-worker grouping state save areas */
	StringInfo	prev_str;		/* saved output buffer while redirecting */
} ExplainWorkersState;

typedef struct ExplainState
{
	StringInfo	str;			/* output buffer */
	/* options */
	bool		verbose;		/* be verbose */
	bool		analyze;		/* print actual times */
	bool		costs;			/* print estimated costs */
	bool		buffers;		/* print buffer usage */
	bool		wal;			/* print WAL usage */
	bool		timing;			/* print detailed node timing */
	bool		summary;		/* print total planning and execution timing */
	bool		memory;			/* print planner's memory usage information */
	bool		settings;		/* print modified settings */
	bool		generic;		/* generate a generic plan */
	ExplainSerializeOption serialize;	/* serialize the query's output? */
	ExplainFormat format;		/* output format */
	/* state for output formatting --- not reset for each new plan tree */
	int			indent;			/* current indentation level */
	List	   *grouping_stack; /* format-specific grouping state */
	/* state related to the current plan tree (filled by ExplainPrintPlan) */
	PlannedStmt *pstmt;			/* top of plan */
	List	   *rtable;			/* range table */
	List	   *rtable_names;	/* alias names for RTEs */
	List	   *deparse_cxt;	/* context list for deparsing expressions */
	Bitmapset  *printed_subplans;	/* ids of SubPlans we've printed */
	bool		hide_workers;	/* set if we find an invisible Gather */
	int			rtable_size;	/* length of rtable excluding the RTE_GROUP
								 * entry */
	/* state related to the current plan node */
	ExplainWorkersState *workers_state; /* needed if parallel plan */
	bool		signaled;		/* whether explain is called by signal */
} ExplainState;
=======
struct ExplainState;			/* defined in explain_state.h */
>>>>>>> 190dc279

/* Hook for plugins to get control in ExplainOneQuery() */
typedef void (*ExplainOneQuery_hook_type) (Query *query,
										   int cursorOptions,
										   IntoClause *into,
										   struct ExplainState *es,
										   const char *queryString,
										   ParamListInfo params,
										   QueryEnvironment *queryEnv);
extern PGDLLIMPORT ExplainOneQuery_hook_type ExplainOneQuery_hook;

/* Hook for EXPLAIN plugins to print extra information for each plan */
typedef void (*explain_per_plan_hook_type) (PlannedStmt *plannedstmt,
											IntoClause *into,
											struct ExplainState *es,
											const char *queryString,
											ParamListInfo params,
											QueryEnvironment *queryEnv);
extern PGDLLIMPORT explain_per_plan_hook_type explain_per_plan_hook;

/* Hook for EXPLAIN plugins to print extra fields on individual plan nodes */
typedef void (*explain_per_node_hook_type) (PlanState *planstate,
											List *ancestors,
											const char *relationship,
											const char *plan_name,
											struct ExplainState *es);
extern PGDLLIMPORT explain_per_node_hook_type explain_per_node_hook;

/* Hook for plugins to get control in explain_get_index_name() */
typedef const char *(*explain_get_index_name_hook_type) (Oid indexId);
extern PGDLLIMPORT explain_get_index_name_hook_type explain_get_index_name_hook;


extern void ExplainQuery(ParseState *pstate, ExplainStmt *stmt,
						 ParamListInfo params, DestReceiver *dest);
extern void standard_ExplainOneQuery(Query *query, int cursorOptions,
									 IntoClause *into, struct ExplainState *es,
									 const char *queryString, ParamListInfo params,
									 QueryEnvironment *queryEnv);

extern TupleDesc ExplainResultDesc(ExplainStmt *stmt);

extern void ExplainOneUtility(Node *utilityStmt, IntoClause *into,
							  struct ExplainState *es, ParseState *pstate,
							  ParamListInfo params);

extern void ExplainOnePlan(PlannedStmt *plannedstmt, CachedPlan *cplan,
						   CachedPlanSource *plansource, int plan_index,
						   IntoClause *into, struct ExplainState *es,
						   const char *queryString,
						   ParamListInfo params, QueryEnvironment *queryEnv,
						   const instr_time *planduration,
						   const BufferUsage *bufusage,
						   const MemoryContextCounters *mem_counters);

<<<<<<< HEAD
extern void ExplainAssembleLogOutput(ExplainState *es, QueryDesc *queryDesc,
									 int logFormat, bool logTriggers,
									 int logParameterMaxLength);

extern void ExplainPrintPlan(ExplainState *es, QueryDesc *queryDesc);
extern void ExplainPrintTriggers(ExplainState *es, QueryDesc *queryDesc);
=======
extern void ExplainPrintPlan(struct ExplainState *es, QueryDesc *queryDesc);
extern void ExplainPrintTriggers(struct ExplainState *es,
								 QueryDesc *queryDesc);
>>>>>>> 190dc279

extern void ExplainPrintJITSummary(struct ExplainState *es,
								   QueryDesc *queryDesc);

extern void ExplainQueryText(struct ExplainState *es, QueryDesc *queryDesc);
extern void ExplainQueryParameters(struct ExplainState *es,
								   ParamListInfo params, int maxlen);

extern void HandleLogQueryPlanInterrupt(void);
extern void ProcessLogQueryPlanInterrupt(void);
extern void ResetLogQueryPlanState(void);

#endif							/* EXPLAIN_H */<|MERGE_RESOLUTION|>--- conflicted
+++ resolved
@@ -16,69 +16,10 @@
 #include "executor/executor.h"
 #include "parser/parse_node.h"
 
-<<<<<<< HEAD
+struct ExplainState;			/* defined in explain_state.h */
+
 extern PGDLLIMPORT QueryDesc *ActiveQueryDesc;
 extern PGDLLIMPORT bool ProcessLogQueryPlanInterruptActive;
-
-typedef enum ExplainSerializeOption
-{
-	EXPLAIN_SERIALIZE_NONE,
-	EXPLAIN_SERIALIZE_TEXT,
-	EXPLAIN_SERIALIZE_BINARY,
-} ExplainSerializeOption;
-
-typedef enum ExplainFormat
-{
-	EXPLAIN_FORMAT_TEXT,
-	EXPLAIN_FORMAT_XML,
-	EXPLAIN_FORMAT_JSON,
-	EXPLAIN_FORMAT_YAML,
-} ExplainFormat;
-
-typedef struct ExplainWorkersState
-{
-	int			num_workers;	/* # of worker processes the plan used */
-	bool	   *worker_inited;	/* per-worker state-initialized flags */
-	StringInfoData *worker_str; /* per-worker transient output buffers */
-	int		   *worker_state_save;	/* per-worker grouping state save areas */
-	StringInfo	prev_str;		/* saved output buffer while redirecting */
-} ExplainWorkersState;
-
-typedef struct ExplainState
-{
-	StringInfo	str;			/* output buffer */
-	/* options */
-	bool		verbose;		/* be verbose */
-	bool		analyze;		/* print actual times */
-	bool		costs;			/* print estimated costs */
-	bool		buffers;		/* print buffer usage */
-	bool		wal;			/* print WAL usage */
-	bool		timing;			/* print detailed node timing */
-	bool		summary;		/* print total planning and execution timing */
-	bool		memory;			/* print planner's memory usage information */
-	bool		settings;		/* print modified settings */
-	bool		generic;		/* generate a generic plan */
-	ExplainSerializeOption serialize;	/* serialize the query's output? */
-	ExplainFormat format;		/* output format */
-	/* state for output formatting --- not reset for each new plan tree */
-	int			indent;			/* current indentation level */
-	List	   *grouping_stack; /* format-specific grouping state */
-	/* state related to the current plan tree (filled by ExplainPrintPlan) */
-	PlannedStmt *pstmt;			/* top of plan */
-	List	   *rtable;			/* range table */
-	List	   *rtable_names;	/* alias names for RTEs */
-	List	   *deparse_cxt;	/* context list for deparsing expressions */
-	Bitmapset  *printed_subplans;	/* ids of SubPlans we've printed */
-	bool		hide_workers;	/* set if we find an invisible Gather */
-	int			rtable_size;	/* length of rtable excluding the RTE_GROUP
-								 * entry */
-	/* state related to the current plan node */
-	ExplainWorkersState *workers_state; /* needed if parallel plan */
-	bool		signaled;		/* whether explain is called by signal */
-} ExplainState;
-=======
-struct ExplainState;			/* defined in explain_state.h */
->>>>>>> 190dc279
 
 /* Hook for plugins to get control in ExplainOneQuery() */
 typedef void (*ExplainOneQuery_hook_type) (Query *query,
@@ -134,18 +75,15 @@
 						   const BufferUsage *bufusage,
 						   const MemoryContextCounters *mem_counters);
 
-<<<<<<< HEAD
-extern void ExplainAssembleLogOutput(ExplainState *es, QueryDesc *queryDesc,
+extern void ExplainAssembleLogOutput(struct ExplainState *es, QueryDesc *queryDesc,
 									 int logFormat, bool logTriggers,
 									 int logParameterMaxLength);
 
-extern void ExplainPrintPlan(ExplainState *es, QueryDesc *queryDesc);
-extern void ExplainPrintTriggers(ExplainState *es, QueryDesc *queryDesc);
-=======
+extern void ExplainPrintPlan(struct ExplainState *es, QueryDesc *queryDesc);
+extern void ExplainPrintTriggers(struct ExplainState *es, QueryDesc *queryDesc);
 extern void ExplainPrintPlan(struct ExplainState *es, QueryDesc *queryDesc);
 extern void ExplainPrintTriggers(struct ExplainState *es,
 								 QueryDesc *queryDesc);
->>>>>>> 190dc279
 
 extern void ExplainPrintJITSummary(struct ExplainState *es,
 								   QueryDesc *queryDesc);
