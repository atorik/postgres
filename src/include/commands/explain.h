/*-------------------------------------------------------------------------
 *
 * explain.h
 *	  prototypes for explain.c
 *
 * Portions Copyright (c) 1996-2024, PostgreSQL Global Development Group
 * Portions Copyright (c) 1994-5, Regents of the University of California
 *
 * src/include/commands/explain.h
 *
 *-------------------------------------------------------------------------
 */
#ifndef EXPLAIN_H
#define EXPLAIN_H

#include "executor/executor.h"
#include "lib/stringinfo.h"
#include "parser/parse_node.h"

<<<<<<< HEAD
extern PGDLLIMPORT bool ProcessLogQueryPlanInterruptActive;
=======
typedef enum ExplainSerializeOption
{
	EXPLAIN_SERIALIZE_NONE,
	EXPLAIN_SERIALIZE_TEXT,
	EXPLAIN_SERIALIZE_BINARY,
} ExplainSerializeOption;
>>>>>>> 7c655a04

typedef enum ExplainFormat
{
	EXPLAIN_FORMAT_TEXT,
	EXPLAIN_FORMAT_XML,
	EXPLAIN_FORMAT_JSON,
	EXPLAIN_FORMAT_YAML,
} ExplainFormat;

typedef struct ExplainWorkersState
{
	int			num_workers;	/* # of worker processes the plan used */
	bool	   *worker_inited;	/* per-worker state-initialized flags */
	StringInfoData *worker_str; /* per-worker transient output buffers */
	int		   *worker_state_save;	/* per-worker grouping state save areas */
	StringInfo	prev_str;		/* saved output buffer while redirecting */
} ExplainWorkersState;

typedef struct ExplainState
{
	StringInfo	str;			/* output buffer */
	/* options */
	bool		verbose;		/* be verbose */
	bool		analyze;		/* print actual times */
	bool		costs;			/* print estimated costs */
	bool		buffers;		/* print buffer usage */
	bool		wal;			/* print WAL usage */
	bool		timing;			/* print detailed node timing */
	bool		summary;		/* print total planning and execution timing */
	bool		memory;			/* print planner's memory usage information */
	bool		settings;		/* print modified settings */
	bool		generic;		/* generate a generic plan */
	ExplainSerializeOption serialize;	/* serialize the query's output? */
	ExplainFormat format;		/* output format */
	/* state for output formatting --- not reset for each new plan tree */
	int			indent;			/* current indentation level */
	List	   *grouping_stack; /* format-specific grouping state */
	/* state related to the current plan tree (filled by ExplainPrintPlan) */
	PlannedStmt *pstmt;			/* top of plan */
	List	   *rtable;			/* range table */
	List	   *rtable_names;	/* alias names for RTEs */
	List	   *deparse_cxt;	/* context list for deparsing expressions */
	Bitmapset  *printed_subplans;	/* ids of SubPlans we've printed */
	bool		hide_workers;	/* set if we find an invisible Gather */
	/* state related to the current plan node */
	ExplainWorkersState *workers_state; /* needed if parallel plan */
	bool		signaled;		/* whether explain is called by signal */
} ExplainState;

/* Hook for plugins to get control in ExplainOneQuery() */
typedef void (*ExplainOneQuery_hook_type) (Query *query,
										   int cursorOptions,
										   IntoClause *into,
										   ExplainState *es,
										   const char *queryString,
										   ParamListInfo params,
										   QueryEnvironment *queryEnv);
extern PGDLLIMPORT ExplainOneQuery_hook_type ExplainOneQuery_hook;

/* Hook for plugins to get control in explain_get_index_name() */
typedef const char *(*explain_get_index_name_hook_type) (Oid indexId);
extern PGDLLIMPORT explain_get_index_name_hook_type explain_get_index_name_hook;


extern void ExplainQuery(ParseState *pstate, ExplainStmt *stmt,
						 ParamListInfo params, DestReceiver *dest);
extern void standard_ExplainOneQuery(Query *query, int cursorOptions,
									 IntoClause *into, ExplainState *es,
									 const char *queryString, ParamListInfo params,
									 QueryEnvironment *queryEnv);

extern ExplainState *NewExplainState(void);

extern TupleDesc ExplainResultDesc(ExplainStmt *stmt);

extern void ExplainOneUtility(Node *utilityStmt, IntoClause *into,
							  ExplainState *es, const char *queryString,
							  ParamListInfo params, QueryEnvironment *queryEnv);

extern void ExplainOnePlan(PlannedStmt *plannedstmt, IntoClause *into,
						   ExplainState *es, const char *queryString,
						   ParamListInfo params, QueryEnvironment *queryEnv,
						   const instr_time *planduration,
						   const BufferUsage *bufusage,
						   const MemoryContextCounters *mem_counters);

extern void ExplainAssembleLogOutput(ExplainState *es, QueryDesc *queryDesc,
									 int logFormat, bool logTriggers,
									 int logParameterMaxLength);

extern void ExplainPrintPlan(ExplainState *es, QueryDesc *queryDesc);
extern void ExplainPrintTriggers(ExplainState *es, QueryDesc *queryDesc);

extern void ExplainPrintJITSummary(ExplainState *es, QueryDesc *queryDesc);

extern void ExplainQueryText(ExplainState *es, QueryDesc *queryDesc);
extern void ExplainQueryParameters(ExplainState *es, ParamListInfo params, int maxlen);

extern void ExplainBeginOutput(ExplainState *es);
extern void ExplainEndOutput(ExplainState *es);
extern void ExplainSeparatePlans(ExplainState *es);

extern void ExplainPropertyList(const char *qlabel, List *data,
								ExplainState *es);
extern void ExplainPropertyListNested(const char *qlabel, List *data,
									  ExplainState *es);
extern void ExplainPropertyText(const char *qlabel, const char *value,
								ExplainState *es);
extern void ExplainPropertyInteger(const char *qlabel, const char *unit,
								   int64 value, ExplainState *es);
extern void ExplainPropertyUInteger(const char *qlabel, const char *unit,
									uint64 value, ExplainState *es);
extern void ExplainPropertyFloat(const char *qlabel, const char *unit,
								 double value, int ndigits, ExplainState *es);
extern void ExplainPropertyBool(const char *qlabel, bool value,
								ExplainState *es);

extern void ExplainOpenGroup(const char *objtype, const char *labelname,
							 bool labeled, ExplainState *es);
extern void ExplainCloseGroup(const char *objtype, const char *labelname,
							  bool labeled, ExplainState *es);

<<<<<<< HEAD
extern void HandleLogQueryPlanInterrupt(void);
extern void ProcessLogQueryPlanInterrupt(void);
=======
extern DestReceiver *CreateExplainSerializeDestReceiver(ExplainState *es);

>>>>>>> 7c655a04
#endif							/* EXPLAIN_H */<|MERGE_RESOLUTION|>--- conflicted
+++ resolved
@@ -17,16 +17,14 @@
 #include "lib/stringinfo.h"
 #include "parser/parse_node.h"
 
-<<<<<<< HEAD
 extern PGDLLIMPORT bool ProcessLogQueryPlanInterruptActive;
-=======
+
 typedef enum ExplainSerializeOption
 {
 	EXPLAIN_SERIALIZE_NONE,
 	EXPLAIN_SERIALIZE_TEXT,
 	EXPLAIN_SERIALIZE_BINARY,
 } ExplainSerializeOption;
->>>>>>> 7c655a04
 
 typedef enum ExplainFormat
 {
@@ -149,11 +147,7 @@
 extern void ExplainCloseGroup(const char *objtype, const char *labelname,
 							  bool labeled, ExplainState *es);
 
-<<<<<<< HEAD
 extern void HandleLogQueryPlanInterrupt(void);
 extern void ProcessLogQueryPlanInterrupt(void);
-=======
 extern DestReceiver *CreateExplainSerializeDestReceiver(ExplainState *es);
-
->>>>>>> 7c655a04
 #endif							/* EXPLAIN_H */