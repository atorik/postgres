--- conflicted
+++ resolved
@@ -56,12 +56,8 @@
 typedef struct CopyRejectLimits
 {
 	int64		num_err;	/* maximum tolerable number of errors */
-<<<<<<< HEAD
 	float		ratio_err;	/* maximum tolerable ratio of errors */
-} CopyIgnoreThresholds;
-=======
 } CopyRejectLimits;
->>>>>>> b8a2e88e
 
 /*
  * A struct to hold COPY options, in a parsed form. All of these are related
