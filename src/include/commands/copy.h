/*-------------------------------------------------------------------------
 *
 * copy.h
 *	  Definitions for using the POSTGRES copy command.
 *
 *
 * Portions Copyright (c) 1996-2024, PostgreSQL Global Development Group
 * Portions Copyright (c) 1994, Regents of the University of California
 *
 * src/include/commands/copy.h
 *
 *-------------------------------------------------------------------------
 */
#ifndef COPY_H
#define COPY_H

#include "nodes/execnodes.h"
#include "nodes/parsenodes.h"
#include "parser/parse_node.h"
#include "tcop/dest.h"

/*
 * Represents whether a header line should be present, and whether it must
 * match the actual names (which implies "true").
 */
typedef enum CopyHeaderChoice
{
	COPY_HEADER_FALSE = 0,
	COPY_HEADER_TRUE,
	COPY_HEADER_MATCH,
} CopyHeaderChoice;

/*
 * Represents where to save input processing errors.  More values to be added
 * in the future.
 */
typedef enum CopySaveErrorToChoice
{
<<<<<<< HEAD
	COPY_SAVE_ERROR_TO_UNSPECIFIED = 0, /* immediately throw errors */
=======
	COPY_SAVE_ERROR_TO_ERROR = 0,	/* immediately throw errors */
>>>>>>> 65c5864d
	COPY_SAVE_ERROR_TO_NONE,	/* ignore errors */
} CopySaveErrorToChoice;

/*
 * A struct to hold COPY options, in a parsed form. All of these are related
 * to formatting, except for 'freeze', which doesn't really belong here, but
 * it's expedient to parse it along with all the other options.
 */
typedef struct CopyFormatOptions
{
	/* parameters from the COPY command */
	int			file_encoding;	/* file or remote side's character encoding,
								 * -1 if not specified */
	bool		binary;			/* binary format? */
	bool		freeze;			/* freeze rows on loading? */
	bool		csv_mode;		/* Comma Separated Value format? */
	CopyHeaderChoice header_line;	/* header line? */
	char	   *null_print;		/* NULL marker string (server encoding!) */
	int			null_print_len; /* length of same */
	char	   *null_print_client;	/* same converted to file encoding */
	char	   *default_print;	/* DEFAULT marker string */
	int			default_print_len;	/* length of same */
	char	   *delim;			/* column delimiter (must be 1 byte) */
	char	   *quote;			/* CSV quote char (must be 1 byte) */
	char	   *escape;			/* CSV escape char (must be 1 byte) */
	List	   *force_quote;	/* list of column names */
	bool		force_quote_all;	/* FORCE_QUOTE *? */
	bool	   *force_quote_flags;	/* per-column CSV FQ flags */
	List	   *force_notnull;	/* list of column names */
	bool		force_notnull_all;	/* FORCE_NOT_NULL *? */
	bool	   *force_notnull_flags;	/* per-column CSV FNN flags */
	List	   *force_null;		/* list of column names */
	bool		force_null_all; /* FORCE_NULL *? */
	bool	   *force_null_flags;	/* per-column CSV FN flags */
	bool		convert_selectively;	/* do selective binary conversion? */
	CopySaveErrorToChoice save_error_to;	/* where to save error information */
	List	   *convert_select; /* list of column names (can be NIL) */
} CopyFormatOptions;

/* These are private in commands/copy[from|to].c */
typedef struct CopyFromStateData *CopyFromState;
typedef struct CopyToStateData *CopyToState;

typedef int (*copy_data_source_cb) (void *outbuf, int minread, int maxread);
typedef void (*copy_data_dest_cb) (void *data, int len);

extern void DoCopy(ParseState *pstate, const CopyStmt *stmt,
				   int stmt_location, int stmt_len,
				   uint64 *processed);

extern void ProcessCopyOptions(ParseState *pstate, CopyFormatOptions *opts_out, bool is_from, List *options);
extern CopyFromState BeginCopyFrom(ParseState *pstate, Relation rel, Node *whereClause,
								   const char *filename,
								   bool is_program, copy_data_source_cb data_source_cb, List *attnamelist, List *options);
extern void EndCopyFrom(CopyFromState cstate);
extern bool NextCopyFrom(CopyFromState cstate, ExprContext *econtext,
						 Datum *values, bool *nulls);
extern bool NextCopyFromRawFields(CopyFromState cstate,
								  char ***fields, int *nfields);
extern void CopyFromErrorCallback(void *arg);

extern uint64 CopyFrom(CopyFromState cstate);

extern DestReceiver *CreateCopyDestReceiver(void);

/*
 * internal prototypes
 */
extern CopyToState BeginCopyTo(ParseState *pstate, Relation rel, RawStmt *raw_query,
							   Oid queryRelId, const char *filename, bool is_program,
							   copy_data_dest_cb data_dest_cb, List *attnamelist, List *options);
extern void EndCopyTo(CopyToState cstate);
extern uint64 DoCopyTo(CopyToState cstate);
extern List *CopyGetAttnums(TupleDesc tupDesc, Relation rel,
							List *attnamelist);

#endif							/* COPY_H */<|MERGE_RESOLUTION|>--- conflicted
+++ resolved
@@ -36,11 +36,7 @@
  */
 typedef enum CopySaveErrorToChoice
 {
-<<<<<<< HEAD
-	COPY_SAVE_ERROR_TO_UNSPECIFIED = 0, /* immediately throw errors */
-=======
 	COPY_SAVE_ERROR_TO_ERROR = 0,	/* immediately throw errors */
->>>>>>> 65c5864d
 	COPY_SAVE_ERROR_TO_NONE,	/* ignore errors */
 } CopySaveErrorToChoice;
 
