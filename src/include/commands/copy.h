--- conflicted
+++ resolved
@@ -82,11 +82,8 @@
 	bool	   *force_null_flags;	/* per-column CSV FN flags */
 	bool		convert_selectively;	/* do selective binary conversion? */
 	CopyOnErrorChoice on_error; /* what to do when error happened */
-<<<<<<< HEAD
+	CopyLogVerbosityChoice log_verbosity;	/* verbosity of logged messages */
 	int			reject_limit;	/* tolerable number of malformed rows */
-=======
-	CopyLogVerbosityChoice log_verbosity;	/* verbosity of logged messages */
->>>>>>> 2ef575c7
 	List	   *convert_select; /* list of column names (can be NIL) */
 } CopyFormatOptions;
 
