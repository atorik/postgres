/*-------------------------------------------------------------------------
 *
 * execnodes.h
 *	  definitions for executor state nodes
 *
 * Most plan node types declared in plannodes.h have a corresponding
 * execution-state node type declared here.  An exception is that
 * expression nodes (subtypes of Expr) are usually represented by steps
 * of an ExprState, and fully handled within execExpr* - but sometimes
 * their state needs to be shared with other parts of the executor, as
 * for example with SubPlanState, which nodeSubplan.c has to modify.
 *
 * Node types declared in this file do not have any copy/equal/out/read
 * support.  (That is currently hard-wired in gen_node_support.pl, rather
 * than being explicitly represented by pg_node_attr decorations here.)
 * There is no need for copy, equal, or read support for executor trees.
 * Output support could be useful for debugging; but there are a lot of
 * specialized fields that would require custom code, so for now it's
 * not provided.
 *
 *
 * Portions Copyright (c) 1996-2025, PostgreSQL Global Development Group
 * Portions Copyright (c) 1994, Regents of the University of California
 *
 * src/include/nodes/execnodes.h
 *
 *-------------------------------------------------------------------------
 */
#ifndef EXECNODES_H
#define EXECNODES_H

#include "access/tupconvert.h"
#include "executor/instrument.h"
#include "fmgr.h"
#include "lib/ilist.h"
#include "lib/pairingheap.h"
#include "nodes/miscnodes.h"
#include "nodes/params.h"
#include "nodes/plannodes.h"
#include "nodes/tidbitmap.h"
#include "partitioning/partdefs.h"
#include "storage/condition_variable.h"
#include "utils/hsearch.h"
#include "utils/queryenvironment.h"
#include "utils/reltrigger.h"
#include "utils/sharedtuplestore.h"
#include "utils/snapshot.h"
#include "utils/sortsupport.h"
#include "utils/tuplesort.h"
#include "utils/tuplestore.h"

struct PlanState;				/* forward references in this file */
struct ParallelHashJoinState;
struct ExecRowMark;
struct ExprState;
struct ExprContext;
struct RangeTblEntry;			/* avoid including parsenodes.h here */
struct ExprEvalStep;			/* avoid including execExpr.h everywhere */
struct CopyMultiInsertBuffer;
struct LogicalTapeSet;


/* ----------------
 *		ExprState node
 *
 * ExprState represents the evaluation state for a whole expression tree.
 * It contains instructions (in ->steps) to evaluate the expression.
 * ----------------
 */
typedef Datum (*ExprStateEvalFunc) (struct ExprState *expression,
									struct ExprContext *econtext,
									bool *isNull);

/* Bits in ExprState->flags (see also execExpr.h for private flag bits): */
/* expression is for use with ExecQual() */
#define EEO_FLAG_IS_QUAL					(1 << 0)
/* expression refers to OLD table columns */
#define EEO_FLAG_HAS_OLD					(1 << 1)
/* expression refers to NEW table columns */
#define EEO_FLAG_HAS_NEW					(1 << 2)
/* OLD table row is NULL in RETURNING list */
#define EEO_FLAG_OLD_IS_NULL				(1 << 3)
/* NEW table row is NULL in RETURNING list */
#define EEO_FLAG_NEW_IS_NULL				(1 << 4)

typedef struct ExprState
{
	NodeTag		type;

#define FIELDNO_EXPRSTATE_FLAGS 1
	uint8		flags;			/* bitmask of EEO_FLAG_* bits, see above */

	/*
	 * Storage for result value of a scalar expression, or for individual
	 * column results within expressions built by ExecBuildProjectionInfo().
	 */
#define FIELDNO_EXPRSTATE_RESNULL 2
	bool		resnull;
#define FIELDNO_EXPRSTATE_RESVALUE 3
	Datum		resvalue;

	/*
	 * If projecting a tuple result, this slot holds the result; else NULL.
	 */
#define FIELDNO_EXPRSTATE_RESULTSLOT 4
	TupleTableSlot *resultslot;

	/*
	 * Instructions to compute expression's return value.
	 */
	struct ExprEvalStep *steps;

	/*
	 * Function that actually evaluates the expression.  This can be set to
	 * different values depending on the complexity of the expression.
	 */
	ExprStateEvalFunc evalfunc;

	/* original expression tree, for debugging only */
	Expr	   *expr;

	/* private state for an evalfunc */
	void	   *evalfunc_private;

	/*
	 * XXX: following fields only needed during "compilation" (ExecInitExpr);
	 * could be thrown away afterwards.
	 */

	int			steps_len;		/* number of steps currently */
	int			steps_alloc;	/* allocated length of steps array */

#define FIELDNO_EXPRSTATE_PARENT 11
	struct PlanState *parent;	/* parent PlanState node, if any */
	ParamListInfo ext_params;	/* for compiling PARAM_EXTERN nodes */

	Datum	   *innermost_caseval;
	bool	   *innermost_casenull;

	Datum	   *innermost_domainval;
	bool	   *innermost_domainnull;

	/*
	 * For expression nodes that support soft errors. Should be set to NULL if
	 * the caller wants errors to be thrown. Callers that do not want errors
	 * thrown should set it to a valid ErrorSaveContext before calling
	 * ExecInitExprRec().
	 */
	ErrorSaveContext *escontext;
} ExprState;


/* ----------------
 *	  IndexInfo information
 *
 *		this struct holds the information needed to construct new index
 *		entries for a particular index.  Used for both index_build and
 *		retail creation of index entries.
 *
 *		NumIndexAttrs		total number of columns in this index
 *		NumIndexKeyAttrs	number of key columns in index
 *		IndexAttrNumbers	underlying-rel attribute numbers used as keys
 *							(zeroes indicate expressions). It also contains
 * 							info about included columns.
 *		Expressions			expr trees for expression entries, or NIL if none
 *		ExpressionsState	exec state for expressions, or NIL if none
 *		Predicate			partial-index predicate, or NIL if none
 *		PredicateState		exec state for predicate, or NIL if none
 *		ExclusionOps		Per-column exclusion operators, or NULL if none
 *		ExclusionProcs		Underlying function OIDs for ExclusionOps
 *		ExclusionStrats		Opclass strategy numbers for ExclusionOps
 *		UniqueOps			These are like Exclusion*, but for unique indexes
 *		UniqueProcs
 *		UniqueStrats
 *		Unique				is it a unique index?
 *		OpclassOptions		opclass-specific options, or NULL if none
 *		ReadyForInserts		is it valid for inserts?
 *		CheckedUnchanged	IndexUnchanged status determined yet?
 *		IndexUnchanged		aminsert hint, cached for retail inserts
 *		Concurrent			are we doing a concurrent index build?
 *		BrokenHotChain		did we detect any broken HOT chains?
 *		Summarizing			is it a summarizing index?
 *		ParallelWorkers		# of workers requested (excludes leader)
 *		Am					Oid of index AM
 *		AmCache				private cache area for index AM
 *		Context				memory context holding this IndexInfo
 *
 * ii_Concurrent, ii_BrokenHotChain, and ii_ParallelWorkers are used only
 * during index build; they're conventionally zeroed otherwise.
 * ----------------
 */
typedef struct IndexInfo
{
	NodeTag		type;
	int			ii_NumIndexAttrs;	/* total number of columns in index */
	int			ii_NumIndexKeyAttrs;	/* number of key columns in index */
	AttrNumber	ii_IndexAttrNumbers[INDEX_MAX_KEYS];
	List	   *ii_Expressions; /* list of Expr */
	List	   *ii_ExpressionsState;	/* list of ExprState */
	List	   *ii_Predicate;	/* list of Expr */
	ExprState  *ii_PredicateState;
	Oid		   *ii_ExclusionOps;	/* array with one entry per column */
	Oid		   *ii_ExclusionProcs;	/* array with one entry per column */
	uint16	   *ii_ExclusionStrats; /* array with one entry per column */
	Oid		   *ii_UniqueOps;	/* array with one entry per column */
	Oid		   *ii_UniqueProcs; /* array with one entry per column */
	uint16	   *ii_UniqueStrats;	/* array with one entry per column */
	bool		ii_Unique;
	bool		ii_NullsNotDistinct;
	bool		ii_ReadyForInserts;
	bool		ii_CheckedUnchanged;
	bool		ii_IndexUnchanged;
	bool		ii_Concurrent;
	bool		ii_BrokenHotChain;
	bool		ii_Summarizing;
	bool		ii_WithoutOverlaps;
	int			ii_ParallelWorkers;
	Oid			ii_Am;
	void	   *ii_AmCache;
	MemoryContext ii_Context;
} IndexInfo;

/* ----------------
 *	  ExprContext_CB
 *
 *		List of callbacks to be called at ExprContext shutdown.
 * ----------------
 */
typedef void (*ExprContextCallbackFunction) (Datum arg);

typedef struct ExprContext_CB
{
	struct ExprContext_CB *next;
	ExprContextCallbackFunction function;
	Datum		arg;
} ExprContext_CB;

/* ----------------
 *	  ExprContext
 *
 *		This class holds the "current context" information
 *		needed to evaluate expressions for doing tuple qualifications
 *		and tuple projections.  For example, if an expression refers
 *		to an attribute in the current inner tuple then we need to know
 *		what the current inner tuple is and so we look at the expression
 *		context.
 *
 *	There are two memory contexts associated with an ExprContext:
 *	* ecxt_per_query_memory is a query-lifespan context, typically the same
 *	  context the ExprContext node itself is allocated in.  This context
 *	  can be used for purposes such as storing function call cache info.
 *	* ecxt_per_tuple_memory is a short-term context for expression results.
 *	  As the name suggests, it will typically be reset once per tuple,
 *	  before we begin to evaluate expressions for that tuple.  Each
 *	  ExprContext normally has its very own per-tuple memory context.
 *
 *	CurrentMemoryContext should be set to ecxt_per_tuple_memory before
 *	calling ExecEvalExpr() --- see ExecEvalExprSwitchContext().
 * ----------------
 */
typedef struct ExprContext
{
	NodeTag		type;

	/* Tuples that Var nodes in expression may refer to */
#define FIELDNO_EXPRCONTEXT_SCANTUPLE 1
	TupleTableSlot *ecxt_scantuple;
#define FIELDNO_EXPRCONTEXT_INNERTUPLE 2
	TupleTableSlot *ecxt_innertuple;
#define FIELDNO_EXPRCONTEXT_OUTERTUPLE 3
	TupleTableSlot *ecxt_outertuple;

	/* Memory contexts for expression evaluation --- see notes above */
	MemoryContext ecxt_per_query_memory;
	MemoryContext ecxt_per_tuple_memory;

	/* Values to substitute for Param nodes in expression */
	ParamExecData *ecxt_param_exec_vals;	/* for PARAM_EXEC params */
	ParamListInfo ecxt_param_list_info; /* for other param types */

	/*
	 * Values to substitute for Aggref nodes in the expressions of an Agg
	 * node, or for WindowFunc nodes within a WindowAgg node.
	 */
#define FIELDNO_EXPRCONTEXT_AGGVALUES 8
	Datum	   *ecxt_aggvalues; /* precomputed values for aggs/windowfuncs */
#define FIELDNO_EXPRCONTEXT_AGGNULLS 9
	bool	   *ecxt_aggnulls;	/* null flags for aggs/windowfuncs */

	/* Value to substitute for CaseTestExpr nodes in expression */
#define FIELDNO_EXPRCONTEXT_CASEDATUM 10
	Datum		caseValue_datum;
#define FIELDNO_EXPRCONTEXT_CASENULL 11
	bool		caseValue_isNull;

	/* Value to substitute for CoerceToDomainValue nodes in expression */
#define FIELDNO_EXPRCONTEXT_DOMAINDATUM 12
	Datum		domainValue_datum;
#define FIELDNO_EXPRCONTEXT_DOMAINNULL 13
	bool		domainValue_isNull;

	/* Tuples that OLD/NEW Var nodes in RETURNING may refer to */
#define FIELDNO_EXPRCONTEXT_OLDTUPLE 14
	TupleTableSlot *ecxt_oldtuple;
#define FIELDNO_EXPRCONTEXT_NEWTUPLE 15
	TupleTableSlot *ecxt_newtuple;

	/* Link to containing EState (NULL if a standalone ExprContext) */
	struct EState *ecxt_estate;

	/* Functions to call back when ExprContext is shut down or rescanned */
	ExprContext_CB *ecxt_callbacks;
} ExprContext;

/*
 * Set-result status used when evaluating functions potentially returning a
 * set.
 */
typedef enum
{
	ExprSingleResult,			/* expression does not return a set */
	ExprMultipleResult,			/* this result is an element of a set */
	ExprEndResult,				/* there are no more elements in the set */
} ExprDoneCond;

/*
 * Return modes for functions returning sets.  Note values must be chosen
 * as separate bits so that a bitmask can be formed to indicate supported
 * modes.  SFRM_Materialize_Random and SFRM_Materialize_Preferred are
 * auxiliary flags about SFRM_Materialize mode, rather than separate modes.
 */
typedef enum
{
	SFRM_ValuePerCall = 0x01,	/* one value returned per call */
	SFRM_Materialize = 0x02,	/* result set instantiated in Tuplestore */
	SFRM_Materialize_Random = 0x04, /* Tuplestore needs randomAccess */
	SFRM_Materialize_Preferred = 0x08,	/* caller prefers Tuplestore */
} SetFunctionReturnMode;

/*
 * When calling a function that might return a set (multiple rows),
 * a node of this type is passed as fcinfo->resultinfo to allow
 * return status to be passed back.  A function returning set should
 * raise an error if no such resultinfo is provided.
 */
typedef struct ReturnSetInfo
{
	NodeTag		type;
	/* values set by caller: */
	ExprContext *econtext;		/* context function is being called in */
	TupleDesc	expectedDesc;	/* tuple descriptor expected by caller */
	int			allowedModes;	/* bitmask: return modes caller can handle */
	/* result status from function (but pre-initialized by caller): */
	SetFunctionReturnMode returnMode;	/* actual return mode */
	ExprDoneCond isDone;		/* status for ValuePerCall mode */
	/* fields filled by function in Materialize return mode: */
	Tuplestorestate *setResult; /* holds the complete returned tuple set */
	TupleDesc	setDesc;		/* actual descriptor for returned tuples */
} ReturnSetInfo;

/* ----------------
 *		ProjectionInfo node information
 *
 *		This is all the information needed to perform projections ---
 *		that is, form new tuples by evaluation of targetlist expressions.
 *		Nodes which need to do projections create one of these.
 *
 *		The target tuple slot is kept in ProjectionInfo->pi_state.resultslot.
 *		ExecProject() evaluates the tlist, forms a tuple, and stores it
 *		in the given slot.  Note that the result will be a "virtual" tuple
 *		unless ExecMaterializeSlot() is then called to force it to be
 *		converted to a physical tuple.  The slot must have a tupledesc
 *		that matches the output of the tlist!
 * ----------------
 */
typedef struct ProjectionInfo
{
	NodeTag		type;
	/* instructions to evaluate projection */
	ExprState	pi_state;
	/* expression context in which to evaluate expression */
	ExprContext *pi_exprContext;
} ProjectionInfo;

/* ----------------
 *	  JunkFilter
 *
 *	  This class is used to store information regarding junk attributes.
 *	  A junk attribute is an attribute in a tuple that is needed only for
 *	  storing intermediate information in the executor, and does not belong
 *	  in emitted tuples.  For example, when we do an UPDATE query,
 *	  the planner adds a "junk" entry to the targetlist so that the tuples
 *	  returned to ExecutePlan() contain an extra attribute: the ctid of
 *	  the tuple to be updated.  This is needed to do the update, but we
 *	  don't want the ctid to be part of the stored new tuple!  So, we
 *	  apply a "junk filter" to remove the junk attributes and form the
 *	  real output tuple.  The junkfilter code also provides routines to
 *	  extract the values of the junk attribute(s) from the input tuple.
 *
 *	  targetList:		the original target list (including junk attributes).
 *	  cleanTupType:		the tuple descriptor for the "clean" tuple (with
 *						junk attributes removed).
 *	  cleanMap:			A map with the correspondence between the non-junk
 *						attribute numbers of the "original" tuple and the
 *						attribute numbers of the "clean" tuple.
 *	  resultSlot:		tuple slot used to hold cleaned tuple.
 * ----------------
 */
typedef struct JunkFilter
{
	NodeTag		type;
	List	   *jf_targetList;
	TupleDesc	jf_cleanTupType;
	AttrNumber *jf_cleanMap;
	TupleTableSlot *jf_resultSlot;
} JunkFilter;

/*
 * OnConflictSetState
 *
 * Executor state of an ON CONFLICT DO UPDATE operation.
 */
typedef struct OnConflictSetState
{
	NodeTag		type;

	TupleTableSlot *oc_Existing;	/* slot to store existing target tuple in */
	TupleTableSlot *oc_ProjSlot;	/* CONFLICT ... SET ... projection target */
	ProjectionInfo *oc_ProjInfo;	/* for ON CONFLICT DO UPDATE SET */
	ExprState  *oc_WhereClause; /* state for the WHERE clause */
} OnConflictSetState;

/* ----------------
 *	 MergeActionState information
 *
 *	Executor state for a MERGE action.
 * ----------------
 */
typedef struct MergeActionState
{
	NodeTag		type;

	MergeAction *mas_action;	/* associated MergeAction node */
	ProjectionInfo *mas_proj;	/* projection of the action's targetlist for
								 * this rel */
	ExprState  *mas_whenqual;	/* WHEN [NOT] MATCHED AND conditions */
} MergeActionState;

/*
 * ResultRelInfo
 *
 * Whenever we update an existing relation, we have to update indexes on the
 * relation, and perhaps also fire triggers.  ResultRelInfo holds all the
 * information needed about a result relation, including indexes.
 *
 * Normally, a ResultRelInfo refers to a table that is in the query's range
 * table; then ri_RangeTableIndex is the RT index and ri_RelationDesc is
 * just a copy of the relevant es_relations[] entry.  However, in some
 * situations we create ResultRelInfos for relations that are not in the
 * range table, namely for targets of tuple routing in a partitioned table,
 * and when firing triggers in tables other than the target tables (See
 * ExecGetTriggerResultRel).  In these situations, ri_RangeTableIndex is 0
 * and ri_RelationDesc is a separately-opened relcache pointer that needs to
 * be separately closed.
 */
typedef struct ResultRelInfo
{
	NodeTag		type;

	/* result relation's range table index, or 0 if not in range table */
	Index		ri_RangeTableIndex;

	/* relation descriptor for result relation */
	Relation	ri_RelationDesc;

	/* # of indices existing on result relation */
	int			ri_NumIndices;

	/* array of relation descriptors for indices */
	RelationPtr ri_IndexRelationDescs;

	/* array of key/attr info for indices */
	IndexInfo **ri_IndexRelationInfo;

	/*
	 * For UPDATE/DELETE/MERGE result relations, the attribute number of the
	 * row identity junk attribute in the source plan's output tuples
	 */
	AttrNumber	ri_RowIdAttNo;

	/* For UPDATE, attnums of generated columns to be computed */
	Bitmapset  *ri_extraUpdatedCols;

	/* Projection to generate new tuple in an INSERT/UPDATE */
	ProjectionInfo *ri_projectNew;
	/* Slot to hold that tuple */
	TupleTableSlot *ri_newTupleSlot;
	/* Slot to hold the old tuple being updated */
	TupleTableSlot *ri_oldTupleSlot;
	/* Have the projection and the slots above been initialized? */
	bool		ri_projectNewInfoValid;

	/* updates do LockTuple() before oldtup read; see README.tuplock */
	bool		ri_needLockTagTuple;

	/* triggers to be fired, if any */
	TriggerDesc *ri_TrigDesc;

	/* cached lookup info for trigger functions */
	FmgrInfo   *ri_TrigFunctions;

	/* array of trigger WHEN expr states */
	ExprState **ri_TrigWhenExprs;

	/* optional runtime measurements for triggers */
	Instrumentation *ri_TrigInstrument;

	/* On-demand created slots for triggers / returning processing */
	TupleTableSlot *ri_ReturningSlot;	/* for trigger output tuples */
	TupleTableSlot *ri_TrigOldSlot; /* for a trigger's old tuple */
	TupleTableSlot *ri_TrigNewSlot; /* for a trigger's new tuple */
	TupleTableSlot *ri_AllNullSlot; /* for RETURNING OLD/NEW */

	/* FDW callback functions, if foreign table */
	struct FdwRoutine *ri_FdwRoutine;

	/* available to save private state of FDW */
	void	   *ri_FdwState;

	/* true when modifying foreign table directly */
	bool		ri_usesFdwDirectModify;

	/* batch insert stuff */
	int			ri_NumSlots;	/* number of slots in the array */
	int			ri_NumSlotsInitialized; /* number of initialized slots */
	int			ri_BatchSize;	/* max slots inserted in a single batch */
	TupleTableSlot **ri_Slots;	/* input tuples for batch insert */
	TupleTableSlot **ri_PlanSlots;

	/* list of WithCheckOption's to be checked */
	List	   *ri_WithCheckOptions;

	/* list of WithCheckOption expr states */
	List	   *ri_WithCheckOptionExprs;

	/* array of constraint-checking expr states */
	ExprState **ri_ConstraintExprs;

	/*
	 * Arrays of stored generated columns ExprStates for INSERT/UPDATE/MERGE.
	 */
	ExprState **ri_GeneratedExprsI;
	ExprState **ri_GeneratedExprsU;

	/* number of stored generated columns we need to compute */
	int			ri_NumGeneratedNeededI;
	int			ri_NumGeneratedNeededU;

	/* list of RETURNING expressions */
	List	   *ri_returningList;

	/* for computing a RETURNING list */
	ProjectionInfo *ri_projectReturning;

	/* list of arbiter indexes to use to check conflicts */
	List	   *ri_onConflictArbiterIndexes;

	/* ON CONFLICT evaluation state */
	OnConflictSetState *ri_onConflict;

	/* for MERGE, lists of MergeActionState (one per MergeMatchKind) */
	List	   *ri_MergeActions[NUM_MERGE_MATCH_KINDS];

	/* for MERGE, expr state for checking the join condition */
	ExprState  *ri_MergeJoinCondition;

	/* partition check expression state (NULL if not set up yet) */
	ExprState  *ri_PartitionCheckExpr;

	/*
	 * Map to convert child result relation tuples to the format of the table
	 * actually mentioned in the query (called "root").  Computed only if
	 * needed.  A NULL map value indicates that no conversion is needed, so we
	 * must have a separate flag to show if the map has been computed.
	 */
	TupleConversionMap *ri_ChildToRootMap;
	bool		ri_ChildToRootMapValid;

	/*
	 * As above, but in the other direction.
	 */
	TupleConversionMap *ri_RootToChildMap;
	bool		ri_RootToChildMapValid;

	/*
	 * Information needed by tuple routing target relations
	 *
	 * RootResultRelInfo gives the target relation mentioned in the query, if
	 * it's a partitioned table. It is not set if the target relation
	 * mentioned in the query is an inherited table, nor when tuple routing is
	 * not needed.
	 *
	 * PartitionTupleSlot is non-NULL if RootToChild conversion is needed and
	 * the relation is a partition.
	 */
	struct ResultRelInfo *ri_RootResultRelInfo;
	TupleTableSlot *ri_PartitionTupleSlot;

	/* for use by copyfrom.c when performing multi-inserts */
	struct CopyMultiInsertBuffer *ri_CopyMultiInsertBuffer;

	/*
	 * Used when a leaf partition is involved in a cross-partition update of
	 * one of its ancestors; see ExecCrossPartitionUpdateForeignKey().
	 */
	List	   *ri_ancestorResultRels;
} ResultRelInfo;

/* ----------------
 *	  AsyncRequest
 *
 * State for an asynchronous tuple request.
 * ----------------
 */
typedef struct AsyncRequest
{
	struct PlanState *requestor;	/* Node that wants a tuple */
	struct PlanState *requestee;	/* Node from which a tuple is wanted */
	int			request_index;	/* Scratch space for requestor */
	bool		callback_pending;	/* Callback is needed */
	bool		request_complete;	/* Request complete, result valid */
	TupleTableSlot *result;		/* Result (NULL or an empty slot if no more
								 * tuples) */
} AsyncRequest;

/* ----------------
 *	  EState information
 *
 * Working state for an Executor invocation
 * ----------------
 */
typedef struct EState
{
	NodeTag		type;

	/* Basic state for all query types: */
	ScanDirection es_direction; /* current scan direction */
	Snapshot	es_snapshot;	/* time qual to use */
	Snapshot	es_crosscheck_snapshot; /* crosscheck time qual for RI */
	List	   *es_range_table; /* List of RangeTblEntry */
	Index		es_range_table_size;	/* size of the range table arrays */
	Relation   *es_relations;	/* Array of per-range-table-entry Relation
								 * pointers, or NULL if not yet opened */
	struct ExecRowMark **es_rowmarks;	/* Array of per-range-table-entry
										 * ExecRowMarks, or NULL if none */
	List	   *es_rteperminfos;	/* List of RTEPermissionInfo */
	PlannedStmt *es_plannedstmt;	/* link to top of plan tree */
	const char *es_sourceText;	/* Source text from QueryDesc */

	JunkFilter *es_junkFilter;	/* top-level junk filter, if any */

	/* If query can insert/delete tuples, the command ID to mark them with */
	CommandId	es_output_cid;

	/* Info about target table(s) for insert/update/delete queries: */
	ResultRelInfo **es_result_relations;	/* Array of per-range-table-entry
											 * ResultRelInfo pointers, or NULL
											 * if not a target table */
	List	   *es_opened_result_relations; /* List of non-NULL entries in
											 * es_result_relations in no
											 * specific order */

	PartitionDirectory es_partition_directory;	/* for PartitionDesc lookup */

	/*
	 * The following list contains ResultRelInfos created by the tuple routing
	 * code for partitions that aren't found in the es_result_relations array.
	 */
	List	   *es_tuple_routing_result_relations;

	/* Stuff used for firing triggers: */
	List	   *es_trig_target_relations;	/* trigger-only ResultRelInfos */

	/* Parameter info: */
	ParamListInfo es_param_list_info;	/* values of external params */
	ParamExecData *es_param_exec_vals;	/* values of internal params */

	QueryEnvironment *es_queryEnv;	/* query environment */

	/* Other working state: */
	MemoryContext es_query_cxt; /* per-query context in which EState lives */

	List	   *es_tupleTable;	/* List of TupleTableSlots */

	uint64		es_processed;	/* # of tuples processed during one
								 * ExecutorRun() call. */
	uint64		es_total_processed; /* total # of tuples aggregated across all
									 * ExecutorRun() calls. */

	int			es_top_eflags;	/* eflags passed to ExecutorStart */
	int			es_instrument;	/* OR of InstrumentOption flags */
	bool		es_finished;	/* true when ExecutorFinish is done */

	List	   *es_exprcontexts;	/* List of ExprContexts within EState */

	List	   *es_subplanstates;	/* List of PlanState for SubPlans */

	List	   *es_auxmodifytables; /* List of secondary ModifyTableStates */

	/*
	 * this ExprContext is for per-output-tuple operations, such as constraint
	 * checks and index-value computations.  It will be reset for each output
	 * tuple.  Note that it will be created only if needed.
	 */
	ExprContext *es_per_tuple_exprcontext;

	/*
	 * If not NULL, this is an EPQState's EState. This is a field in EState
	 * both to allow EvalPlanQual aware executor nodes to detect that they
	 * need to perform EPQ related work, and to provide necessary information
	 * to do so.
	 */
	struct EPQState *es_epq_active;

	bool		es_use_parallel_mode;	/* can we use parallel workers? */

	int			es_parallel_workers_to_launch;	/* number of workers to
												 * launch. */
	int			es_parallel_workers_launched;	/* number of workers actually
												 * launched. */

	/* The per-query shared memory area to use for parallel execution. */
	struct dsa_area *es_query_dsa;

	/*
	 * JIT information. es_jit_flags indicates whether JIT should be performed
	 * and with which options.  es_jit is created on-demand when JITing is
	 * performed.
	 *
	 * es_jit_worker_instr is the combined, on demand allocated,
	 * instrumentation from all workers. The leader's instrumentation is kept
	 * separate, and is combined on demand by ExplainPrintJITSummary().
	 */
	int			es_jit_flags;
	struct JitContext *es_jit;
	struct JitInstrumentation *es_jit_worker_instr;

	/*
	 * Lists of ResultRelInfos for foreign tables on which batch-inserts are
	 * to be executed and owning ModifyTableStates, stored in the same order.
	 */
	List	   *es_insert_pending_result_relations;
	List	   *es_insert_pending_modifytables;
} EState;


/*
 * ExecRowMark -
 *	   runtime representation of FOR [KEY] UPDATE/SHARE clauses
 *
 * When doing UPDATE/DELETE/MERGE/SELECT FOR [KEY] UPDATE/SHARE, we will have
 * an ExecRowMark for each non-target relation in the query (except inheritance
 * parent RTEs, which can be ignored at runtime).  Virtual relations such as
 * subqueries-in-FROM will have an ExecRowMark with relation == NULL.  See
 * PlanRowMark for details about most of the fields.  In addition to fields
 * directly derived from PlanRowMark, we store an activity flag (to denote
 * inactive children of inheritance trees), curCtid, which is used by the
 * WHERE CURRENT OF code, and ermExtra, which is available for use by the plan
 * node that sources the relation (e.g., for a foreign table the FDW can use
 * ermExtra to hold information).
 *
 * EState->es_rowmarks is an array of these structs, indexed by RT index,
 * with NULLs for irrelevant RT indexes.  es_rowmarks itself is NULL if
 * there are no rowmarks.
 */
typedef struct ExecRowMark
{
	Relation	relation;		/* opened and suitably locked relation */
	Oid			relid;			/* its OID (or InvalidOid, if subquery) */
	Index		rti;			/* its range table index */
	Index		prti;			/* parent range table index, if child */
	Index		rowmarkId;		/* unique identifier for resjunk columns */
	RowMarkType markType;		/* see enum in nodes/plannodes.h */
	LockClauseStrength strength;	/* LockingClause's strength, or LCS_NONE */
	LockWaitPolicy waitPolicy;	/* NOWAIT and SKIP LOCKED */
	bool		ermActive;		/* is this mark relevant for current tuple? */
	ItemPointerData curCtid;	/* ctid of currently locked tuple, if any */
	void	   *ermExtra;		/* available for use by relation source node */
} ExecRowMark;

/*
 * ExecAuxRowMark -
 *	   additional runtime representation of FOR [KEY] UPDATE/SHARE clauses
 *
 * Each LockRows and ModifyTable node keeps a list of the rowmarks it needs to
 * deal with.  In addition to a pointer to the related entry in es_rowmarks,
 * this struct carries the column number(s) of the resjunk columns associated
 * with the rowmark (see comments for PlanRowMark for more detail).
 */
typedef struct ExecAuxRowMark
{
	ExecRowMark *rowmark;		/* related entry in es_rowmarks */
	AttrNumber	ctidAttNo;		/* resno of ctid junk attribute, if any */
	AttrNumber	toidAttNo;		/* resno of tableoid junk attribute, if any */
	AttrNumber	wholeAttNo;		/* resno of whole-row junk attribute, if any */
} ExecAuxRowMark;


/* ----------------------------------------------------------------
 *				 Tuple Hash Tables
 *
 * All-in-memory tuple hash tables are used for a number of purposes.
 *
 * Note: tab_hash_expr is for hashing the key datatype(s) stored in the table,
 * and tab_eq_func is a non-cross-type ExprState for equality checks on those
 * types.  Normally these are the only ExprStates used, but
 * FindTupleHashEntry() supports searching a hashtable using cross-data-type
 * hashing.  For that, the caller must supply an ExprState to hash the LHS
 * datatype as well as the cross-type equality ExprState to use.  in_hash_expr
 * and cur_eq_func are set to point to the caller's hash and equality
 * ExprStates while doing such a search.  During LookupTupleHashEntry(), they
 * point to tab_hash_expr and tab_eq_func respectively.
 * ----------------------------------------------------------------
 */
typedef struct TupleHashEntryData *TupleHashEntry;
typedef struct TupleHashTableData *TupleHashTable;

typedef struct TupleHashEntryData
{
	MinimalTuple firstTuple;	/* copy of first tuple in this group */
	void	   *additional;		/* user data */
	uint32		status;			/* hash status */
	uint32		hash;			/* hash value (cached) */
} TupleHashEntryData;

/* define parameters necessary to generate the tuple hash table interface */
#define SH_PREFIX tuplehash
#define SH_ELEMENT_TYPE TupleHashEntryData
#define SH_KEY_TYPE MinimalTuple
#define SH_SCOPE extern
#define SH_DECLARE
#include "lib/simplehash.h"

typedef struct TupleHashTableData
{
	tuplehash_hash *hashtab;	/* underlying hash table */
	int			numCols;		/* number of columns in lookup key */
	AttrNumber *keyColIdx;		/* attr numbers of key columns */
	ExprState  *tab_hash_expr;	/* ExprState for hashing table datatype(s) */
	ExprState  *tab_eq_func;	/* comparator for table datatype(s) */
	Oid		   *tab_collations; /* collations for hash and comparison */
	MemoryContext tablecxt;		/* memory context containing table */
	MemoryContext tempcxt;		/* context for function evaluations */
<<<<<<< HEAD
	Size		additionalsize; /* size of additional data */
=======
>>>>>>> f7a8fc10
	TupleTableSlot *tableslot;	/* slot for referencing table entries */
	/* The following fields are set transiently for each table search: */
	TupleTableSlot *inputslot;	/* current input tuple's slot */
	ExprState  *in_hash_expr;	/* ExprState for hashing input datatype(s) */
	ExprState  *cur_eq_func;	/* comparator for input vs. table */
	ExprContext *exprcontext;	/* expression context */
}			TupleHashTableData;

typedef tuplehash_iterator TupleHashIterator;

/*
 * Use InitTupleHashIterator/TermTupleHashIterator for a read/write scan.
 * Use ResetTupleHashIterator if the table can be frozen (in this case no
 * explicit scan termination is needed).
 */
#define InitTupleHashIterator(htable, iter) \
	tuplehash_start_iterate(htable->hashtab, iter)
#define TermTupleHashIterator(iter) \
	((void) 0)
#define ResetTupleHashIterator(htable, iter) \
	InitTupleHashIterator(htable, iter)
#define ScanTupleHashTable(htable, iter) \
	tuplehash_iterate(htable->hashtab, iter)


/* ----------------------------------------------------------------
 *				 Expression State Nodes
 *
 * Formerly, there was a separate executor expression state node corresponding
 * to each node in a planned expression tree.  That's no longer the case; for
 * common expression node types, all the execution info is embedded into
 * step(s) in a single ExprState node.  But we still have a few executor state
 * node types for selected expression node types, mostly those in which info
 * has to be shared with other parts of the execution state tree.
 * ----------------------------------------------------------------
 */

/* ----------------
 *		WindowFuncExprState node
 * ----------------
 */
typedef struct WindowFuncExprState
{
	NodeTag		type;
	WindowFunc *wfunc;			/* expression plan node */
	List	   *args;			/* ExprStates for argument expressions */
	ExprState  *aggfilter;		/* FILTER expression */
	int			wfuncno;		/* ID number for wfunc within its plan node */
} WindowFuncExprState;


/* ----------------
 *		SetExprState node
 *
 * State for evaluating a potentially set-returning expression (like FuncExpr
 * or OpExpr).  In some cases, like some of the expressions in ROWS FROM(...)
 * the expression might not be a SRF, but nonetheless it uses the same
 * machinery as SRFs; it will be treated as a SRF returning a single row.
 * ----------------
 */
typedef struct SetExprState
{
	NodeTag		type;
	Expr	   *expr;			/* expression plan node */
	List	   *args;			/* ExprStates for argument expressions */

	/*
	 * In ROWS FROM, functions can be inlined, removing the FuncExpr normally
	 * inside.  In such a case this is the compiled expression (which cannot
	 * return a set), which'll be evaluated using regular ExecEvalExpr().
	 */
	ExprState  *elidedFuncState;

	/*
	 * Function manager's lookup info for the target function.  If func.fn_oid
	 * is InvalidOid, we haven't initialized it yet (nor any of the following
	 * fields, except funcReturnsSet).
	 */
	FmgrInfo	func;

	/*
	 * For a set-returning function (SRF) that returns a tuplestore, we keep
	 * the tuplestore here and dole out the result rows one at a time. The
	 * slot holds the row currently being returned.
	 */
	Tuplestorestate *funcResultStore;
	TupleTableSlot *funcResultSlot;

	/*
	 * In some cases we need to compute a tuple descriptor for the function's
	 * output.  If so, it's stored here.
	 */
	TupleDesc	funcResultDesc;
	bool		funcReturnsTuple;	/* valid when funcResultDesc isn't NULL */

	/*
	 * Remember whether the function is declared to return a set.  This is set
	 * by ExecInitExpr, and is valid even before the FmgrInfo is set up.
	 */
	bool		funcReturnsSet;

	/*
	 * setArgsValid is true when we are evaluating a set-returning function
	 * that uses value-per-call mode and we are in the middle of a call
	 * series; we want to pass the same argument values to the function again
	 * (and again, until it returns ExprEndResult).  This indicates that
	 * fcinfo_data already contains valid argument data.
	 */
	bool		setArgsValid;

	/*
	 * Flag to remember whether we have registered a shutdown callback for
	 * this SetExprState.  We do so only if funcResultStore or setArgsValid
	 * has been set at least once (since all the callback is for is to release
	 * the tuplestore or clear setArgsValid).
	 */
	bool		shutdown_reg;	/* a shutdown callback is registered */

	/*
	 * Call parameter structure for the function.  This has been initialized
	 * (by InitFunctionCallInfoData) if func.fn_oid is valid.  It also saves
	 * argument values between calls, when setArgsValid is true.
	 */
	FunctionCallInfo fcinfo;
} SetExprState;

/* ----------------
 *		SubPlanState node
 * ----------------
 */
typedef struct SubPlanState
{
	NodeTag		type;
	SubPlan    *subplan;		/* expression plan node */
	struct PlanState *planstate;	/* subselect plan's state tree */
	struct PlanState *parent;	/* parent plan node's state tree */
	ExprState  *testexpr;		/* state of combining expression */
	HeapTuple	curTuple;		/* copy of most recent tuple from subplan */
	Datum		curArray;		/* most recent array from ARRAY() subplan */
	/* these are used when hashing the subselect's output: */
	TupleDesc	descRight;		/* subselect desc after projection */
	ProjectionInfo *projLeft;	/* for projecting lefthand exprs */
	ProjectionInfo *projRight;	/* for projecting subselect output */
	TupleHashTable hashtable;	/* hash table for no-nulls subselect rows */
	TupleHashTable hashnulls;	/* hash table for rows with null(s) */
	bool		havehashrows;	/* true if hashtable is not empty */
	bool		havenullrows;	/* true if hashnulls is not empty */
	MemoryContext hashtablecxt; /* memory context containing hash tables */
	MemoryContext hashtempcxt;	/* temp memory context for hash tables */
	ExprContext *innerecontext; /* econtext for computing inner tuples */
	int			numCols;		/* number of columns being hashed */
	/* each of the remaining fields is an array of length numCols: */
	AttrNumber *keyColIdx;		/* control data for hash tables */
	Oid		   *tab_eq_funcoids;	/* equality func oids for table
									 * datatype(s) */
	Oid		   *tab_collations; /* collations for hash and comparison */
	FmgrInfo   *tab_hash_funcs; /* hash functions for table datatype(s) */
	ExprState  *lhs_hash_expr;	/* hash expr for lefthand datatype(s) */
	FmgrInfo   *cur_eq_funcs;	/* equality functions for LHS vs. table */
	ExprState  *cur_eq_comp;	/* equality comparator for LHS vs. table */
} SubPlanState;

/*
 * DomainConstraintState - one item to check during CoerceToDomain
 *
 * Note: we consider this to be part of an ExprState tree, so we give it
 * a name following the xxxState convention.  But there's no directly
 * associated plan-tree node.
 */
typedef enum DomainConstraintType
{
	DOM_CONSTRAINT_NOTNULL,
	DOM_CONSTRAINT_CHECK,
} DomainConstraintType;

typedef struct DomainConstraintState
{
	NodeTag		type;
	DomainConstraintType constrainttype;	/* constraint type */
	char	   *name;			/* name of constraint (for error msgs) */
	Expr	   *check_expr;		/* for CHECK, a boolean expression */
	ExprState  *check_exprstate;	/* check_expr's eval state, or NULL */
} DomainConstraintState;

/*
 * State for JsonExpr evaluation, too big to inline.
 *
 * This contains the information going into and coming out of the
 * EEOP_JSONEXPR_PATH eval step.
 */
typedef struct JsonExprState
{
	/* original expression node */
	JsonExpr   *jsexpr;

	/* value/isnull for formatted_expr */
	NullableDatum formatted_expr;

	/* value/isnull for pathspec */
	NullableDatum pathspec;

	/* JsonPathVariable entries for passing_values */
	List	   *args;

	/*
	 * Output variables that drive the EEOP_JUMP_IF_NOT_TRUE steps that are
	 * added for ON ERROR and ON EMPTY expressions, if any.
	 *
	 * Reset for each evaluation of EEOP_JSONEXPR_PATH.
	 */

	/* Set to true if jsonpath evaluation cause an error.  */
	NullableDatum error;

	/* Set to true if the jsonpath evaluation returned 0 items. */
	NullableDatum empty;

	/*
	 * Addresses of steps that implement the non-ERROR variant of ON EMPTY and
	 * ON ERROR behaviors, respectively.
	 */
	int			jump_empty;
	int			jump_error;

	/*
	 * Address of the step to coerce the result value of jsonpath evaluation
	 * to the RETURNING type.  -1 if no coercion if JsonExpr.use_io_coercion
	 * is true.
	 */
	int			jump_eval_coercion;

	/*
	 * Address to jump to when skipping all the steps after performing
	 * ExecEvalJsonExprPath() so as to return whatever the JsonPath* function
	 * returned as is, that is, in the cases where there's no error and no
	 * coercion is necessary.
	 */
	int			jump_end;

	/*
	 * RETURNING type input function invocation info when
	 * JsonExpr.use_io_coercion is true.
	 */
	FunctionCallInfo input_fcinfo;

	/*
	 * For error-safe evaluation of coercions.  When the ON ERROR behavior is
	 * not ERROR, a pointer to this is passed to ExecInitExprRec() when
	 * initializing the coercion expressions or to ExecInitJsonCoercion().
	 *
	 * Reset for each evaluation of EEOP_JSONEXPR_PATH.
	 */
	ErrorSaveContext escontext;
} JsonExprState;


/* ----------------------------------------------------------------
 *				 Executor State Trees
 *
 * An executing query has a PlanState tree paralleling the Plan tree
 * that describes the plan.
 * ----------------------------------------------------------------
 */

/* ----------------
 *	 ExecProcNodeMtd
 *
 * This is the method called by ExecProcNode to return the next tuple
 * from an executor node.  It returns NULL, or an empty TupleTableSlot,
 * if no more tuples are available.
 * ----------------
 */
typedef TupleTableSlot *(*ExecProcNodeMtd) (struct PlanState *pstate);

/* ----------------
 *		PlanState node
 *
 * We never actually instantiate any PlanState nodes; this is just the common
 * abstract superclass for all PlanState-type nodes.
 * ----------------
 */
typedef struct PlanState
{
	pg_node_attr(abstract)

	NodeTag		type;

	Plan	   *plan;			/* associated Plan node */

	EState	   *state;			/* at execution time, states of individual
								 * nodes point to one EState for the whole
								 * top-level plan */

	ExecProcNodeMtd ExecProcNode;	/* function to return next tuple */
	ExecProcNodeMtd ExecProcNodeReal;	/* actual function, if above is a
										 * wrapper */

	Instrumentation *instrument;	/* Optional runtime stats for this node */
	WorkerInstrumentation *worker_instrument;	/* per-worker instrumentation */

	/* Per-worker JIT instrumentation */
	struct SharedJitInstrumentation *worker_jit_instrument;

	/*
	 * Common structural data for all Plan types.  These links to subsidiary
	 * state trees parallel links in the associated plan tree (except for the
	 * subPlan list, which does not exist in the plan tree).
	 */
	ExprState  *qual;			/* boolean qual condition */
	struct PlanState *lefttree; /* input plan tree(s) */
	struct PlanState *righttree;

	List	   *initPlan;		/* Init SubPlanState nodes (un-correlated expr
								 * subselects) */
	List	   *subPlan;		/* SubPlanState nodes in my expressions */

	/*
	 * State for management of parameter-change-driven rescanning
	 */
	Bitmapset  *chgParam;		/* set of IDs of changed Params */

	/*
	 * Other run-time state needed by most if not all node types.
	 */
	TupleDesc	ps_ResultTupleDesc; /* node's return type */
	TupleTableSlot *ps_ResultTupleSlot; /* slot for my result tuples */
	ExprContext *ps_ExprContext;	/* node's expression-evaluation context */
	ProjectionInfo *ps_ProjInfo;	/* info for doing tuple projection */

	bool		async_capable;	/* true if node is async-capable */

	/*
	 * Scanslot's descriptor if known. This is a bit of a hack, but otherwise
	 * it's hard for expression compilation to optimize based on the
	 * descriptor, without encoding knowledge about all executor nodes.
	 */
	TupleDesc	scandesc;

	/*
	 * Define the slot types for inner, outer and scanslots for expression
	 * contexts with this state as a parent.  If *opsset is set, then
	 * *opsfixed indicates whether *ops is guaranteed to be the type of slot
	 * used. That means that every slot in the corresponding
	 * ExprContext.ecxt_*tuple will point to a slot of that type, while
	 * evaluating the expression.  If *opsfixed is false, but *ops is set,
	 * that indicates the most likely type of slot.
	 *
	 * The scan* fields are set by ExecInitScanTupleSlot(). If that's not
	 * called, nodes can initialize the fields themselves.
	 *
	 * If outer/inneropsset is false, the information is inferred on-demand
	 * using ExecGetResultSlotOps() on ->righttree/lefttree, using the
	 * corresponding node's resultops* fields.
	 *
	 * The result* fields are automatically set when ExecInitResultSlot is
	 * used (be it directly or when the slot is created by
	 * ExecAssignScanProjectionInfo() /
	 * ExecConditionalAssignProjectionInfo()).  If no projection is necessary
	 * ExecConditionalAssignProjectionInfo() defaults those fields to the scan
	 * operations.
	 */
	const TupleTableSlotOps *scanops;
	const TupleTableSlotOps *outerops;
	const TupleTableSlotOps *innerops;
	const TupleTableSlotOps *resultops;
	bool		scanopsfixed;
	bool		outeropsfixed;
	bool		inneropsfixed;
	bool		resultopsfixed;
	bool		scanopsset;
	bool		outeropsset;
	bool		inneropsset;
	bool		resultopsset;
} PlanState;

/* ----------------
 *	these are defined to avoid confusion problems with "left"
 *	and "right" and "inner" and "outer".  The convention is that
 *	the "left" plan is the "outer" plan and the "right" plan is
 *	the inner plan, but these make the code more readable.
 * ----------------
 */
#define innerPlanState(node)		(((PlanState *)(node))->righttree)
#define outerPlanState(node)		(((PlanState *)(node))->lefttree)

/* Macros for inline access to certain instrumentation counters */
#define InstrCountTuples2(node, delta) \
	do { \
		if (((PlanState *)(node))->instrument) \
			((PlanState *)(node))->instrument->ntuples2 += (delta); \
	} while (0)
#define InstrCountFiltered1(node, delta) \
	do { \
		if (((PlanState *)(node))->instrument) \
			((PlanState *)(node))->instrument->nfiltered1 += (delta); \
	} while(0)
#define InstrCountFiltered2(node, delta) \
	do { \
		if (((PlanState *)(node))->instrument) \
			((PlanState *)(node))->instrument->nfiltered2 += (delta); \
	} while(0)

/*
 * EPQState is state for executing an EvalPlanQual recheck on a candidate
 * tuples e.g. in ModifyTable or LockRows.
 *
 * To execute EPQ a separate EState is created (stored in ->recheckestate),
 * which shares some resources, like the rangetable, with the main query's
 * EState (stored in ->parentestate). The (sub-)tree of the plan that needs to
 * be rechecked (in ->plan), is separately initialized (into
 * ->recheckplanstate), but shares plan nodes with the corresponding nodes in
 * the main query. The scan nodes in that separate executor tree are changed
 * to return only the current tuple of interest for the respective
 * table. Those tuples are either provided by the caller (using
 * EvalPlanQualSlot), and/or found using the rowmark mechanism (non-locking
 * rowmarks by the EPQ machinery itself, locking ones by the caller).
 *
 * While the plan to be checked may be changed using EvalPlanQualSetPlan(),
 * all such plans need to share the same EState.
 */
typedef struct EPQState
{
	/* These are initialized by EvalPlanQualInit() and do not change later: */
	EState	   *parentestate;	/* main query's EState */
	int			epqParam;		/* ID of Param to force scan node re-eval */
	List	   *resultRelations;	/* integer list of RT indexes, or NIL */

	/*
	 * relsubs_slot[scanrelid - 1] holds the EPQ test tuple to be returned by
	 * the scan node for the scanrelid'th RT index, in place of performing an
	 * actual table scan.  Callers should use EvalPlanQualSlot() to fetch
	 * these slots.
	 */
	List	   *tuple_table;	/* tuple table for relsubs_slot */
	TupleTableSlot **relsubs_slot;

	/*
	 * Initialized by EvalPlanQualInit(), may be changed later with
	 * EvalPlanQualSetPlan():
	 */

	Plan	   *plan;			/* plan tree to be executed */
	List	   *arowMarks;		/* ExecAuxRowMarks (non-locking only) */


	/*
	 * The original output tuple to be rechecked.  Set by
	 * EvalPlanQualSetSlot(), before EvalPlanQualNext() or EvalPlanQual() may
	 * be called.
	 */
	TupleTableSlot *origslot;


	/* Initialized or reset by EvalPlanQualBegin(): */

	EState	   *recheckestate;	/* EState for EPQ execution, see above */

	/*
	 * Rowmarks that can be fetched on-demand using
	 * EvalPlanQualFetchRowMark(), indexed by scanrelid - 1. Only non-locking
	 * rowmarks.
	 */
	ExecAuxRowMark **relsubs_rowmark;

	/*
	 * relsubs_done[scanrelid - 1] is true if there is no EPQ tuple for this
	 * target relation or it has already been fetched in the current scan of
	 * this target relation within the current EvalPlanQual test.
	 */
	bool	   *relsubs_done;

	/*
	 * relsubs_blocked[scanrelid - 1] is true if there is no EPQ tuple for
	 * this target relation during the current EvalPlanQual test.  We keep
	 * these flags set for all relids listed in resultRelations, but
	 * transiently clear the one for the relation whose tuple is actually
	 * passed to EvalPlanQual().
	 */
	bool	   *relsubs_blocked;

	PlanState  *recheckplanstate;	/* EPQ specific exec nodes, for ->plan */
} EPQState;


/* ----------------
 *	 ResultState information
 * ----------------
 */
typedef struct ResultState
{
	PlanState	ps;				/* its first field is NodeTag */
	ExprState  *resconstantqual;
	bool		rs_done;		/* are we done? */
	bool		rs_checkqual;	/* do we need to check the qual? */
} ResultState;

/* ----------------
 *	 ProjectSetState information
 *
 * Note: at least one of the "elems" will be a SetExprState; the rest are
 * regular ExprStates.
 * ----------------
 */
typedef struct ProjectSetState
{
	PlanState	ps;				/* its first field is NodeTag */
	Node	  **elems;			/* array of expression states */
	ExprDoneCond *elemdone;		/* array of per-SRF is-done states */
	int			nelems;			/* length of elemdone[] array */
	bool		pending_srf_tuples; /* still evaluating srfs in tlist? */
	MemoryContext argcontext;	/* context for SRF arguments */
} ProjectSetState;


/* flags for mt_merge_subcommands */
#define MERGE_INSERT	0x01
#define MERGE_UPDATE	0x02
#define MERGE_DELETE	0x04

/* ----------------
 *	 ModifyTableState information
 * ----------------
 */
typedef struct ModifyTableState
{
	PlanState	ps;				/* its first field is NodeTag */
	CmdType		operation;		/* INSERT, UPDATE, DELETE, or MERGE */
	bool		canSetTag;		/* do we set the command tag/es_processed? */
	bool		mt_done;		/* are we done? */
	int			mt_nrels;		/* number of entries in resultRelInfo[] */
	ResultRelInfo *resultRelInfo;	/* info about target relation(s) */

	/*
	 * Target relation mentioned in the original statement, used to fire
	 * statement-level triggers and as the root for tuple routing.  (This
	 * might point to one of the resultRelInfo[] entries, but it can also be a
	 * distinct struct.)
	 */
	ResultRelInfo *rootResultRelInfo;

	EPQState	mt_epqstate;	/* for evaluating EvalPlanQual rechecks */
	bool		fireBSTriggers; /* do we need to fire stmt triggers? */

	/*
	 * These fields are used for inherited UPDATE and DELETE, to track which
	 * target relation a given tuple is from.  If there are a lot of target
	 * relations, we use a hash table to translate table OIDs to
	 * resultRelInfo[] indexes; otherwise mt_resultOidHash is NULL.
	 */
	int			mt_resultOidAttno;	/* resno of "tableoid" junk attr */
	Oid			mt_lastResultOid;	/* last-seen value of tableoid */
	int			mt_lastResultIndex; /* corresponding index in resultRelInfo[] */
	HTAB	   *mt_resultOidHash;	/* optional hash table to speed lookups */

	/*
	 * Slot for storing tuples in the root partitioned table's rowtype during
	 * an UPDATE of a partitioned table.
	 */
	TupleTableSlot *mt_root_tuple_slot;

	/* Tuple-routing support info */
	struct PartitionTupleRouting *mt_partition_tuple_routing;

	/* controls transition table population for specified operation */
	struct TransitionCaptureState *mt_transition_capture;

	/* controls transition table population for INSERT...ON CONFLICT UPDATE */
	struct TransitionCaptureState *mt_oc_transition_capture;

	/* Flags showing which subcommands are present INS/UPD/DEL/DO NOTHING */
	int			mt_merge_subcommands;

	/* For MERGE, the action currently being executed */
	MergeActionState *mt_merge_action;

	/*
	 * For MERGE, if there is a pending NOT MATCHED [BY TARGET] action to be
	 * performed, this will be the last tuple read from the subplan; otherwise
	 * it will be NULL --- see the comments in ExecMerge().
	 */
	TupleTableSlot *mt_merge_pending_not_matched;

	/* tuple counters for MERGE */
	double		mt_merge_inserted;
	double		mt_merge_updated;
	double		mt_merge_deleted;
} ModifyTableState;

/* ----------------
 *	 AppendState information
 *
 *		nplans				how many plans are in the array
 *		whichplan			which synchronous plan is being executed (0 .. n-1)
 *							or a special negative value. See nodeAppend.c.
 *		prune_state			details required to allow partitions to be
 *							eliminated from the scan, or NULL if not possible.
 *		valid_subplans		for runtime pruning, valid synchronous appendplans
 *							indexes to scan.
 * ----------------
 */

struct AppendState;
typedef struct AppendState AppendState;
struct ParallelAppendState;
typedef struct ParallelAppendState ParallelAppendState;
struct PartitionPruneState;

struct AppendState
{
	PlanState	ps;				/* its first field is NodeTag */
	PlanState **appendplans;	/* array of PlanStates for my inputs */
	int			as_nplans;
	int			as_whichplan;
	bool		as_begun;		/* false means need to initialize */
	Bitmapset  *as_asyncplans;	/* asynchronous plans indexes */
	int			as_nasyncplans; /* # of asynchronous plans */
	AsyncRequest **as_asyncrequests;	/* array of AsyncRequests */
	TupleTableSlot **as_asyncresults;	/* unreturned results of async plans */
	int			as_nasyncresults;	/* # of valid entries in as_asyncresults */
	bool		as_syncdone;	/* true if all synchronous plans done in
								 * asynchronous mode, else false */
	int			as_nasyncremain;	/* # of remaining asynchronous plans */
	Bitmapset  *as_needrequest; /* asynchronous plans needing a new request */
	struct WaitEventSet *as_eventset;	/* WaitEventSet used to configure file
										 * descriptor wait events */
	int			as_first_partial_plan;	/* Index of 'appendplans' containing
										 * the first partial plan */
	ParallelAppendState *as_pstate; /* parallel coordination info */
	Size		pstate_len;		/* size of parallel coordination info */
	struct PartitionPruneState *as_prune_state;
	bool		as_valid_subplans_identified;	/* is as_valid_subplans valid? */
	Bitmapset  *as_valid_subplans;
	Bitmapset  *as_valid_asyncplans;	/* valid asynchronous plans indexes */
	bool		(*choose_next_subplan) (AppendState *);
};

/* ----------------
 *	 MergeAppendState information
 *
 *		nplans			how many plans are in the array
 *		nkeys			number of sort key columns
 *		sortkeys		sort keys in SortSupport representation
 *		slots			current output tuple of each subplan
 *		heap			heap of active tuples
 *		initialized		true if we have fetched first tuple from each subplan
 *		prune_state		details required to allow partitions to be
 *						eliminated from the scan, or NULL if not possible.
 *		valid_subplans	for runtime pruning, valid mergeplans indexes to
 *						scan.
 * ----------------
 */
typedef struct MergeAppendState
{
	PlanState	ps;				/* its first field is NodeTag */
	PlanState **mergeplans;		/* array of PlanStates for my inputs */
	int			ms_nplans;
	int			ms_nkeys;
	SortSupport ms_sortkeys;	/* array of length ms_nkeys */
	TupleTableSlot **ms_slots;	/* array of length ms_nplans */
	struct binaryheap *ms_heap; /* binary heap of slot indices */
	bool		ms_initialized; /* are subplans started? */
	struct PartitionPruneState *ms_prune_state;
	Bitmapset  *ms_valid_subplans;
} MergeAppendState;

/* ----------------
 *	 RecursiveUnionState information
 *
 *		RecursiveUnionState is used for performing a recursive union.
 *
 *		recursing			T when we're done scanning the non-recursive term
 *		intermediate_empty	T if intermediate_table is currently empty
 *		working_table		working table (to be scanned by recursive term)
 *		intermediate_table	current recursive output (next generation of WT)
 * ----------------
 */
typedef struct RecursiveUnionState
{
	PlanState	ps;				/* its first field is NodeTag */
	bool		recursing;
	bool		intermediate_empty;
	Tuplestorestate *working_table;
	Tuplestorestate *intermediate_table;
	/* Remaining fields are unused in UNION ALL case */
	Oid		   *eqfuncoids;		/* per-grouping-field equality fns */
	FmgrInfo   *hashfunctions;	/* per-grouping-field hash fns */
	MemoryContext tempContext;	/* short-term context for comparisons */
	TupleHashTable hashtable;	/* hash table for tuples already seen */
	MemoryContext tableContext; /* memory context containing hash table */
} RecursiveUnionState;

/* ----------------
 *	 BitmapAndState information
 * ----------------
 */
typedef struct BitmapAndState
{
	PlanState	ps;				/* its first field is NodeTag */
	PlanState **bitmapplans;	/* array of PlanStates for my inputs */
	int			nplans;			/* number of input plans */
} BitmapAndState;

/* ----------------
 *	 BitmapOrState information
 * ----------------
 */
typedef struct BitmapOrState
{
	PlanState	ps;				/* its first field is NodeTag */
	PlanState **bitmapplans;	/* array of PlanStates for my inputs */
	int			nplans;			/* number of input plans */
} BitmapOrState;

/* ----------------------------------------------------------------
 *				 Scan State Information
 * ----------------------------------------------------------------
 */

/* ----------------
 *	 ScanState information
 *
 *		ScanState extends PlanState for node types that represent
 *		scans of an underlying relation.  It can also be used for nodes
 *		that scan the output of an underlying plan node --- in that case,
 *		only ScanTupleSlot is actually useful, and it refers to the tuple
 *		retrieved from the subplan.
 *
 *		currentRelation    relation being scanned (NULL if none)
 *		currentScanDesc    current scan descriptor for scan (NULL if none)
 *		ScanTupleSlot	   pointer to slot in tuple table holding scan tuple
 * ----------------
 */
typedef struct ScanState
{
	PlanState	ps;				/* its first field is NodeTag */
	Relation	ss_currentRelation;
	struct TableScanDescData *ss_currentScanDesc;
	TupleTableSlot *ss_ScanTupleSlot;
} ScanState;

/* ----------------
 *	 SeqScanState information
 * ----------------
 */
typedef struct SeqScanState
{
	ScanState	ss;				/* its first field is NodeTag */
	Size		pscan_len;		/* size of parallel heap scan descriptor */
} SeqScanState;

/* ----------------
 *	 SampleScanState information
 * ----------------
 */
typedef struct SampleScanState
{
	ScanState	ss;
	List	   *args;			/* expr states for TABLESAMPLE params */
	ExprState  *repeatable;		/* expr state for REPEATABLE expr */
	/* use struct pointer to avoid including tsmapi.h here */
	struct TsmRoutine *tsmroutine;	/* descriptor for tablesample method */
	void	   *tsm_state;		/* tablesample method can keep state here */
	bool		use_bulkread;	/* use bulkread buffer access strategy? */
	bool		use_pagemode;	/* use page-at-a-time visibility checking? */
	bool		begun;			/* false means need to call BeginSampleScan */
	uint32		seed;			/* random seed */
	int64		donetuples;		/* number of tuples already returned */
	bool		haveblock;		/* has a block for sampling been determined */
	bool		done;			/* exhausted all tuples? */
} SampleScanState;

/*
 * These structs store information about index quals that don't have simple
 * constant right-hand sides.  See comments for ExecIndexBuildScanKeys()
 * for discussion.
 */
typedef struct
{
	struct ScanKeyData *scan_key;	/* scankey to put value into */
	ExprState  *key_expr;		/* expr to evaluate to get value */
	bool		key_toastable;	/* is expr's result a toastable datatype? */
} IndexRuntimeKeyInfo;

typedef struct
{
	struct ScanKeyData *scan_key;	/* scankey to put value into */
	ExprState  *array_expr;		/* expr to evaluate to get array value */
	int			next_elem;		/* next array element to use */
	int			num_elems;		/* number of elems in current array value */
	Datum	   *elem_values;	/* array of num_elems Datums */
	bool	   *elem_nulls;		/* array of num_elems is-null flags */
} IndexArrayKeyInfo;

/* ----------------
 *	 IndexScanState information
 *
 *		indexqualorig	   execution state for indexqualorig expressions
 *		indexorderbyorig   execution state for indexorderbyorig expressions
 *		ScanKeys		   Skey structures for index quals
 *		NumScanKeys		   number of ScanKeys
 *		OrderByKeys		   Skey structures for index ordering operators
 *		NumOrderByKeys	   number of OrderByKeys
 *		RuntimeKeys		   info about Skeys that must be evaluated at runtime
 *		NumRuntimeKeys	   number of RuntimeKeys
 *		RuntimeKeysReady   true if runtime Skeys have been computed
 *		RuntimeContext	   expr context for evaling runtime Skeys
 *		RelationDesc	   index relation descriptor
 *		ScanDesc		   index scan descriptor
 *
 *		ReorderQueue	   tuples that need reordering due to re-check
 *		ReachedEnd		   have we fetched all tuples from index already?
 *		OrderByValues	   values of ORDER BY exprs of last fetched tuple
 *		OrderByNulls	   null flags for OrderByValues
 *		SortSupport		   for reordering ORDER BY exprs
 *		OrderByTypByVals   is the datatype of order by expression pass-by-value?
 *		OrderByTypLens	   typlens of the datatypes of order by expressions
 *		PscanLen		   size of parallel index scan descriptor
 * ----------------
 */
typedef struct IndexScanState
{
	ScanState	ss;				/* its first field is NodeTag */
	ExprState  *indexqualorig;
	List	   *indexorderbyorig;
	struct ScanKeyData *iss_ScanKeys;
	int			iss_NumScanKeys;
	struct ScanKeyData *iss_OrderByKeys;
	int			iss_NumOrderByKeys;
	IndexRuntimeKeyInfo *iss_RuntimeKeys;
	int			iss_NumRuntimeKeys;
	bool		iss_RuntimeKeysReady;
	ExprContext *iss_RuntimeContext;
	Relation	iss_RelationDesc;
	struct IndexScanDescData *iss_ScanDesc;

	/* These are needed for re-checking ORDER BY expr ordering */
	pairingheap *iss_ReorderQueue;
	bool		iss_ReachedEnd;
	Datum	   *iss_OrderByValues;
	bool	   *iss_OrderByNulls;
	SortSupport iss_SortSupport;
	bool	   *iss_OrderByTypByVals;
	int16	   *iss_OrderByTypLens;
	Size		iss_PscanLen;
} IndexScanState;

/* ----------------
 *	 IndexOnlyScanState information
 *
 *		recheckqual		   execution state for recheckqual expressions
 *		ScanKeys		   Skey structures for index quals
 *		NumScanKeys		   number of ScanKeys
 *		OrderByKeys		   Skey structures for index ordering operators
 *		NumOrderByKeys	   number of OrderByKeys
 *		RuntimeKeys		   info about Skeys that must be evaluated at runtime
 *		NumRuntimeKeys	   number of RuntimeKeys
 *		RuntimeKeysReady   true if runtime Skeys have been computed
 *		RuntimeContext	   expr context for evaling runtime Skeys
 *		RelationDesc	   index relation descriptor
 *		ScanDesc		   index scan descriptor
 *		TableSlot		   slot for holding tuples fetched from the table
 *		VMBuffer		   buffer in use for visibility map testing, if any
 *		PscanLen		   size of parallel index-only scan descriptor
 *		NameCStringAttNums attnums of name typed columns to pad to NAMEDATALEN
 *		NameCStringCount   number of elements in the NameCStringAttNums array
 * ----------------
 */
typedef struct IndexOnlyScanState
{
	ScanState	ss;				/* its first field is NodeTag */
	ExprState  *recheckqual;
	struct ScanKeyData *ioss_ScanKeys;
	int			ioss_NumScanKeys;
	struct ScanKeyData *ioss_OrderByKeys;
	int			ioss_NumOrderByKeys;
	IndexRuntimeKeyInfo *ioss_RuntimeKeys;
	int			ioss_NumRuntimeKeys;
	bool		ioss_RuntimeKeysReady;
	ExprContext *ioss_RuntimeContext;
	Relation	ioss_RelationDesc;
	struct IndexScanDescData *ioss_ScanDesc;
	TupleTableSlot *ioss_TableSlot;
	Buffer		ioss_VMBuffer;
	Size		ioss_PscanLen;
	AttrNumber *ioss_NameCStringAttNums;
	int			ioss_NameCStringCount;
} IndexOnlyScanState;

/* ----------------
 *	 BitmapIndexScanState information
 *
 *		result			   bitmap to return output into, or NULL
 *		ScanKeys		   Skey structures for index quals
 *		NumScanKeys		   number of ScanKeys
 *		RuntimeKeys		   info about Skeys that must be evaluated at runtime
 *		NumRuntimeKeys	   number of RuntimeKeys
 *		ArrayKeys		   info about Skeys that come from ScalarArrayOpExprs
 *		NumArrayKeys	   number of ArrayKeys
 *		RuntimeKeysReady   true if runtime Skeys have been computed
 *		RuntimeContext	   expr context for evaling runtime Skeys
 *		RelationDesc	   index relation descriptor
 *		ScanDesc		   index scan descriptor
 * ----------------
 */
typedef struct BitmapIndexScanState
{
	ScanState	ss;				/* its first field is NodeTag */
	TIDBitmap  *biss_result;
	struct ScanKeyData *biss_ScanKeys;
	int			biss_NumScanKeys;
	IndexRuntimeKeyInfo *biss_RuntimeKeys;
	int			biss_NumRuntimeKeys;
	IndexArrayKeyInfo *biss_ArrayKeys;
	int			biss_NumArrayKeys;
	bool		biss_RuntimeKeysReady;
	ExprContext *biss_RuntimeContext;
	Relation	biss_RelationDesc;
	struct IndexScanDescData *biss_ScanDesc;
} BitmapIndexScanState;

/* ----------------
 *	 BitmapHeapScanInstrumentation information
 *
 *		exact_pages		   total number of exact pages retrieved
 *		lossy_pages		   total number of lossy pages retrieved
 * ----------------
 */
typedef struct BitmapHeapScanInstrumentation
{
	uint64		exact_pages;
	uint64		lossy_pages;
} BitmapHeapScanInstrumentation;

/* ----------------
 *	 SharedBitmapState information
 *
 *		BM_INITIAL		TIDBitmap creation is not yet started, so first worker
 *						to see this state will set the state to BM_INPROGRESS
 *						and that process will be responsible for creating
 *						TIDBitmap.
 *		BM_INPROGRESS	TIDBitmap creation is in progress; workers need to
 *						sleep until it's finished.
 *		BM_FINISHED		TIDBitmap creation is done, so now all workers can
 *						proceed to iterate over TIDBitmap.
 * ----------------
 */
typedef enum
{
	BM_INITIAL,
	BM_INPROGRESS,
	BM_FINISHED,
} SharedBitmapState;

/* ----------------
 *	 ParallelBitmapHeapState information
 *		tbmiterator				iterator for scanning current pages
 *		prefetch_iterator		iterator for prefetching ahead of current page
 *		mutex					mutual exclusion for the prefetching variable
 *								and state
 *		prefetch_pages			# pages prefetch iterator is ahead of current
 *		prefetch_target			current target prefetch distance
 *		state					current state of the TIDBitmap
 *		cv						conditional wait variable
 * ----------------
 */
typedef struct ParallelBitmapHeapState
{
	dsa_pointer tbmiterator;
	dsa_pointer prefetch_iterator;
	slock_t		mutex;
	int			prefetch_pages;
	int			prefetch_target;
	SharedBitmapState state;
	ConditionVariable cv;
} ParallelBitmapHeapState;

/* ----------------
 *	 Instrumentation data for a parallel bitmap heap scan.
 *
 * A shared memory struct that each parallel worker copies its
 * BitmapHeapScanInstrumentation information into at executor shutdown to
 * allow the leader to display the information in EXPLAIN ANALYZE.
 * ----------------
 */
typedef struct SharedBitmapHeapInstrumentation
{
	int			num_workers;
	BitmapHeapScanInstrumentation sinstrument[FLEXIBLE_ARRAY_MEMBER];
} SharedBitmapHeapInstrumentation;

/* ----------------
 *	 BitmapHeapScanState information
 *
 *		bitmapqualorig	   execution state for bitmapqualorig expressions
 *		tbm				   bitmap obtained from child index scan(s)
 *		pvmbuffer		   buffer for visibility-map lookups of prefetched pages
 *		stats			   execution statistics
 *		prefetch_iterator  iterator for prefetching ahead of current page
 *		prefetch_pages	   # pages prefetch iterator is ahead of current
 *		prefetch_target    current target prefetch distance
 *		prefetch_maximum   maximum value for prefetch_target
 *		initialized		   is node is ready to iterate
 *		pstate			   shared state for parallel bitmap scan
 *		sinstrument		   statistics for parallel workers
 *		recheck			   do current page's tuples need recheck
 *		blockno			   used to validate pf and current block stay in sync
 *		prefetch_blockno   used to validate pf stays ahead of current block
 * ----------------
 */
typedef struct BitmapHeapScanState
{
	ScanState	ss;				/* its first field is NodeTag */
	ExprState  *bitmapqualorig;
	TIDBitmap  *tbm;
	Buffer		pvmbuffer;
	BitmapHeapScanInstrumentation stats;
	TBMIterator prefetch_iterator;
	int			prefetch_pages;
	int			prefetch_target;
	int			prefetch_maximum;
	bool		initialized;
	ParallelBitmapHeapState *pstate;
	SharedBitmapHeapInstrumentation *sinstrument;
	bool		recheck;
	BlockNumber blockno;
	BlockNumber prefetch_blockno;
} BitmapHeapScanState;

/* ----------------
 *	 TidScanState information
 *
 *		tidexprs	   list of TidExpr structs (see nodeTidscan.c)
 *		isCurrentOf    scan has a CurrentOfExpr qual
 *		NumTids		   number of tids in this scan
 *		TidPtr		   index of currently fetched tid
 *		TidList		   evaluated item pointers (array of size NumTids)
 * ----------------
 */
typedef struct TidScanState
{
	ScanState	ss;				/* its first field is NodeTag */
	List	   *tss_tidexprs;
	bool		tss_isCurrentOf;
	int			tss_NumTids;
	int			tss_TidPtr;
	ItemPointerData *tss_TidList;
} TidScanState;

/* ----------------
 *	 TidRangeScanState information
 *
 *		trss_tidexprs		list of TidOpExpr structs (see nodeTidrangescan.c)
 *		trss_mintid			the lowest TID in the scan range
 *		trss_maxtid			the highest TID in the scan range
 *		trss_inScan			is a scan currently in progress?
 * ----------------
 */
typedef struct TidRangeScanState
{
	ScanState	ss;				/* its first field is NodeTag */
	List	   *trss_tidexprs;
	ItemPointerData trss_mintid;
	ItemPointerData trss_maxtid;
	bool		trss_inScan;
} TidRangeScanState;

/* ----------------
 *	 SubqueryScanState information
 *
 *		SubqueryScanState is used for scanning a sub-query in the range table.
 *		ScanTupleSlot references the current output tuple of the sub-query.
 * ----------------
 */
typedef struct SubqueryScanState
{
	ScanState	ss;				/* its first field is NodeTag */
	PlanState  *subplan;
} SubqueryScanState;

/* ----------------
 *	 FunctionScanState information
 *
 *		Function nodes are used to scan the results of a
 *		function appearing in FROM (typically a function returning set).
 *
 *		eflags				node's capability flags
 *		ordinality			is this scan WITH ORDINALITY?
 *		simple				true if we have 1 function and no ordinality
 *		ordinal				current ordinal column value
 *		nfuncs				number of functions being executed
 *		funcstates			per-function execution states (private in
 *							nodeFunctionscan.c)
 *		argcontext			memory context to evaluate function arguments in
 * ----------------
 */
struct FunctionScanPerFuncState;

typedef struct FunctionScanState
{
	ScanState	ss;				/* its first field is NodeTag */
	int			eflags;
	bool		ordinality;
	bool		simple;
	int64		ordinal;
	int			nfuncs;
	struct FunctionScanPerFuncState *funcstates;	/* array of length nfuncs */
	MemoryContext argcontext;
} FunctionScanState;

/* ----------------
 *	 ValuesScanState information
 *
 *		ValuesScan nodes are used to scan the results of a VALUES list
 *
 *		rowcontext			per-expression-list context
 *		exprlists			array of expression lists being evaluated
 *		exprstatelists		array of expression state lists, for SubPlans only
 *		array_len			size of above arrays
 *		curr_idx			current array index (0-based)
 *
 *	Note: ss.ps.ps_ExprContext is used to evaluate any qual or projection
 *	expressions attached to the node.  We create a second ExprContext,
 *	rowcontext, in which to build the executor expression state for each
 *	Values sublist.  Resetting this context lets us get rid of expression
 *	state for each row, avoiding major memory leakage over a long values list.
 *	However, that doesn't work for sublists containing SubPlans, because a
 *	SubPlan has to be connected up to the outer plan tree to work properly.
 *	Therefore, for only those sublists containing SubPlans, we do expression
 *	state construction at executor start, and store those pointers in
 *	exprstatelists[].  NULL entries in that array correspond to simple
 *	subexpressions that are handled as described above.
 * ----------------
 */
typedef struct ValuesScanState
{
	ScanState	ss;				/* its first field is NodeTag */
	ExprContext *rowcontext;
	List	  **exprlists;
	List	  **exprstatelists;
	int			array_len;
	int			curr_idx;
} ValuesScanState;

/* ----------------
 *		TableFuncScanState node
 *
 * Used in table-expression functions like XMLTABLE.
 * ----------------
 */
typedef struct TableFuncScanState
{
	ScanState	ss;				/* its first field is NodeTag */
	ExprState  *docexpr;		/* state for document expression */
	ExprState  *rowexpr;		/* state for row-generating expression */
	List	   *colexprs;		/* state for column-generating expression */
	List	   *coldefexprs;	/* state for column default expressions */
	List	   *colvalexprs;	/* state for column value expressions */
	List	   *passingvalexprs;	/* state for PASSING argument expressions */
	List	   *ns_names;		/* same as TableFunc.ns_names */
	List	   *ns_uris;		/* list of states of namespace URI exprs */
	Bitmapset  *notnulls;		/* nullability flag for each output column */
	void	   *opaque;			/* table builder private space */
	const struct TableFuncRoutine *routine; /* table builder methods */
	FmgrInfo   *in_functions;	/* input function for each column */
	Oid		   *typioparams;	/* typioparam for each column */
	int64		ordinal;		/* row number to be output next */
	MemoryContext perTableCxt;	/* per-table context */
	Tuplestorestate *tupstore;	/* output tuple store */
} TableFuncScanState;

/* ----------------
 *	 CteScanState information
 *
 *		CteScan nodes are used to scan a CommonTableExpr query.
 *
 * Multiple CteScan nodes can read out from the same CTE query.  We use
 * a tuplestore to hold rows that have been read from the CTE query but
 * not yet consumed by all readers.
 * ----------------
 */
typedef struct CteScanState
{
	ScanState	ss;				/* its first field is NodeTag */
	int			eflags;			/* capability flags to pass to tuplestore */
	int			readptr;		/* index of my tuplestore read pointer */
	PlanState  *cteplanstate;	/* PlanState for the CTE query itself */
	/* Link to the "leader" CteScanState (possibly this same node) */
	struct CteScanState *leader;
	/* The remaining fields are only valid in the "leader" CteScanState */
	Tuplestorestate *cte_table; /* rows already read from the CTE query */
	bool		eof_cte;		/* reached end of CTE query? */
} CteScanState;

/* ----------------
 *	 NamedTuplestoreScanState information
 *
 *		NamedTuplestoreScan nodes are used to scan a Tuplestore created and
 *		named prior to execution of the query.  An example is a transition
 *		table for an AFTER trigger.
 *
 * Multiple NamedTuplestoreScan nodes can read out from the same Tuplestore.
 * ----------------
 */
typedef struct NamedTuplestoreScanState
{
	ScanState	ss;				/* its first field is NodeTag */
	int			readptr;		/* index of my tuplestore read pointer */
	TupleDesc	tupdesc;		/* format of the tuples in the tuplestore */
	Tuplestorestate *relation;	/* the rows */
} NamedTuplestoreScanState;

/* ----------------
 *	 WorkTableScanState information
 *
 *		WorkTableScan nodes are used to scan the work table created by
 *		a RecursiveUnion node.  We locate the RecursiveUnion node
 *		during executor startup.
 * ----------------
 */
typedef struct WorkTableScanState
{
	ScanState	ss;				/* its first field is NodeTag */
	RecursiveUnionState *rustate;
} WorkTableScanState;

/* ----------------
 *	 ForeignScanState information
 *
 *		ForeignScan nodes are used to scan foreign-data tables.
 * ----------------
 */
typedef struct ForeignScanState
{
	ScanState	ss;				/* its first field is NodeTag */
	ExprState  *fdw_recheck_quals;	/* original quals not in ss.ps.qual */
	Size		pscan_len;		/* size of parallel coordination information */
	ResultRelInfo *resultRelInfo;	/* result rel info, if UPDATE or DELETE */
	/* use struct pointer to avoid including fdwapi.h here */
	struct FdwRoutine *fdwroutine;
	void	   *fdw_state;		/* foreign-data wrapper can keep state here */
} ForeignScanState;

/* ----------------
 *	 CustomScanState information
 *
 *		CustomScan nodes are used to execute custom code within executor.
 *
 * Core code must avoid assuming that the CustomScanState is only as large as
 * the structure declared here; providers are allowed to make it the first
 * element in a larger structure, and typically would need to do so.  The
 * struct is actually allocated by the CreateCustomScanState method associated
 * with the plan node.  Any additional fields can be initialized there, or in
 * the BeginCustomScan method.
 * ----------------
 */
struct CustomExecMethods;

typedef struct CustomScanState
{
	ScanState	ss;
	uint32		flags;			/* mask of CUSTOMPATH_* flags, see
								 * nodes/extensible.h */
	List	   *custom_ps;		/* list of child PlanState nodes, if any */
	Size		pscan_len;		/* size of parallel coordination information */
	const struct CustomExecMethods *methods;
	const struct TupleTableSlotOps *slotOps;
} CustomScanState;

/* ----------------------------------------------------------------
 *				 Join State Information
 * ----------------------------------------------------------------
 */

/* ----------------
 *	 JoinState information
 *
 *		Superclass for state nodes of join plans.
 * ----------------
 */
typedef struct JoinState
{
	PlanState	ps;
	JoinType	jointype;
	bool		single_match;	/* True if we should skip to next outer tuple
								 * after finding one inner match */
	ExprState  *joinqual;		/* JOIN quals (in addition to ps.qual) */
} JoinState;

/* ----------------
 *	 NestLoopState information
 *
 *		NeedNewOuter	   true if need new outer tuple on next call
 *		MatchedOuter	   true if found a join match for current outer tuple
 *		NullInnerTupleSlot prepared null tuple for left outer joins
 * ----------------
 */
typedef struct NestLoopState
{
	JoinState	js;				/* its first field is NodeTag */
	bool		nl_NeedNewOuter;
	bool		nl_MatchedOuter;
	TupleTableSlot *nl_NullInnerTupleSlot;
} NestLoopState;

/* ----------------
 *	 MergeJoinState information
 *
 *		NumClauses		   number of mergejoinable join clauses
 *		Clauses			   info for each mergejoinable clause
 *		JoinState		   current state of ExecMergeJoin state machine
 *		SkipMarkRestore    true if we may skip Mark and Restore operations
 *		ExtraMarks		   true to issue extra Mark operations on inner scan
 *		ConstFalseJoin	   true if we have a constant-false joinqual
 *		FillOuter		   true if should emit unjoined outer tuples anyway
 *		FillInner		   true if should emit unjoined inner tuples anyway
 *		MatchedOuter	   true if found a join match for current outer tuple
 *		MatchedInner	   true if found a join match for current inner tuple
 *		OuterTupleSlot	   slot in tuple table for cur outer tuple
 *		InnerTupleSlot	   slot in tuple table for cur inner tuple
 *		MarkedTupleSlot    slot in tuple table for marked tuple
 *		NullOuterTupleSlot prepared null tuple for right outer joins
 *		NullInnerTupleSlot prepared null tuple for left outer joins
 *		OuterEContext	   workspace for computing outer tuple's join values
 *		InnerEContext	   workspace for computing inner tuple's join values
 * ----------------
 */
/* private in nodeMergejoin.c: */
typedef struct MergeJoinClauseData *MergeJoinClause;

typedef struct MergeJoinState
{
	JoinState	js;				/* its first field is NodeTag */
	int			mj_NumClauses;
	MergeJoinClause mj_Clauses; /* array of length mj_NumClauses */
	int			mj_JoinState;
	bool		mj_SkipMarkRestore;
	bool		mj_ExtraMarks;
	bool		mj_ConstFalseJoin;
	bool		mj_FillOuter;
	bool		mj_FillInner;
	bool		mj_MatchedOuter;
	bool		mj_MatchedInner;
	TupleTableSlot *mj_OuterTupleSlot;
	TupleTableSlot *mj_InnerTupleSlot;
	TupleTableSlot *mj_MarkedTupleSlot;
	TupleTableSlot *mj_NullOuterTupleSlot;
	TupleTableSlot *mj_NullInnerTupleSlot;
	ExprContext *mj_OuterEContext;
	ExprContext *mj_InnerEContext;
} MergeJoinState;

/* ----------------
 *	 HashJoinState information
 *
 *		hashclauses				original form of the hashjoin condition
 *		hj_OuterHash			ExprState for hashing outer keys
 *		hj_HashTable			hash table for the hashjoin
 *								(NULL if table not built yet)
 *		hj_CurHashValue			hash value for current outer tuple
 *		hj_CurBucketNo			regular bucket# for current outer tuple
 *		hj_CurSkewBucketNo		skew bucket# for current outer tuple
 *		hj_CurTuple				last inner tuple matched to current outer
 *								tuple, or NULL if starting search
 *								(hj_CurXXX variables are undefined if
 *								OuterTupleSlot is empty!)
 *		hj_OuterTupleSlot		tuple slot for outer tuples
 *		hj_HashTupleSlot		tuple slot for inner (hashed) tuples
 *		hj_NullOuterTupleSlot	prepared null tuple for right/right-anti/full
 *								outer joins
 *		hj_NullInnerTupleSlot	prepared null tuple for left/full outer joins
 *		hj_FirstOuterTupleSlot	first tuple retrieved from outer plan
 *		hj_JoinState			current state of ExecHashJoin state machine
 *		hj_MatchedOuter			true if found a join match for current outer
 *		hj_OuterNotEmpty		true if outer relation known not empty
 * ----------------
 */

/* these structs are defined in executor/hashjoin.h: */
typedef struct HashJoinTupleData *HashJoinTuple;
typedef struct HashJoinTableData *HashJoinTable;

typedef struct HashJoinState
{
	JoinState	js;				/* its first field is NodeTag */
	ExprState  *hashclauses;
	ExprState  *hj_OuterHash;
	HashJoinTable hj_HashTable;
	uint32		hj_CurHashValue;
	int			hj_CurBucketNo;
	int			hj_CurSkewBucketNo;
	HashJoinTuple hj_CurTuple;
	TupleTableSlot *hj_OuterTupleSlot;
	TupleTableSlot *hj_HashTupleSlot;
	TupleTableSlot *hj_NullOuterTupleSlot;
	TupleTableSlot *hj_NullInnerTupleSlot;
	TupleTableSlot *hj_FirstOuterTupleSlot;
	int			hj_JoinState;
	bool		hj_MatchedOuter;
	bool		hj_OuterNotEmpty;
} HashJoinState;


/* ----------------------------------------------------------------
 *				 Materialization State Information
 * ----------------------------------------------------------------
 */

/* ----------------
 *	 MaterialState information
 *
 *		materialize nodes are used to materialize the results
 *		of a subplan into a temporary file.
 *
 *		ss.ss_ScanTupleSlot refers to output of underlying plan.
 * ----------------
 */
typedef struct MaterialState
{
	ScanState	ss;				/* its first field is NodeTag */
	int			eflags;			/* capability flags to pass to tuplestore */
	bool		eof_underlying; /* reached end of underlying plan? */
	Tuplestorestate *tuplestorestate;
} MaterialState;

struct MemoizeEntry;
struct MemoizeTuple;
struct MemoizeKey;

typedef struct MemoizeInstrumentation
{
	uint64		cache_hits;		/* number of rescans where we've found the
								 * scan parameter values to be cached */
	uint64		cache_misses;	/* number of rescans where we've not found the
								 * scan parameter values to be cached. */
	uint64		cache_evictions;	/* number of cache entries removed due to
									 * the need to free memory */
	uint64		cache_overflows;	/* number of times we've had to bypass the
									 * cache when filling it due to not being
									 * able to free enough space to store the
									 * current scan's tuples. */
	uint64		mem_peak;		/* peak memory usage in bytes */
} MemoizeInstrumentation;

/* ----------------
 *	 Shared memory container for per-worker memoize information
 * ----------------
 */
typedef struct SharedMemoizeInfo
{
	int			num_workers;
	MemoizeInstrumentation sinstrument[FLEXIBLE_ARRAY_MEMBER];
} SharedMemoizeInfo;

/* ----------------
 *	 MemoizeState information
 *
 *		memoize nodes are used to cache recent and commonly seen results from
 *		a parameterized scan.
 * ----------------
 */
typedef struct MemoizeState
{
	ScanState	ss;				/* its first field is NodeTag */
	int			mstatus;		/* value of ExecMemoize state machine */
	int			nkeys;			/* number of cache keys */
	struct memoize_hash *hashtable; /* hash table for cache entries */
	TupleDesc	hashkeydesc;	/* tuple descriptor for cache keys */
	TupleTableSlot *tableslot;	/* min tuple slot for existing cache entries */
	TupleTableSlot *probeslot;	/* virtual slot used for hash lookups */
	ExprState  *cache_eq_expr;	/* Compare exec params to hash key */
	ExprState **param_exprs;	/* exprs containing the parameters to this
								 * node */
	FmgrInfo   *hashfunctions;	/* lookup data for hash funcs nkeys in size */
	Oid		   *collations;		/* collation for comparisons nkeys in size */
	uint64		mem_used;		/* bytes of memory used by cache */
	uint64		mem_limit;		/* memory limit in bytes for the cache */
	MemoryContext tableContext; /* memory context to store cache data */
	dlist_head	lru_list;		/* least recently used entry list */
	struct MemoizeTuple *last_tuple;	/* Used to point to the last tuple
										 * returned during a cache hit and the
										 * tuple we last stored when
										 * populating the cache. */
	struct MemoizeEntry *entry; /* the entry that 'last_tuple' belongs to or
								 * NULL if 'last_tuple' is NULL. */
	bool		singlerow;		/* true if the cache entry is to be marked as
								 * complete after caching the first tuple. */
	bool		binary_mode;	/* true when cache key should be compared bit
								 * by bit, false when using hash equality ops */
	MemoizeInstrumentation stats;	/* execution statistics */
	SharedMemoizeInfo *shared_info; /* statistics for parallel workers */
	Bitmapset  *keyparamids;	/* Param->paramids of expressions belonging to
								 * param_exprs */
} MemoizeState;

/* ----------------
 *	 When performing sorting by multiple keys, it's possible that the input
 *	 dataset is already sorted on a prefix of those keys. We call these
 *	 "presorted keys".
 *	 PresortedKeyData represents information about one such key.
 * ----------------
 */
typedef struct PresortedKeyData
{
	FmgrInfo	flinfo;			/* comparison function info */
	FunctionCallInfo fcinfo;	/* comparison function call info */
	OffsetNumber attno;			/* attribute number in tuple */
} PresortedKeyData;

/* ----------------
 *	 Shared memory container for per-worker sort information
 * ----------------
 */
typedef struct SharedSortInfo
{
	int			num_workers;
	TuplesortInstrumentation sinstrument[FLEXIBLE_ARRAY_MEMBER];
} SharedSortInfo;

/* ----------------
 *	 SortState information
 * ----------------
 */
typedef struct SortState
{
	ScanState	ss;				/* its first field is NodeTag */
	bool		randomAccess;	/* need random access to sort output? */
	bool		bounded;		/* is the result set bounded? */
	int64		bound;			/* if bounded, how many tuples are needed */
	bool		sort_Done;		/* sort completed yet? */
	bool		bounded_Done;	/* value of bounded we did the sort with */
	int64		bound_Done;		/* value of bound we did the sort with */
	void	   *tuplesortstate; /* private state of tuplesort.c */
	bool		am_worker;		/* are we a worker? */
	bool		datumSort;		/* Datum sort instead of tuple sort? */
	SharedSortInfo *shared_info;	/* one entry per worker */
} SortState;

/* ----------------
 *	 Instrumentation information for IncrementalSort
 * ----------------
 */
typedef struct IncrementalSortGroupInfo
{
	int64		groupCount;
	int64		maxDiskSpaceUsed;
	int64		totalDiskSpaceUsed;
	int64		maxMemorySpaceUsed;
	int64		totalMemorySpaceUsed;
	bits32		sortMethods;	/* bitmask of TuplesortMethod */
} IncrementalSortGroupInfo;

typedef struct IncrementalSortInfo
{
	IncrementalSortGroupInfo fullsortGroupInfo;
	IncrementalSortGroupInfo prefixsortGroupInfo;
} IncrementalSortInfo;

/* ----------------
 *	 Shared memory container for per-worker incremental sort information
 * ----------------
 */
typedef struct SharedIncrementalSortInfo
{
	int			num_workers;
	IncrementalSortInfo sinfo[FLEXIBLE_ARRAY_MEMBER];
} SharedIncrementalSortInfo;

/* ----------------
 *	 IncrementalSortState information
 * ----------------
 */
typedef enum
{
	INCSORT_LOADFULLSORT,
	INCSORT_LOADPREFIXSORT,
	INCSORT_READFULLSORT,
	INCSORT_READPREFIXSORT,
} IncrementalSortExecutionStatus;

typedef struct IncrementalSortState
{
	ScanState	ss;				/* its first field is NodeTag */
	bool		bounded;		/* is the result set bounded? */
	int64		bound;			/* if bounded, how many tuples are needed */
	bool		outerNodeDone;	/* finished fetching tuples from outer node */
	int64		bound_Done;		/* value of bound we did the sort with */
	IncrementalSortExecutionStatus execution_status;
	int64		n_fullsort_remaining;
	Tuplesortstate *fullsort_state; /* private state of tuplesort.c */
	Tuplesortstate *prefixsort_state;	/* private state of tuplesort.c */
	/* the keys by which the input path is already sorted */
	PresortedKeyData *presorted_keys;

	IncrementalSortInfo incsort_info;

	/* slot for pivot tuple defining values of presorted keys within group */
	TupleTableSlot *group_pivot;
	TupleTableSlot *transfer_tuple;
	bool		am_worker;		/* are we a worker? */
	SharedIncrementalSortInfo *shared_info; /* one entry per worker */
} IncrementalSortState;

/* ---------------------
 *	GroupState information
 * ---------------------
 */
typedef struct GroupState
{
	ScanState	ss;				/* its first field is NodeTag */
	ExprState  *eqfunction;		/* equality function */
	bool		grp_done;		/* indicates completion of Group scan */
} GroupState;

/* ---------------------
 *	per-worker aggregate information
 * ---------------------
 */
typedef struct AggregateInstrumentation
{
	Size		hash_mem_peak;	/* peak hash table memory usage */
	uint64		hash_disk_used; /* kB of disk space used */
	int			hash_batches_used;	/* batches used during entire execution */
} AggregateInstrumentation;

/* ----------------
 *	 Shared memory container for per-worker aggregate information
 * ----------------
 */
typedef struct SharedAggInfo
{
	int			num_workers;
	AggregateInstrumentation sinstrument[FLEXIBLE_ARRAY_MEMBER];
} SharedAggInfo;

/* ---------------------
 *	AggState information
 *
 *	ss.ss_ScanTupleSlot refers to output of underlying plan.
 *
 *	Note: ss.ps.ps_ExprContext contains ecxt_aggvalues and
 *	ecxt_aggnulls arrays, which hold the computed agg values for the current
 *	input group during evaluation of an Agg node's output tuple(s).  We
 *	create a second ExprContext, tmpcontext, in which to evaluate input
 *	expressions and run the aggregate transition functions.
 * ---------------------
 */
/* these structs are private in nodeAgg.c: */
typedef struct AggStatePerAggData *AggStatePerAgg;
typedef struct AggStatePerTransData *AggStatePerTrans;
typedef struct AggStatePerGroupData *AggStatePerGroup;
typedef struct AggStatePerPhaseData *AggStatePerPhase;
typedef struct AggStatePerHashData *AggStatePerHash;

typedef struct AggState
{
	ScanState	ss;				/* its first field is NodeTag */
	List	   *aggs;			/* all Aggref nodes in targetlist & quals */
	int			numaggs;		/* length of list (could be zero!) */
	int			numtrans;		/* number of pertrans items */
	AggStrategy aggstrategy;	/* strategy mode */
	AggSplit	aggsplit;		/* agg-splitting mode, see nodes.h */
	AggStatePerPhase phase;		/* pointer to current phase data */
	int			numphases;		/* number of phases (including phase 0) */
	int			current_phase;	/* current phase number */
	AggStatePerAgg peragg;		/* per-Aggref information */
	AggStatePerTrans pertrans;	/* per-Trans state information */
	ExprContext *hashcontext;	/* econtexts for long-lived data (hashtable) */
	ExprContext **aggcontexts;	/* econtexts for long-lived data (per GS) */
	ExprContext *tmpcontext;	/* econtext for input expressions */
#define FIELDNO_AGGSTATE_CURAGGCONTEXT 14
	ExprContext *curaggcontext; /* currently active aggcontext */
	AggStatePerAgg curperagg;	/* currently active aggregate, if any */
#define FIELDNO_AGGSTATE_CURPERTRANS 16
	AggStatePerTrans curpertrans;	/* currently active trans state, if any */
	bool		input_done;		/* indicates end of input */
	bool		agg_done;		/* indicates completion of Agg scan */
	int			projected_set;	/* The last projected grouping set */
#define FIELDNO_AGGSTATE_CURRENT_SET 20
	int			current_set;	/* The current grouping set being evaluated */
	Bitmapset  *grouped_cols;	/* grouped cols in current projection */
	List	   *all_grouped_cols;	/* list of all grouped cols in DESC order */
	Bitmapset  *colnos_needed;	/* all columns needed from the outer plan */
	int			max_colno_needed;	/* highest colno needed from outer plan */
	bool		all_cols_needed;	/* are all cols from outer plan needed? */
	/* These fields are for grouping set phase data */
	int			maxsets;		/* The max number of sets in any phase */
	AggStatePerPhase phases;	/* array of all phases */
	Tuplesortstate *sort_in;	/* sorted input to phases > 1 */
	Tuplesortstate *sort_out;	/* input is copied here for next phase */
	TupleTableSlot *sort_slot;	/* slot for sort results */
	/* these fields are used in AGG_PLAIN and AGG_SORTED modes: */
	AggStatePerGroup *pergroups;	/* grouping set indexed array of per-group
									 * pointers */
	HeapTuple	grp_firstTuple; /* copy of first tuple of current group */
	/* these fields are used in AGG_HASHED and AGG_MIXED modes: */
	bool		table_filled;	/* hash table filled yet? */
	int			num_hashes;
	MemoryContext hash_metacxt; /* memory for hash table itself */
	struct LogicalTapeSet *hash_tapeset;	/* tape set for hash spill tapes */
	struct HashAggSpill *hash_spills;	/* HashAggSpill for each grouping set,
										 * exists only during first pass */
	TupleTableSlot *hash_spill_rslot;	/* for reading spill files */
	TupleTableSlot *hash_spill_wslot;	/* for writing spill files */
	List	   *hash_batches;	/* hash batches remaining to be processed */
	bool		hash_ever_spilled;	/* ever spilled during this execution? */
	bool		hash_spill_mode;	/* we hit a limit during the current batch
									 * and we must not create new groups */
	Size		hash_mem_limit; /* limit before spilling hash table */
	uint64		hash_ngroups_limit; /* limit before spilling hash table */
	int			hash_planned_partitions;	/* number of partitions planned
											 * for first pass */
	double		hashentrysize;	/* estimate revised during execution */
	Size		hash_mem_peak;	/* peak hash table memory usage */
	uint64		hash_ngroups_current;	/* number of groups currently in
										 * memory in all hash tables */
	uint64		hash_disk_used; /* kB of disk space used */
	int			hash_batches_used;	/* batches used during entire execution */

	AggStatePerHash perhash;	/* array of per-hashtable data */
	AggStatePerGroup *hash_pergroup;	/* grouping set indexed array of
										 * per-group pointers */

	/* support for evaluation of agg input expressions: */
#define FIELDNO_AGGSTATE_ALL_PERGROUPS 53
	AggStatePerGroup *all_pergroups;	/* array of first ->pergroups, than
										 * ->hash_pergroup */
	SharedAggInfo *shared_info; /* one entry per worker */
} AggState;

/* ----------------
 *	WindowAggState information
 * ----------------
 */
/* these structs are private in nodeWindowAgg.c: */
typedef struct WindowStatePerFuncData *WindowStatePerFunc;
typedef struct WindowStatePerAggData *WindowStatePerAgg;

/*
 * WindowAggStatus -- Used to track the status of WindowAggState
 */
typedef enum WindowAggStatus
{
	WINDOWAGG_DONE,				/* No more processing to do */
	WINDOWAGG_RUN,				/* Normal processing of window funcs */
	WINDOWAGG_PASSTHROUGH,		/* Don't eval window funcs */
	WINDOWAGG_PASSTHROUGH_STRICT,	/* Pass-through plus don't store new
									 * tuples during spool */
} WindowAggStatus;

typedef struct WindowAggState
{
	ScanState	ss;				/* its first field is NodeTag */

	/* these fields are filled in by ExecInitExpr: */
	List	   *funcs;			/* all WindowFunc nodes in targetlist */
	int			numfuncs;		/* total number of window functions */
	int			numaggs;		/* number that are plain aggregates */

	WindowStatePerFunc perfunc; /* per-window-function information */
	WindowStatePerAgg peragg;	/* per-plain-aggregate information */
	ExprState  *partEqfunction; /* equality funcs for partition columns */
	ExprState  *ordEqfunction;	/* equality funcs for ordering columns */
	Tuplestorestate *buffer;	/* stores rows of current partition */
	int			current_ptr;	/* read pointer # for current row */
	int			framehead_ptr;	/* read pointer # for frame head, if used */
	int			frametail_ptr;	/* read pointer # for frame tail, if used */
	int			grouptail_ptr;	/* read pointer # for group tail, if used */
	int64		spooled_rows;	/* total # of rows in buffer */
	int64		currentpos;		/* position of current row in partition */
	int64		frameheadpos;	/* current frame head position */
	int64		frametailpos;	/* current frame tail position (frame end+1) */
	/* use struct pointer to avoid including windowapi.h here */
	struct WindowObjectData *agg_winobj;	/* winobj for aggregate fetches */
	int64		aggregatedbase; /* start row for current aggregates */
	int64		aggregatedupto; /* rows before this one are aggregated */
	WindowAggStatus status;		/* run status of WindowAggState */

	int			frameOptions;	/* frame_clause options, see WindowDef */
	ExprState  *startOffset;	/* expression for starting bound offset */
	ExprState  *endOffset;		/* expression for ending bound offset */
	Datum		startOffsetValue;	/* result of startOffset evaluation */
	Datum		endOffsetValue; /* result of endOffset evaluation */

	/* these fields are used with RANGE offset PRECEDING/FOLLOWING: */
	FmgrInfo	startInRangeFunc;	/* in_range function for startOffset */
	FmgrInfo	endInRangeFunc; /* in_range function for endOffset */
	Oid			inRangeColl;	/* collation for in_range tests */
	bool		inRangeAsc;		/* use ASC sort order for in_range tests? */
	bool		inRangeNullsFirst;	/* nulls sort first for in_range tests? */

	/* fields relating to runconditions */
	bool		use_pass_through;	/* When false, stop execution when
									 * runcondition is no longer true.  Else
									 * just stop evaluating window funcs. */
	bool		top_window;		/* true if this is the top-most WindowAgg or
								 * the only WindowAgg in this query level */
	ExprState  *runcondition;	/* Condition which must remain true otherwise
								 * execution of the WindowAgg will finish or
								 * go into pass-through mode.  NULL when there
								 * is no such condition. */

	/* these fields are used in GROUPS mode: */
	int64		currentgroup;	/* peer group # of current row in partition */
	int64		frameheadgroup; /* peer group # of frame head row */
	int64		frametailgroup; /* peer group # of frame tail row */
	int64		groupheadpos;	/* current row's peer group head position */
	int64		grouptailpos;	/* " " " " tail position (group end+1) */

	MemoryContext partcontext;	/* context for partition-lifespan data */
	MemoryContext aggcontext;	/* shared context for aggregate working data */
	MemoryContext curaggcontext;	/* current aggregate's working data */
	ExprContext *tmpcontext;	/* short-term evaluation context */

	bool		all_first;		/* true if the scan is starting */
	bool		partition_spooled;	/* true if all tuples in current partition
									 * have been spooled into tuplestore */
	bool		next_partition; /* true if begin_partition needs to be called */
	bool		more_partitions;	/* true if there's more partitions after
									 * this one */
	bool		framehead_valid;	/* true if frameheadpos is known up to
									 * date for current row */
	bool		frametail_valid;	/* true if frametailpos is known up to
									 * date for current row */
	bool		grouptail_valid;	/* true if grouptailpos is known up to
									 * date for current row */

	TupleTableSlot *first_part_slot;	/* first tuple of current or next
										 * partition */
	TupleTableSlot *framehead_slot; /* first tuple of current frame */
	TupleTableSlot *frametail_slot; /* first tuple after current frame */

	/* temporary slots for tuples fetched back from tuplestore */
	TupleTableSlot *agg_row_slot;
	TupleTableSlot *temp_slot_1;
	TupleTableSlot *temp_slot_2;
} WindowAggState;

/* ----------------
 *	 UniqueState information
 *
 *		Unique nodes are used "on top of" sort nodes to discard
 *		duplicate tuples returned from the sort phase.  Basically
 *		all it does is compare the current tuple from the subplan
 *		with the previously fetched tuple (stored in its result slot).
 *		If the two are identical in all interesting fields, then
 *		we just fetch another tuple from the sort and try again.
 * ----------------
 */
typedef struct UniqueState
{
	PlanState	ps;				/* its first field is NodeTag */
	ExprState  *eqfunction;		/* tuple equality qual */
} UniqueState;

/* ----------------
 * GatherState information
 *
 *		Gather nodes launch 1 or more parallel workers, run a subplan
 *		in those workers, and collect the results.
 * ----------------
 */
typedef struct GatherState
{
	PlanState	ps;				/* its first field is NodeTag */
	bool		initialized;	/* workers launched? */
	bool		need_to_scan_locally;	/* need to read from local plan? */
	int64		tuples_needed;	/* tuple bound, see ExecSetTupleBound */
	/* these fields are set up once: */
	TupleTableSlot *funnel_slot;
	struct ParallelExecutorInfo *pei;
	/* all remaining fields are reinitialized during a rescan: */
	int			nworkers_launched;	/* original number of workers */
	int			nreaders;		/* number of still-active workers */
	int			nextreader;		/* next one to try to read from */
	struct TupleQueueReader **reader;	/* array with nreaders active entries */
} GatherState;

/* ----------------
 * GatherMergeState information
 *
 *		Gather merge nodes launch 1 or more parallel workers, run a
 *		subplan which produces sorted output in each worker, and then
 *		merge the results into a single sorted stream.
 * ----------------
 */
struct GMReaderTupleBuffer;		/* private in nodeGatherMerge.c */

typedef struct GatherMergeState
{
	PlanState	ps;				/* its first field is NodeTag */
	bool		initialized;	/* workers launched? */
	bool		gm_initialized; /* gather_merge_init() done? */
	bool		need_to_scan_locally;	/* need to read from local plan? */
	int64		tuples_needed;	/* tuple bound, see ExecSetTupleBound */
	/* these fields are set up once: */
	TupleDesc	tupDesc;		/* descriptor for subplan result tuples */
	int			gm_nkeys;		/* number of sort columns */
	SortSupport gm_sortkeys;	/* array of length gm_nkeys */
	struct ParallelExecutorInfo *pei;
	/* all remaining fields are reinitialized during a rescan */
	/* (but the arrays are not reallocated, just cleared) */
	int			nworkers_launched;	/* original number of workers */
	int			nreaders;		/* number of active workers */
	TupleTableSlot **gm_slots;	/* array with nreaders+1 entries */
	struct TupleQueueReader **reader;	/* array with nreaders active entries */
	struct GMReaderTupleBuffer *gm_tuple_buffers;	/* nreaders tuple buffers */
	struct binaryheap *gm_heap; /* binary heap of slot indices */
} GatherMergeState;

/* ----------------
 *	 Values displayed by EXPLAIN ANALYZE
 * ----------------
 */
typedef struct HashInstrumentation
{
	int			nbuckets;		/* number of buckets at end of execution */
	int			nbuckets_original;	/* planned number of buckets */
	int			nbatch;			/* number of batches at end of execution */
	int			nbatch_original;	/* planned number of batches */
	Size		space_peak;		/* peak memory usage in bytes */
} HashInstrumentation;

/* ----------------
 *	 Shared memory container for per-worker hash information
 * ----------------
 */
typedef struct SharedHashInfo
{
	int			num_workers;
	HashInstrumentation hinstrument[FLEXIBLE_ARRAY_MEMBER];
} SharedHashInfo;

/* ----------------
 *	 HashState information
 * ----------------
 */
typedef struct HashState
{
	PlanState	ps;				/* its first field is NodeTag */
	HashJoinTable hashtable;	/* hash table for the hashjoin */
	ExprState  *hash_expr;		/* ExprState to get hash value */

	FmgrInfo   *skew_hashfunction;	/* lookup data for skew hash function */
	Oid			skew_collation; /* collation to call skew_hashfunction with */

	/*
	 * In a parallelized hash join, the leader retains a pointer to the
	 * shared-memory stats area in its shared_info field, and then copies the
	 * shared-memory info back to local storage before DSM shutdown.  The
	 * shared_info field remains NULL in workers, or in non-parallel joins.
	 */
	SharedHashInfo *shared_info;

	/*
	 * If we are collecting hash stats, this points to an initially-zeroed
	 * collection area, which could be either local storage or in shared
	 * memory; either way it's for just one process.
	 */
	HashInstrumentation *hinstrument;

	/* Parallel hash state. */
	struct ParallelHashJoinState *parallel_state;
} HashState;

/* ----------------
 *	 SetOpState information
 *
 *		SetOp nodes support either sorted or hashed de-duplication.
 *		The sorted mode is a bit like MergeJoin, the hashed mode like Agg.
 * ----------------
 */
typedef struct SetOpStatePerInput
{
	TupleTableSlot *firstTupleSlot; /* first tuple of current group */
	int64		numTuples;		/* number of tuples in current group */
	TupleTableSlot *nextTupleSlot;	/* next input tuple, if already read */
	bool		needGroup;		/* do we need to load a new group? */
} SetOpStatePerInput;

typedef struct SetOpState
{
	PlanState	ps;				/* its first field is NodeTag */
	bool		setop_done;		/* indicates completion of output scan */
	int64		numOutput;		/* number of dups left to output */
	int			numCols;		/* number of grouping columns */

	/* these fields are used in SETOP_SORTED mode: */
	SortSupport sortKeys;		/* per-grouping-field sort data */
	SetOpStatePerInput leftInput;	/* current outer-relation input state */
	SetOpStatePerInput rightInput;	/* current inner-relation input state */
	bool		need_init;		/* have we read the first tuples yet? */

	/* these fields are used in SETOP_HASHED mode: */
	Oid		   *eqfuncoids;		/* per-grouping-field equality fns */
	FmgrInfo   *hashfunctions;	/* per-grouping-field hash fns */
	TupleHashTable hashtable;	/* hash table with one entry per group */
	MemoryContext tableContext; /* memory context containing hash table */
	bool		table_filled;	/* hash table filled yet? */
	TupleHashIterator hashiter; /* for iterating through hash table */
} SetOpState;

/* ----------------
 *	 LockRowsState information
 *
 *		LockRows nodes are used to enforce FOR [KEY] UPDATE/SHARE locking.
 * ----------------
 */
typedef struct LockRowsState
{
	PlanState	ps;				/* its first field is NodeTag */
	List	   *lr_arowMarks;	/* List of ExecAuxRowMarks */
	EPQState	lr_epqstate;	/* for evaluating EvalPlanQual rechecks */
} LockRowsState;

/* ----------------
 *	 LimitState information
 *
 *		Limit nodes are used to enforce LIMIT/OFFSET clauses.
 *		They just select the desired subrange of their subplan's output.
 *
 * offset is the number of initial tuples to skip (0 does nothing).
 * count is the number of tuples to return after skipping the offset tuples.
 * If no limit count was specified, count is undefined and noCount is true.
 * When lstate == LIMIT_INITIAL, offset/count/noCount haven't been set yet.
 * ----------------
 */
typedef enum
{
	LIMIT_INITIAL,				/* initial state for LIMIT node */
	LIMIT_RESCAN,				/* rescan after recomputing parameters */
	LIMIT_EMPTY,				/* there are no returnable rows */
	LIMIT_INWINDOW,				/* have returned a row in the window */
	LIMIT_WINDOWEND_TIES,		/* have returned a tied row */
	LIMIT_SUBPLANEOF,			/* at EOF of subplan (within window) */
	LIMIT_WINDOWEND,			/* stepped off end of window */
	LIMIT_WINDOWSTART,			/* stepped off beginning of window */
} LimitStateCond;

typedef struct LimitState
{
	PlanState	ps;				/* its first field is NodeTag */
	ExprState  *limitOffset;	/* OFFSET parameter, or NULL if none */
	ExprState  *limitCount;		/* COUNT parameter, or NULL if none */
	LimitOption limitOption;	/* limit specification type */
	int64		offset;			/* current OFFSET value */
	int64		count;			/* current COUNT, if any */
	bool		noCount;		/* if true, ignore count */
	LimitStateCond lstate;		/* state machine status, as above */
	int64		position;		/* 1-based index of last tuple returned */
	TupleTableSlot *subSlot;	/* tuple last obtained from subplan */
	ExprState  *eqfunction;		/* tuple equality qual in case of WITH TIES
								 * option */
	TupleTableSlot *last_slot;	/* slot for evaluation of ties */
} LimitState;

#endif							/* EXECNODES_H */<|MERGE_RESOLUTION|>--- conflicted
+++ resolved
@@ -851,10 +851,6 @@
 	Oid		   *tab_collations; /* collations for hash and comparison */
 	MemoryContext tablecxt;		/* memory context containing table */
 	MemoryContext tempcxt;		/* context for function evaluations */
-<<<<<<< HEAD
-	Size		additionalsize; /* size of additional data */
-=======
->>>>>>> f7a8fc10
 	TupleTableSlot *tableslot;	/* slot for referencing table entries */
 	/* The following fields are set transiently for each table search: */
 	TupleTableSlot *inputslot;	/* current input tuple's slot */
