--- conflicted
+++ resolved
@@ -3534,15 +3534,9 @@
 	if (LogMemoryContextPending)
 		ProcessLogMemoryContextInterrupt();
 
-<<<<<<< HEAD
-	if (PublishMemoryContextPending)
-		ProcessGetMemoryContextInterrupt();
-
 	if (LogQueryPlanPending)
 		ProcessLogQueryPlanInterrupt();
 
-=======
->>>>>>> 44ce4e15
 	if (ParallelApplyMessagePending)
 		ProcessParallelApplyMessages();
 }
