/*-------------------------------------------------------------------------
 *
 * copyfrom.c
 *		COPY <table> FROM file/program/client
 *
 * This file contains routines needed to efficiently load tuples into a
 * table.  That includes looking up the correct partition, firing triggers,
 * calling the table AM function to insert the data, and updating indexes.
 * Reading data from the input file or client and parsing it into Datums
 * is handled in copyfromparse.c.
 *
 * Portions Copyright (c) 1996-2024, PostgreSQL Global Development Group
 * Portions Copyright (c) 1994, Regents of the University of California
 *
 *
 * IDENTIFICATION
 *	  src/backend/commands/copyfrom.c
 *
 *-------------------------------------------------------------------------
 */
#include "postgres.h"

#include <ctype.h>
#include <unistd.h>
#include <sys/stat.h>

#include "access/heapam.h"
#include "access/tableam.h"
#include "access/xact.h"
#include "catalog/namespace.h"
#include "commands/copy.h"
#include "commands/copyfrom_internal.h"
#include "commands/progress.h"
#include "commands/trigger.h"
#include "executor/execPartition.h"
#include "executor/executor.h"
#include "executor/nodeModifyTable.h"
#include "executor/tuptable.h"
#include "foreign/fdwapi.h"
#include "mb/pg_wchar.h"
#include "miscadmin.h"
#include "nodes/miscnodes.h"
#include "optimizer/optimizer.h"
#include "pgstat.h"
#include "rewrite/rewriteHandler.h"
#include "storage/fd.h"
#include "tcop/tcopprot.h"
#include "utils/lsyscache.h"
#include "utils/memutils.h"
#include "utils/portal.h"
#include "utils/rel.h"
#include "utils/snapmgr.h"

/*
 * No more than this many tuples per CopyMultiInsertBuffer
 *
 * Caution: Don't make this too big, as we could end up with this many
 * CopyMultiInsertBuffer items stored in CopyMultiInsertInfo's
 * multiInsertBuffers list.  Increasing this can cause quadratic growth in
 * memory requirements during copies into partitioned tables with a large
 * number of partitions.
 */
#define MAX_BUFFERED_TUPLES		1000

/*
 * Flush buffers if there are >= this many bytes, as counted by the input
 * size, of tuples stored.
 */
#define MAX_BUFFERED_BYTES		65535

/*
 * Trim the list of buffers back down to this number after flushing.  This
 * must be >= 2.
 */
#define MAX_PARTITION_BUFFERS	32

/* Stores multi-insert data related to a single relation in CopyFrom. */
typedef struct CopyMultiInsertBuffer
{
	TupleTableSlot *slots[MAX_BUFFERED_TUPLES]; /* Array to store tuples */
	ResultRelInfo *resultRelInfo;	/* ResultRelInfo for 'relid' */
	BulkInsertState bistate;	/* BulkInsertState for this rel if plain
								 * table; NULL if foreign table */
	int			nused;			/* number of 'slots' containing tuples */
	uint64		linenos[MAX_BUFFERED_TUPLES];	/* Line # of tuple in copy
												 * stream */
} CopyMultiInsertBuffer;

/*
 * Stores one or many CopyMultiInsertBuffers and details about the size and
 * number of tuples which are stored in them.  This allows multiple buffers to
 * exist at once when COPYing into a partitioned table.
 */
typedef struct CopyMultiInsertInfo
{
	List	   *multiInsertBuffers; /* List of tracked CopyMultiInsertBuffers */
	int			bufferedTuples; /* number of tuples buffered over all buffers */
	int			bufferedBytes;	/* number of bytes from all buffered tuples */
	CopyFromState cstate;		/* Copy state for this CopyMultiInsertInfo */
	EState	   *estate;			/* Executor state used for COPY */
	CommandId	mycid;			/* Command Id used for COPY */
	int			ti_options;		/* table insert options */
} CopyMultiInsertInfo;


/* non-export function prototypes */
static void ClosePipeFromProgram(CopyFromState cstate);

/*
 * error context callback for COPY FROM
 *
 * The argument for the error context must be CopyFromState.
 */
void
CopyFromErrorCallback(void *arg)
{
	CopyFromState cstate = (CopyFromState) arg;

	if (cstate->relname_only)
	{
		errcontext("COPY %s",
				   cstate->cur_relname);
		return;
	}
	if (cstate->opts.binary)
	{
		/* can't usefully display the data */
		if (cstate->cur_attname)
			errcontext("COPY %s, line %llu, column %s",
					   cstate->cur_relname,
					   (unsigned long long) cstate->cur_lineno,
					   cstate->cur_attname);
		else
			errcontext("COPY %s, line %llu",
					   cstate->cur_relname,
					   (unsigned long long) cstate->cur_lineno);
	}
	else
	{
		if (cstate->cur_attname && cstate->cur_attval)
		{
			/* error is relevant to a particular column */
			char	   *attval;

			attval = CopyLimitPrintoutLength(cstate->cur_attval);
			errcontext("COPY %s, line %llu, column %s: \"%s\"",
					   cstate->cur_relname,
					   (unsigned long long) cstate->cur_lineno,
					   cstate->cur_attname,
					   attval);
			pfree(attval);
		}
		else if (cstate->cur_attname)
		{
			/* error is relevant to a particular column, value is NULL */
			errcontext("COPY %s, line %llu, column %s: null input",
					   cstate->cur_relname,
					   (unsigned long long) cstate->cur_lineno,
					   cstate->cur_attname);
		}
		else
		{
			/*
			 * Error is relevant to a particular line.
			 *
			 * If line_buf still contains the correct line, print it.
			 */
			if (cstate->line_buf_valid)
			{
				char	   *lineval;

				lineval = CopyLimitPrintoutLength(cstate->line_buf.data);
				errcontext("COPY %s, line %llu: \"%s\"",
						   cstate->cur_relname,
						   (unsigned long long) cstate->cur_lineno, lineval);
				pfree(lineval);
			}
			else
			{
				errcontext("COPY %s, line %llu",
						   cstate->cur_relname,
						   (unsigned long long) cstate->cur_lineno);
			}
		}
	}
}

/*
 * Make sure we don't print an unreasonable amount of COPY data in a message.
 *
 * Returns a pstrdup'd copy of the input.
 */
char *
CopyLimitPrintoutLength(const char *str)
{
#define MAX_COPY_DATA_DISPLAY 100

	int			slen = strlen(str);
	int			len;
	char	   *res;

	/* Fast path if definitely okay */
	if (slen <= MAX_COPY_DATA_DISPLAY)
		return pstrdup(str);

	/* Apply encoding-dependent truncation */
	len = pg_mbcliplen(str, slen, MAX_COPY_DATA_DISPLAY);

	/*
	 * Truncate, and add "..." to show we truncated the input.
	 */
	res = (char *) palloc(len + 4);
	memcpy(res, str, len);
	strcpy(res + len, "...");

	return res;
}

/*
 * Allocate memory and initialize a new CopyMultiInsertBuffer for this
 * ResultRelInfo.
 */
static CopyMultiInsertBuffer *
CopyMultiInsertBufferInit(ResultRelInfo *rri)
{
	CopyMultiInsertBuffer *buffer;

	buffer = (CopyMultiInsertBuffer *) palloc(sizeof(CopyMultiInsertBuffer));
	memset(buffer->slots, 0, sizeof(TupleTableSlot *) * MAX_BUFFERED_TUPLES);
	buffer->resultRelInfo = rri;
	buffer->bistate = (rri->ri_FdwRoutine == NULL) ? GetBulkInsertState() : NULL;
	buffer->nused = 0;

	return buffer;
}

/*
 * Make a new buffer for this ResultRelInfo.
 */
static inline void
CopyMultiInsertInfoSetupBuffer(CopyMultiInsertInfo *miinfo,
							   ResultRelInfo *rri)
{
	CopyMultiInsertBuffer *buffer;

	buffer = CopyMultiInsertBufferInit(rri);

	/* Setup back-link so we can easily find this buffer again */
	rri->ri_CopyMultiInsertBuffer = buffer;
	/* Record that we're tracking this buffer */
	miinfo->multiInsertBuffers = lappend(miinfo->multiInsertBuffers, buffer);
}

/*
 * Initialize an already allocated CopyMultiInsertInfo.
 *
 * If rri is a non-partitioned table then a CopyMultiInsertBuffer is set up
 * for that table.
 */
static void
CopyMultiInsertInfoInit(CopyMultiInsertInfo *miinfo, ResultRelInfo *rri,
						CopyFromState cstate, EState *estate, CommandId mycid,
						int ti_options)
{
	miinfo->multiInsertBuffers = NIL;
	miinfo->bufferedTuples = 0;
	miinfo->bufferedBytes = 0;
	miinfo->cstate = cstate;
	miinfo->estate = estate;
	miinfo->mycid = mycid;
	miinfo->ti_options = ti_options;

	/*
	 * Only setup the buffer when not dealing with a partitioned table.
	 * Buffers for partitioned tables will just be setup when we need to send
	 * tuples their way for the first time.
	 */
	if (rri->ri_RelationDesc->rd_rel->relkind != RELKIND_PARTITIONED_TABLE)
		CopyMultiInsertInfoSetupBuffer(miinfo, rri);
}

/*
 * Returns true if the buffers are full
 */
static inline bool
CopyMultiInsertInfoIsFull(CopyMultiInsertInfo *miinfo)
{
	if (miinfo->bufferedTuples >= MAX_BUFFERED_TUPLES ||
		miinfo->bufferedBytes >= MAX_BUFFERED_BYTES)
		return true;
	return false;
}

/*
 * Returns true if we have no buffered tuples
 */
static inline bool
CopyMultiInsertInfoIsEmpty(CopyMultiInsertInfo *miinfo)
{
	return miinfo->bufferedTuples == 0;
}

/*
 * Write the tuples stored in 'buffer' out to the table.
 */
static inline void
CopyMultiInsertBufferFlush(CopyMultiInsertInfo *miinfo,
						   CopyMultiInsertBuffer *buffer,
						   int64 *processed)
{
	CopyFromState cstate = miinfo->cstate;
	EState	   *estate = miinfo->estate;
	int			nused = buffer->nused;
	ResultRelInfo *resultRelInfo = buffer->resultRelInfo;
	TupleTableSlot **slots = buffer->slots;
	int			i;

	if (resultRelInfo->ri_FdwRoutine)
	{
		int			batch_size = resultRelInfo->ri_BatchSize;
		int			sent = 0;

		Assert(buffer->bistate == NULL);

		/* Ensure that the FDW supports batching and it's enabled */
		Assert(resultRelInfo->ri_FdwRoutine->ExecForeignBatchInsert);
		Assert(batch_size > 1);

		/*
		 * We suppress error context information other than the relation name,
		 * if one of the operations below fails.
		 */
		Assert(!cstate->relname_only);
		cstate->relname_only = true;

		while (sent < nused)
		{
			int			size = (batch_size < nused - sent) ? batch_size : (nused - sent);
			int			inserted = size;
			TupleTableSlot **rslots;

			/* insert into foreign table: let the FDW do it */
			rslots =
				resultRelInfo->ri_FdwRoutine->ExecForeignBatchInsert(estate,
																	 resultRelInfo,
																	 &slots[sent],
																	 NULL,
																	 &inserted);

			sent += size;

			/* No need to do anything if there are no inserted rows */
			if (inserted <= 0)
				continue;

			/* Triggers on foreign tables should not have transition tables */
			Assert(resultRelInfo->ri_TrigDesc == NULL ||
				   resultRelInfo->ri_TrigDesc->trig_insert_new_table == false);

			/* Run AFTER ROW INSERT triggers */
			if (resultRelInfo->ri_TrigDesc != NULL &&
				resultRelInfo->ri_TrigDesc->trig_insert_after_row)
			{
				Oid			relid = RelationGetRelid(resultRelInfo->ri_RelationDesc);

				for (i = 0; i < inserted; i++)
				{
					TupleTableSlot *slot = rslots[i];

					/*
					 * AFTER ROW Triggers might reference the tableoid column,
					 * so (re-)initialize tts_tableOid before evaluating them.
					 */
					slot->tts_tableOid = relid;

					ExecARInsertTriggers(estate, resultRelInfo,
										 slot, NIL,
										 cstate->transition_capture);
				}
			}

			/* Update the row counter and progress of the COPY command */
			*processed += inserted;
			pgstat_progress_update_param(PROGRESS_COPY_TUPLES_PROCESSED,
										 *processed);
		}

		for (i = 0; i < nused; i++)
			ExecClearTuple(slots[i]);

		/* reset relname_only */
		cstate->relname_only = false;
	}
	else
	{
		CommandId	mycid = miinfo->mycid;
		int			ti_options = miinfo->ti_options;
		bool		line_buf_valid = cstate->line_buf_valid;
		uint64		save_cur_lineno = cstate->cur_lineno;
		MemoryContext oldcontext;

		Assert(buffer->bistate != NULL);

		/*
		 * Print error context information correctly, if one of the operations
		 * below fails.
		 */
		cstate->line_buf_valid = false;

		/*
		 * table_multi_insert may leak memory, so switch to short-lived memory
		 * context before calling it.
		 */
		oldcontext = MemoryContextSwitchTo(GetPerTupleMemoryContext(estate));
		table_multi_insert(resultRelInfo->ri_RelationDesc,
						   slots,
						   nused,
						   mycid,
						   ti_options,
						   buffer->bistate);
		MemoryContextSwitchTo(oldcontext);

		for (i = 0; i < nused; i++)
		{
			/*
			 * If there are any indexes, update them for all the inserted
			 * tuples, and run AFTER ROW INSERT triggers.
			 */
			if (resultRelInfo->ri_NumIndices > 0)
			{
				List	   *recheckIndexes;

				cstate->cur_lineno = buffer->linenos[i];
				recheckIndexes =
					ExecInsertIndexTuples(resultRelInfo,
										  buffer->slots[i], estate, false,
										  false, NULL, NIL, false);
				ExecARInsertTriggers(estate, resultRelInfo,
									 slots[i], recheckIndexes,
									 cstate->transition_capture);
				list_free(recheckIndexes);
			}

			/*
			 * There's no indexes, but see if we need to run AFTER ROW INSERT
			 * triggers anyway.
			 */
			else if (resultRelInfo->ri_TrigDesc != NULL &&
					 (resultRelInfo->ri_TrigDesc->trig_insert_after_row ||
					  resultRelInfo->ri_TrigDesc->trig_insert_new_table))
			{
				cstate->cur_lineno = buffer->linenos[i];
				ExecARInsertTriggers(estate, resultRelInfo,
									 slots[i], NIL,
									 cstate->transition_capture);
			}

			ExecClearTuple(slots[i]);
		}

		/* Update the row counter and progress of the COPY command */
		*processed += nused;
		pgstat_progress_update_param(PROGRESS_COPY_TUPLES_PROCESSED,
									 *processed);

		/* reset cur_lineno and line_buf_valid to what they were */
		cstate->line_buf_valid = line_buf_valid;
		cstate->cur_lineno = save_cur_lineno;
	}

	/* Mark that all slots are free */
	buffer->nused = 0;
}

/*
 * Drop used slots and free member for this buffer.
 *
 * The buffer must be flushed before cleanup.
 */
static inline void
CopyMultiInsertBufferCleanup(CopyMultiInsertInfo *miinfo,
							 CopyMultiInsertBuffer *buffer)
{
	ResultRelInfo *resultRelInfo = buffer->resultRelInfo;
	int			i;

	/* Ensure buffer was flushed */
	Assert(buffer->nused == 0);

	/* Remove back-link to ourself */
	resultRelInfo->ri_CopyMultiInsertBuffer = NULL;

	if (resultRelInfo->ri_FdwRoutine == NULL)
	{
		Assert(buffer->bistate != NULL);
		FreeBulkInsertState(buffer->bistate);
	}
	else
		Assert(buffer->bistate == NULL);

	/* Since we only create slots on demand, just drop the non-null ones. */
	for (i = 0; i < MAX_BUFFERED_TUPLES && buffer->slots[i] != NULL; i++)
		ExecDropSingleTupleTableSlot(buffer->slots[i]);

	if (resultRelInfo->ri_FdwRoutine == NULL)
		table_finish_bulk_insert(resultRelInfo->ri_RelationDesc,
								 miinfo->ti_options);

	pfree(buffer);
}

/*
 * Write out all stored tuples in all buffers out to the tables.
 *
 * Once flushed we also trim the tracked buffers list down to size by removing
 * the buffers created earliest first.
 *
 * Callers should pass 'curr_rri' as the ResultRelInfo that's currently being
 * used.  When cleaning up old buffers we'll never remove the one for
 * 'curr_rri'.
 */
static inline void
CopyMultiInsertInfoFlush(CopyMultiInsertInfo *miinfo, ResultRelInfo *curr_rri,
						 int64 *processed)
{
	ListCell   *lc;

	foreach(lc, miinfo->multiInsertBuffers)
	{
		CopyMultiInsertBuffer *buffer = (CopyMultiInsertBuffer *) lfirst(lc);

		CopyMultiInsertBufferFlush(miinfo, buffer, processed);
	}

	miinfo->bufferedTuples = 0;
	miinfo->bufferedBytes = 0;

	/*
	 * Trim the list of tracked buffers down if it exceeds the limit.  Here we
	 * remove buffers starting with the ones we created first.  It seems less
	 * likely that these older ones will be needed than the ones that were
	 * just created.
	 */
	while (list_length(miinfo->multiInsertBuffers) > MAX_PARTITION_BUFFERS)
	{
		CopyMultiInsertBuffer *buffer;

		buffer = (CopyMultiInsertBuffer *) linitial(miinfo->multiInsertBuffers);

		/*
		 * We never want to remove the buffer that's currently being used, so
		 * if we happen to find that then move it to the end of the list.
		 */
		if (buffer->resultRelInfo == curr_rri)
		{
			/*
			 * The code below would misbehave if we were trying to reduce the
			 * list to less than two items.
			 */
			StaticAssertDecl(MAX_PARTITION_BUFFERS >= 2,
							 "MAX_PARTITION_BUFFERS must be >= 2");

			miinfo->multiInsertBuffers = list_delete_first(miinfo->multiInsertBuffers);
			miinfo->multiInsertBuffers = lappend(miinfo->multiInsertBuffers, buffer);
			buffer = (CopyMultiInsertBuffer *) linitial(miinfo->multiInsertBuffers);
		}

		CopyMultiInsertBufferCleanup(miinfo, buffer);
		miinfo->multiInsertBuffers = list_delete_first(miinfo->multiInsertBuffers);
	}
}

/*
 * Cleanup allocated buffers and free memory
 */
static inline void
CopyMultiInsertInfoCleanup(CopyMultiInsertInfo *miinfo)
{
	ListCell   *lc;

	foreach(lc, miinfo->multiInsertBuffers)
		CopyMultiInsertBufferCleanup(miinfo, lfirst(lc));

	list_free(miinfo->multiInsertBuffers);
}

/*
 * Get the next TupleTableSlot that the next tuple should be stored in.
 *
 * Callers must ensure that the buffer is not full.
 *
 * Note: 'miinfo' is unused but has been included for consistency with the
 * other functions in this area.
 */
static inline TupleTableSlot *
CopyMultiInsertInfoNextFreeSlot(CopyMultiInsertInfo *miinfo,
								ResultRelInfo *rri)
{
	CopyMultiInsertBuffer *buffer = rri->ri_CopyMultiInsertBuffer;
	int			nused;

	Assert(buffer != NULL);
	Assert(buffer->nused < MAX_BUFFERED_TUPLES);

	nused = buffer->nused;

	if (buffer->slots[nused] == NULL)
		buffer->slots[nused] = table_slot_create(rri->ri_RelationDesc, NULL);
	return buffer->slots[nused];
}

/*
 * Record the previously reserved TupleTableSlot that was reserved by
 * CopyMultiInsertInfoNextFreeSlot as being consumed.
 */
static inline void
CopyMultiInsertInfoStore(CopyMultiInsertInfo *miinfo, ResultRelInfo *rri,
						 TupleTableSlot *slot, int tuplen, uint64 lineno)
{
	CopyMultiInsertBuffer *buffer = rri->ri_CopyMultiInsertBuffer;

	Assert(buffer != NULL);
	Assert(slot == buffer->slots[buffer->nused]);

	/* Store the line number so we can properly report any errors later */
	buffer->linenos[buffer->nused] = lineno;

	/* Record this slot as being used */
	buffer->nused++;

	/* Update how many tuples are stored and their size */
	miinfo->bufferedTuples++;
	miinfo->bufferedBytes += tuplen;
}

/*
 * Copy FROM file to relation.
 */
uint64
CopyFrom(CopyFromState cstate)
{
	ResultRelInfo *resultRelInfo;
	ResultRelInfo *target_resultRelInfo;
	ResultRelInfo *prevResultRelInfo = NULL;
	EState	   *estate = CreateExecutorState(); /* for ExecConstraints() */
	ModifyTableState *mtstate;
	ExprContext *econtext;
	TupleTableSlot *singleslot = NULL;
	MemoryContext oldcontext = CurrentMemoryContext;

	PartitionTupleRouting *proute = NULL;
	ErrorContextCallback errcallback;
	CommandId	mycid = GetCurrentCommandId(true);
	int			ti_options = 0; /* start with default options for insert */
	BulkInsertState bistate = NULL;
	CopyInsertMethod insertMethod;
	CopyMultiInsertInfo multiInsertInfo = {0};	/* pacify compiler */
	int64		processed = 0;
	int64		excluded = 0;
	bool		has_before_insert_row_trig;
	bool		has_instead_insert_row_trig;
	bool		leafpart_use_multi_insert = false;

	Assert(cstate->rel);
	Assert(list_length(cstate->range_table) == 1);

	if (cstate->opts.on_error != COPY_ON_ERROR_STOP)
		Assert(cstate->escontext);

	/*
	 * The target must be a plain, foreign, or partitioned relation, or have
	 * an INSTEAD OF INSERT row trigger.  (Currently, such triggers are only
	 * allowed on views, so we only hint about them in the view case.)
	 */
	if (cstate->rel->rd_rel->relkind != RELKIND_RELATION &&
		cstate->rel->rd_rel->relkind != RELKIND_FOREIGN_TABLE &&
		cstate->rel->rd_rel->relkind != RELKIND_PARTITIONED_TABLE &&
		!(cstate->rel->trigdesc &&
		  cstate->rel->trigdesc->trig_insert_instead_row))
	{
		if (cstate->rel->rd_rel->relkind == RELKIND_VIEW)
			ereport(ERROR,
					(errcode(ERRCODE_WRONG_OBJECT_TYPE),
					 errmsg("cannot copy to view \"%s\"",
							RelationGetRelationName(cstate->rel)),
					 errhint("To enable copying to a view, provide an INSTEAD OF INSERT trigger.")));
		else if (cstate->rel->rd_rel->relkind == RELKIND_MATVIEW)
			ereport(ERROR,
					(errcode(ERRCODE_WRONG_OBJECT_TYPE),
					 errmsg("cannot copy to materialized view \"%s\"",
							RelationGetRelationName(cstate->rel))));
		else if (cstate->rel->rd_rel->relkind == RELKIND_SEQUENCE)
			ereport(ERROR,
					(errcode(ERRCODE_WRONG_OBJECT_TYPE),
					 errmsg("cannot copy to sequence \"%s\"",
							RelationGetRelationName(cstate->rel))));
		else
			ereport(ERROR,
					(errcode(ERRCODE_WRONG_OBJECT_TYPE),
					 errmsg("cannot copy to non-table relation \"%s\"",
							RelationGetRelationName(cstate->rel))));
	}

	/*
	 * If the target file is new-in-transaction, we assume that checking FSM
	 * for free space is a waste of time.  This could possibly be wrong, but
	 * it's unlikely.
	 */
	if (RELKIND_HAS_STORAGE(cstate->rel->rd_rel->relkind) &&
		(cstate->rel->rd_createSubid != InvalidSubTransactionId ||
		 cstate->rel->rd_firstRelfilelocatorSubid != InvalidSubTransactionId))
		ti_options |= TABLE_INSERT_SKIP_FSM;

	/*
	 * Optimize if new relation storage was created in this subxact or one of
	 * its committed children and we won't see those rows later as part of an
	 * earlier scan or command. The subxact test ensures that if this subxact
	 * aborts then the frozen rows won't be visible after xact cleanup.  Note
	 * that the stronger test of exactly which subtransaction created it is
	 * crucial for correctness of this optimization. The test for an earlier
	 * scan or command tolerates false negatives. FREEZE causes other sessions
	 * to see rows they would not see under MVCC, and a false negative merely
	 * spreads that anomaly to the current session.
	 */
	if (cstate->opts.freeze)
	{
		/*
		 * We currently disallow COPY FREEZE on partitioned tables.  The
		 * reason for this is that we've simply not yet opened the partitions
		 * to determine if the optimization can be applied to them.  We could
		 * go and open them all here, but doing so may be quite a costly
		 * overhead for small copies.  In any case, we may just end up routing
		 * tuples to a small number of partitions.  It seems better just to
		 * raise an ERROR for partitioned tables.
		 */
		if (cstate->rel->rd_rel->relkind == RELKIND_PARTITIONED_TABLE)
		{
			ereport(ERROR,
					(errcode(ERRCODE_FEATURE_NOT_SUPPORTED),
					 errmsg("cannot perform COPY FREEZE on a partitioned table")));
		}

		/*
		 * Tolerate one registration for the benefit of FirstXactSnapshot.
		 * Scan-bearing queries generally create at least two registrations,
		 * though relying on that is fragile, as is ignoring ActiveSnapshot.
		 * Clear CatalogSnapshot to avoid counting its registration.  We'll
		 * still detect ongoing catalog scans, each of which separately
		 * registers the snapshot it uses.
		 */
		InvalidateCatalogSnapshot();
		if (!ThereAreNoPriorRegisteredSnapshots() || !ThereAreNoReadyPortals())
			ereport(ERROR,
					(errcode(ERRCODE_INVALID_TRANSACTION_STATE),
					 errmsg("cannot perform COPY FREEZE because of prior transaction activity")));

		if (cstate->rel->rd_createSubid != GetCurrentSubTransactionId() &&
			cstate->rel->rd_newRelfilelocatorSubid != GetCurrentSubTransactionId())
			ereport(ERROR,
					(errcode(ERRCODE_OBJECT_NOT_IN_PREREQUISITE_STATE),
					 errmsg("cannot perform COPY FREEZE because the table was not created or truncated in the current subtransaction")));

		ti_options |= TABLE_INSERT_FROZEN;
	}

	/*
	 * We need a ResultRelInfo so we can use the regular executor's
	 * index-entry-making machinery.  (There used to be a huge amount of code
	 * here that basically duplicated execUtils.c ...)
	 */
	ExecInitRangeTable(estate, cstate->range_table, cstate->rteperminfos);
	resultRelInfo = target_resultRelInfo = makeNode(ResultRelInfo);
	ExecInitResultRelation(estate, resultRelInfo, 1);

	/* Verify the named relation is a valid target for INSERT */
	CheckValidResultRel(resultRelInfo, CMD_INSERT, NIL);

	ExecOpenIndices(resultRelInfo, false);

	/*
	 * Set up a ModifyTableState so we can let FDW(s) init themselves for
	 * foreign-table result relation(s).
	 */
	mtstate = makeNode(ModifyTableState);
	mtstate->ps.plan = NULL;
	mtstate->ps.state = estate;
	mtstate->operation = CMD_INSERT;
	mtstate->mt_nrels = 1;
	mtstate->resultRelInfo = resultRelInfo;
	mtstate->rootResultRelInfo = resultRelInfo;

	if (resultRelInfo->ri_FdwRoutine != NULL &&
		resultRelInfo->ri_FdwRoutine->BeginForeignInsert != NULL)
		resultRelInfo->ri_FdwRoutine->BeginForeignInsert(mtstate,
														 resultRelInfo);

	/*
	 * Also, if the named relation is a foreign table, determine if the FDW
	 * supports batch insert and determine the batch size (a FDW may support
	 * batching, but it may be disabled for the server/table).
	 *
	 * If the FDW does not support batching, we set the batch size to 1.
	 */
	if (resultRelInfo->ri_FdwRoutine != NULL &&
		resultRelInfo->ri_FdwRoutine->GetForeignModifyBatchSize &&
		resultRelInfo->ri_FdwRoutine->ExecForeignBatchInsert)
		resultRelInfo->ri_BatchSize =
			resultRelInfo->ri_FdwRoutine->GetForeignModifyBatchSize(resultRelInfo);
	else
		resultRelInfo->ri_BatchSize = 1;

	Assert(resultRelInfo->ri_BatchSize >= 1);

	/* Prepare to catch AFTER triggers. */
	AfterTriggerBeginQuery();

	/*
	 * If there are any triggers with transition tables on the named relation,
	 * we need to be prepared to capture transition tuples.
	 *
	 * Because partition tuple routing would like to know about whether
	 * transition capture is active, we also set it in mtstate, which is
	 * passed to ExecFindPartition() below.
	 */
	cstate->transition_capture = mtstate->mt_transition_capture =
		MakeTransitionCaptureState(cstate->rel->trigdesc,
								   RelationGetRelid(cstate->rel),
								   CMD_INSERT);

	/*
	 * If the named relation is a partitioned table, initialize state for
	 * CopyFrom tuple routing.
	 */
	if (cstate->rel->rd_rel->relkind == RELKIND_PARTITIONED_TABLE)
		proute = ExecSetupPartitionTupleRouting(estate, cstate->rel);

	if (cstate->whereClause)
		cstate->qualexpr = ExecInitQual(castNode(List, cstate->whereClause),
										&mtstate->ps);

	/*
	 * It's generally more efficient to prepare a bunch of tuples for
	 * insertion, and insert them in one
	 * table_multi_insert()/ExecForeignBatchInsert() call, than call
	 * table_tuple_insert()/ExecForeignInsert() separately for every tuple.
	 * However, there are a number of reasons why we might not be able to do
	 * this.  These are explained below.
	 */
	if (resultRelInfo->ri_TrigDesc != NULL &&
		(resultRelInfo->ri_TrigDesc->trig_insert_before_row ||
		 resultRelInfo->ri_TrigDesc->trig_insert_instead_row))
	{
		/*
		 * Can't support multi-inserts when there are any BEFORE/INSTEAD OF
		 * triggers on the table. Such triggers might query the table we're
		 * inserting into and act differently if the tuples that have already
		 * been processed and prepared for insertion are not there.
		 */
		insertMethod = CIM_SINGLE;
	}
	else if (resultRelInfo->ri_FdwRoutine != NULL &&
			 resultRelInfo->ri_BatchSize == 1)
	{
		/*
		 * Can't support multi-inserts to a foreign table if the FDW does not
		 * support batching, or it's disabled for the server or foreign table.
		 */
		insertMethod = CIM_SINGLE;
	}
	else if (proute != NULL && resultRelInfo->ri_TrigDesc != NULL &&
			 resultRelInfo->ri_TrigDesc->trig_insert_new_table)
	{
		/*
		 * For partitioned tables we can't support multi-inserts when there
		 * are any statement level insert triggers. It might be possible to
		 * allow partitioned tables with such triggers in the future, but for
		 * now, CopyMultiInsertInfoFlush expects that any after row insert and
		 * statement level insert triggers are on the same relation.
		 */
		insertMethod = CIM_SINGLE;
	}
	else if (cstate->volatile_defexprs)
	{
		/*
		 * Can't support multi-inserts if there are any volatile default
		 * expressions in the table.  Similarly to the trigger case above,
		 * such expressions may query the table we're inserting into.
		 *
		 * Note: It does not matter if any partitions have any volatile
		 * default expressions as we use the defaults from the target of the
		 * COPY command.
		 */
		insertMethod = CIM_SINGLE;
	}
	else if (contain_volatile_functions(cstate->whereClause))
	{
		/*
		 * Can't support multi-inserts if there are any volatile function
		 * expressions in WHERE clause.  Similarly to the trigger case above,
		 * such expressions may query the table we're inserting into.
		 *
		 * Note: the whereClause was already preprocessed in DoCopy(), so it's
		 * okay to use contain_volatile_functions() directly.
		 */
		insertMethod = CIM_SINGLE;
	}
	else
	{
		/*
		 * For partitioned tables, we may still be able to perform bulk
		 * inserts.  However, the possibility of this depends on which types
		 * of triggers exist on the partition.  We must disable bulk inserts
		 * if the partition is a foreign table that can't use batching or it
		 * has any before row insert or insert instead triggers (same as we
		 * checked above for the parent table).  Since the partition's
		 * resultRelInfos are initialized only when we actually need to insert
		 * the first tuple into them, we must have the intermediate insert
		 * method of CIM_MULTI_CONDITIONAL to flag that we must later
		 * determine if we can use bulk-inserts for the partition being
		 * inserted into.
		 */
		if (proute)
			insertMethod = CIM_MULTI_CONDITIONAL;
		else
			insertMethod = CIM_MULTI;

		CopyMultiInsertInfoInit(&multiInsertInfo, resultRelInfo, cstate,
								estate, mycid, ti_options);
	}

	/*
	 * If not using batch mode (which allocates slots as needed) set up a
	 * tuple slot too. When inserting into a partitioned table, we also need
	 * one, even if we might batch insert, to read the tuple in the root
	 * partition's form.
	 */
	if (insertMethod == CIM_SINGLE || insertMethod == CIM_MULTI_CONDITIONAL)
	{
		singleslot = table_slot_create(resultRelInfo->ri_RelationDesc,
									   &estate->es_tupleTable);
		bistate = GetBulkInsertState();
	}

	has_before_insert_row_trig = (resultRelInfo->ri_TrigDesc &&
								  resultRelInfo->ri_TrigDesc->trig_insert_before_row);

	has_instead_insert_row_trig = (resultRelInfo->ri_TrigDesc &&
								   resultRelInfo->ri_TrigDesc->trig_insert_instead_row);

	/*
	 * Check BEFORE STATEMENT insertion triggers. It's debatable whether we
	 * should do this for COPY, since it's not really an "INSERT" statement as
	 * such. However, executing these triggers maintains consistency with the
	 * EACH ROW triggers that we already fire on COPY.
	 */
	ExecBSInsertTriggers(estate, resultRelInfo);

	econtext = GetPerTupleExprContext(estate);

	/* Set up callback to identify error line number */
	errcallback.callback = CopyFromErrorCallback;
	errcallback.arg = (void *) cstate;
	errcallback.previous = error_context_stack;
	error_context_stack = &errcallback;

	for (;;)
	{
		TupleTableSlot *myslot;
		bool		skip_tuple;

		CHECK_FOR_INTERRUPTS();

		/*
		 * Reset the per-tuple exprcontext. We do this after every tuple, to
		 * clean-up after expression evaluations etc.
		 */
		ResetPerTupleExprContext(estate);

		/* select slot to (initially) load row into */
		if (insertMethod == CIM_SINGLE || proute)
		{
			myslot = singleslot;
			Assert(myslot != NULL);
		}
		else
		{
			Assert(resultRelInfo == target_resultRelInfo);
			Assert(insertMethod == CIM_MULTI);

			myslot = CopyMultiInsertInfoNextFreeSlot(&multiInsertInfo,
													 resultRelInfo);
		}

		/*
		 * Switch to per-tuple context before calling NextCopyFrom, which does
		 * evaluate default expressions etc. and requires per-tuple context.
		 */
		MemoryContextSwitchTo(GetPerTupleMemoryContext(estate));

		ExecClearTuple(myslot);

		/* Directly store the values/nulls array in the slot */
		if (!NextCopyFrom(cstate, econtext, myslot->tts_values, myslot->tts_isnull))
			break;

		if (cstate->opts.on_error == COPY_ON_ERROR_IGNORE &&
			cstate->escontext->error_occurred)
		{
			/*
			 * Soft error occurred, skip this tuple and just make
			 * ErrorSaveContext ready for the next NextCopyFrom. Since we
			 * don't set details_wanted and error_data is not to be filled,
			 * just resetting error_occurred is enough.
			 */
			cstate->escontext->error_occurred = false;

			/* Report that this tuple was skipped by the ON_ERROR clause */
			pgstat_progress_update_param(PROGRESS_COPY_TUPLES_SKIPPED,
										 cstate->num_errors);

<<<<<<< HEAD
			if (cstate->opts.reject_limit && skipped > cstate->opts.reject_limit)
				ereport(ERROR,
						(errcode(ERRCODE_INVALID_TEXT_REPRESENTATION),
						 errmsg("skipped more than REJECT_LIMIT rows: \"%lld\",",
								(long long) cstate->opts.reject_limit)));
=======
			/* Repeat NextCopyFrom() until no soft error occurs */
>>>>>>> adbb27ac
			continue;
		}

		ExecStoreVirtualTuple(myslot);

		/*
		 * Constraints and where clause might reference the tableoid column,
		 * so (re-)initialize tts_tableOid before evaluating them.
		 */
		myslot->tts_tableOid = RelationGetRelid(target_resultRelInfo->ri_RelationDesc);

		/* Triggers and stuff need to be invoked in query context. */
		MemoryContextSwitchTo(oldcontext);

		if (cstate->whereClause)
		{
			econtext->ecxt_scantuple = myslot;
			/* Skip items that don't match COPY's WHERE clause */
			if (!ExecQual(cstate->qualexpr, econtext))
			{
				/*
				 * Report that this tuple was filtered out by the WHERE
				 * clause.
				 */
				pgstat_progress_update_param(PROGRESS_COPY_TUPLES_EXCLUDED,
											 ++excluded);
				continue;
			}
		}

		/* Determine the partition to insert the tuple into */
		if (proute)
		{
			TupleConversionMap *map;

			/*
			 * Attempt to find a partition suitable for this tuple.
			 * ExecFindPartition() will raise an error if none can be found or
			 * if the found partition is not suitable for INSERTs.
			 */
			resultRelInfo = ExecFindPartition(mtstate, target_resultRelInfo,
											  proute, myslot, estate);

			if (prevResultRelInfo != resultRelInfo)
			{
				/* Determine which triggers exist on this partition */
				has_before_insert_row_trig = (resultRelInfo->ri_TrigDesc &&
											  resultRelInfo->ri_TrigDesc->trig_insert_before_row);

				has_instead_insert_row_trig = (resultRelInfo->ri_TrigDesc &&
											   resultRelInfo->ri_TrigDesc->trig_insert_instead_row);

				/*
				 * Disable multi-inserts when the partition has BEFORE/INSTEAD
				 * OF triggers, or if the partition is a foreign table that
				 * can't use batching.
				 */
				leafpart_use_multi_insert = insertMethod == CIM_MULTI_CONDITIONAL &&
					!has_before_insert_row_trig &&
					!has_instead_insert_row_trig &&
					(resultRelInfo->ri_FdwRoutine == NULL ||
					 resultRelInfo->ri_BatchSize > 1);

				/* Set the multi-insert buffer to use for this partition. */
				if (leafpart_use_multi_insert)
				{
					if (resultRelInfo->ri_CopyMultiInsertBuffer == NULL)
						CopyMultiInsertInfoSetupBuffer(&multiInsertInfo,
													   resultRelInfo);
				}
				else if (insertMethod == CIM_MULTI_CONDITIONAL &&
						 !CopyMultiInsertInfoIsEmpty(&multiInsertInfo))
				{
					/*
					 * Flush pending inserts if this partition can't use
					 * batching, so rows are visible to triggers etc.
					 */
					CopyMultiInsertInfoFlush(&multiInsertInfo,
											 resultRelInfo,
											 &processed);
				}

				if (bistate != NULL)
					ReleaseBulkInsertStatePin(bistate);
				prevResultRelInfo = resultRelInfo;
			}

			/*
			 * If we're capturing transition tuples, we might need to convert
			 * from the partition rowtype to root rowtype. But if there are no
			 * BEFORE triggers on the partition that could change the tuple,
			 * we can just remember the original unconverted tuple to avoid a
			 * needless round trip conversion.
			 */
			if (cstate->transition_capture != NULL)
				cstate->transition_capture->tcs_original_insert_tuple =
					!has_before_insert_row_trig ? myslot : NULL;

			/*
			 * We might need to convert from the root rowtype to the partition
			 * rowtype.
			 */
			map = ExecGetRootToChildMap(resultRelInfo, estate);
			if (insertMethod == CIM_SINGLE || !leafpart_use_multi_insert)
			{
				/* non batch insert */
				if (map != NULL)
				{
					TupleTableSlot *new_slot;

					new_slot = resultRelInfo->ri_PartitionTupleSlot;
					myslot = execute_attr_map_slot(map->attrMap, myslot, new_slot);
				}
			}
			else
			{
				/*
				 * Prepare to queue up tuple for later batch insert into
				 * current partition.
				 */
				TupleTableSlot *batchslot;

				/* no other path available for partitioned table */
				Assert(insertMethod == CIM_MULTI_CONDITIONAL);

				batchslot = CopyMultiInsertInfoNextFreeSlot(&multiInsertInfo,
															resultRelInfo);

				if (map != NULL)
					myslot = execute_attr_map_slot(map->attrMap, myslot,
												   batchslot);
				else
				{
					/*
					 * This looks more expensive than it is (Believe me, I
					 * optimized it away. Twice.). The input is in virtual
					 * form, and we'll materialize the slot below - for most
					 * slot types the copy performs the work materialization
					 * would later require anyway.
					 */
					ExecCopySlot(batchslot, myslot);
					myslot = batchslot;
				}
			}

			/* ensure that triggers etc see the right relation  */
			myslot->tts_tableOid = RelationGetRelid(resultRelInfo->ri_RelationDesc);
		}

		skip_tuple = false;

		/* BEFORE ROW INSERT Triggers */
		if (has_before_insert_row_trig)
		{
			if (!ExecBRInsertTriggers(estate, resultRelInfo, myslot))
				skip_tuple = true;	/* "do nothing" */
		}

		if (!skip_tuple)
		{
			/*
			 * If there is an INSTEAD OF INSERT ROW trigger, let it handle the
			 * tuple.  Otherwise, proceed with inserting the tuple into the
			 * table or foreign table.
			 */
			if (has_instead_insert_row_trig)
			{
				ExecIRInsertTriggers(estate, resultRelInfo, myslot);
			}
			else
			{
				/* Compute stored generated columns */
				if (resultRelInfo->ri_RelationDesc->rd_att->constr &&
					resultRelInfo->ri_RelationDesc->rd_att->constr->has_generated_stored)
					ExecComputeStoredGenerated(resultRelInfo, estate, myslot,
											   CMD_INSERT);

				/*
				 * If the target is a plain table, check the constraints of
				 * the tuple.
				 */
				if (resultRelInfo->ri_FdwRoutine == NULL &&
					resultRelInfo->ri_RelationDesc->rd_att->constr)
					ExecConstraints(resultRelInfo, myslot, estate);

				/*
				 * Also check the tuple against the partition constraint, if
				 * there is one; except that if we got here via tuple-routing,
				 * we don't need to if there's no BR trigger defined on the
				 * partition.
				 */
				if (resultRelInfo->ri_RelationDesc->rd_rel->relispartition &&
					(proute == NULL || has_before_insert_row_trig))
					ExecPartitionCheck(resultRelInfo, myslot, estate, true);

				/* Store the slot in the multi-insert buffer, when enabled. */
				if (insertMethod == CIM_MULTI || leafpart_use_multi_insert)
				{
					/*
					 * The slot previously might point into the per-tuple
					 * context. For batching it needs to be longer lived.
					 */
					ExecMaterializeSlot(myslot);

					/* Add this tuple to the tuple buffer */
					CopyMultiInsertInfoStore(&multiInsertInfo,
											 resultRelInfo, myslot,
											 cstate->line_buf.len,
											 cstate->cur_lineno);

					/*
					 * If enough inserts have queued up, then flush all
					 * buffers out to their tables.
					 */
					if (CopyMultiInsertInfoIsFull(&multiInsertInfo))
						CopyMultiInsertInfoFlush(&multiInsertInfo,
												 resultRelInfo,
												 &processed);

					/*
					 * We delay updating the row counter and progress of the
					 * COPY command until after writing the tuples stored in
					 * the buffer out to the table, as in single insert mode.
					 * See CopyMultiInsertBufferFlush().
					 */
					continue;	/* next tuple please */
				}
				else
				{
					List	   *recheckIndexes = NIL;

					/* OK, store the tuple */
					if (resultRelInfo->ri_FdwRoutine != NULL)
					{
						myslot = resultRelInfo->ri_FdwRoutine->ExecForeignInsert(estate,
																				 resultRelInfo,
																				 myslot,
																				 NULL);

						if (myslot == NULL) /* "do nothing" */
							continue;	/* next tuple please */

						/*
						 * AFTER ROW Triggers might reference the tableoid
						 * column, so (re-)initialize tts_tableOid before
						 * evaluating them.
						 */
						myslot->tts_tableOid = RelationGetRelid(resultRelInfo->ri_RelationDesc);
					}
					else
					{
						/* OK, store the tuple and create index entries for it */
						table_tuple_insert(resultRelInfo->ri_RelationDesc,
										   myslot, mycid, ti_options, bistate);

						if (resultRelInfo->ri_NumIndices > 0)
							recheckIndexes = ExecInsertIndexTuples(resultRelInfo,
																   myslot,
																   estate,
																   false,
																   false,
																   NULL,
																   NIL,
																   false);
					}

					/* AFTER ROW INSERT Triggers */
					ExecARInsertTriggers(estate, resultRelInfo, myslot,
										 recheckIndexes, cstate->transition_capture);

					list_free(recheckIndexes);
				}
			}

			/*
			 * We count only tuples not suppressed by a BEFORE INSERT trigger
			 * or FDW; this is the same definition used by nodeModifyTable.c
			 * for counting tuples inserted by an INSERT command.  Update
			 * progress of the COPY command as well.
			 */
			pgstat_progress_update_param(PROGRESS_COPY_TUPLES_PROCESSED,
										 ++processed);
		}
	}

	/* Flush any remaining buffered tuples */
	if (insertMethod != CIM_SINGLE)
	{
		if (!CopyMultiInsertInfoIsEmpty(&multiInsertInfo))
			CopyMultiInsertInfoFlush(&multiInsertInfo, NULL, &processed);
	}

	/* Done, clean up */
	error_context_stack = errcallback.previous;

	if (cstate->opts.on_error != COPY_ON_ERROR_STOP &&
		cstate->num_errors > 0 &&
		cstate->opts.log_verbosity >= COPY_LOG_VERBOSITY_DEFAULT)
		ereport(NOTICE,
				errmsg_plural("%llu row was skipped due to data type incompatibility",
							  "%llu rows were skipped due to data type incompatibility",
							  (unsigned long long) cstate->num_errors,
							  (unsigned long long) cstate->num_errors));

	if (bistate != NULL)
		FreeBulkInsertState(bistate);

	MemoryContextSwitchTo(oldcontext);

	/* Execute AFTER STATEMENT insertion triggers */
	ExecASInsertTriggers(estate, target_resultRelInfo, cstate->transition_capture);

	/* Handle queued AFTER triggers */
	AfterTriggerEndQuery(estate);

	ExecResetTupleTable(estate->es_tupleTable, false);

	/* Allow the FDW to shut down */
	if (target_resultRelInfo->ri_FdwRoutine != NULL &&
		target_resultRelInfo->ri_FdwRoutine->EndForeignInsert != NULL)
		target_resultRelInfo->ri_FdwRoutine->EndForeignInsert(estate,
															  target_resultRelInfo);

	/* Tear down the multi-insert buffer data */
	if (insertMethod != CIM_SINGLE)
		CopyMultiInsertInfoCleanup(&multiInsertInfo);

	/* Close all the partitioned tables, leaf partitions, and their indices */
	if (proute)
		ExecCleanupTupleRouting(mtstate, proute);

	/* Close the result relations, including any trigger target relations */
	ExecCloseResultRelations(estate);
	ExecCloseRangeTableRelations(estate);

	FreeExecutorState(estate);

	return processed;
}

/*
 * Setup to read tuples from a file for COPY FROM.
 *
 * 'rel': Used as a template for the tuples
 * 'whereClause': WHERE clause from the COPY FROM command
 * 'filename': Name of server-local file to read, NULL for STDIN
 * 'is_program': true if 'filename' is program to execute
 * 'data_source_cb': callback that provides the input data
 * 'attnamelist': List of char *, columns to include. NIL selects all cols.
 * 'options': List of DefElem. See copy_opt_item in gram.y for selections.
 *
 * Returns a CopyFromState, to be passed to NextCopyFrom and related functions.
 */
CopyFromState
BeginCopyFrom(ParseState *pstate,
			  Relation rel,
			  Node *whereClause,
			  const char *filename,
			  bool is_program,
			  copy_data_source_cb data_source_cb,
			  List *attnamelist,
			  List *options)
{
	CopyFromState cstate;
	bool		pipe = (filename == NULL);
	TupleDesc	tupDesc;
	AttrNumber	num_phys_attrs,
				num_defaults;
	FmgrInfo   *in_functions;
	Oid		   *typioparams;
	Oid			in_func_oid;
	int		   *defmap;
	ExprState **defexprs;
	MemoryContext oldcontext;
	bool		volatile_defexprs;
	const int	progress_cols[] = {
		PROGRESS_COPY_COMMAND,
		PROGRESS_COPY_TYPE,
		PROGRESS_COPY_BYTES_TOTAL
	};
	int64		progress_vals[] = {
		PROGRESS_COPY_COMMAND_FROM,
		0,
		0
	};

	/* Allocate workspace and zero all fields */
	cstate = (CopyFromStateData *) palloc0(sizeof(CopyFromStateData));

	/*
	 * We allocate everything used by a cstate in a new memory context. This
	 * avoids memory leaks during repeated use of COPY in a query.
	 */
	cstate->copycontext = AllocSetContextCreate(CurrentMemoryContext,
												"COPY",
												ALLOCSET_DEFAULT_SIZES);

	oldcontext = MemoryContextSwitchTo(cstate->copycontext);

	/* Extract options from the statement node tree */
	ProcessCopyOptions(pstate, &cstate->opts, true /* is_from */ , options);

	/* Process the target relation */
	cstate->rel = rel;

	tupDesc = RelationGetDescr(cstate->rel);

	/* process common options or initialization */

	/* Generate or convert list of attributes to process */
	cstate->attnumlist = CopyGetAttnums(tupDesc, cstate->rel, attnamelist);

	num_phys_attrs = tupDesc->natts;

	/* Convert FORCE_NOT_NULL name list to per-column flags, check validity */
	cstate->opts.force_notnull_flags = (bool *) palloc0(num_phys_attrs * sizeof(bool));
	if (cstate->opts.force_notnull_all)
		MemSet(cstate->opts.force_notnull_flags, true, num_phys_attrs * sizeof(bool));
	else if (cstate->opts.force_notnull)
	{
		List	   *attnums;
		ListCell   *cur;

		attnums = CopyGetAttnums(tupDesc, cstate->rel, cstate->opts.force_notnull);

		foreach(cur, attnums)
		{
			int			attnum = lfirst_int(cur);
			Form_pg_attribute attr = TupleDescAttr(tupDesc, attnum - 1);

			if (!list_member_int(cstate->attnumlist, attnum))
				ereport(ERROR,
						(errcode(ERRCODE_INVALID_COLUMN_REFERENCE),
				/*- translator: first %s is the name of a COPY option, e.g. FORCE_NOT_NULL */
						 errmsg("%s column \"%s\" not referenced by COPY",
								"FORCE_NOT_NULL", NameStr(attr->attname))));
			cstate->opts.force_notnull_flags[attnum - 1] = true;
		}
	}

	/* Set up soft error handler for ON_ERROR */
	if (cstate->opts.on_error != COPY_ON_ERROR_STOP)
	{
		cstate->escontext = makeNode(ErrorSaveContext);
		cstate->escontext->type = T_ErrorSaveContext;
		cstate->escontext->error_occurred = false;

		/*
		 * Currently we only support COPY_ON_ERROR_IGNORE. We'll add other
		 * options later
		 */
		if (cstate->opts.on_error == COPY_ON_ERROR_IGNORE)
			cstate->escontext->details_wanted = false;
	}
	else
		cstate->escontext = NULL;

	/* Convert FORCE_NULL name list to per-column flags, check validity */
	cstate->opts.force_null_flags = (bool *) palloc0(num_phys_attrs * sizeof(bool));
	if (cstate->opts.force_null_all)
		MemSet(cstate->opts.force_null_flags, true, num_phys_attrs * sizeof(bool));
	else if (cstate->opts.force_null)
	{
		List	   *attnums;
		ListCell   *cur;

		attnums = CopyGetAttnums(tupDesc, cstate->rel, cstate->opts.force_null);

		foreach(cur, attnums)
		{
			int			attnum = lfirst_int(cur);
			Form_pg_attribute attr = TupleDescAttr(tupDesc, attnum - 1);

			if (!list_member_int(cstate->attnumlist, attnum))
				ereport(ERROR,
						(errcode(ERRCODE_INVALID_COLUMN_REFERENCE),
				/*- translator: first %s is the name of a COPY option, e.g. FORCE_NOT_NULL */
						 errmsg("%s column \"%s\" not referenced by COPY",
								"FORCE_NULL", NameStr(attr->attname))));
			cstate->opts.force_null_flags[attnum - 1] = true;
		}
	}

	/* Convert convert_selectively name list to per-column flags */
	if (cstate->opts.convert_selectively)
	{
		List	   *attnums;
		ListCell   *cur;

		cstate->convert_select_flags = (bool *) palloc0(num_phys_attrs * sizeof(bool));

		attnums = CopyGetAttnums(tupDesc, cstate->rel, cstate->opts.convert_select);

		foreach(cur, attnums)
		{
			int			attnum = lfirst_int(cur);
			Form_pg_attribute attr = TupleDescAttr(tupDesc, attnum - 1);

			if (!list_member_int(cstate->attnumlist, attnum))
				ereport(ERROR,
						(errcode(ERRCODE_INVALID_COLUMN_REFERENCE),
						 errmsg_internal("selected column \"%s\" not referenced by COPY",
										 NameStr(attr->attname))));
			cstate->convert_select_flags[attnum - 1] = true;
		}
	}

	/* Use client encoding when ENCODING option is not specified. */
	if (cstate->opts.file_encoding < 0)
		cstate->file_encoding = pg_get_client_encoding();
	else
		cstate->file_encoding = cstate->opts.file_encoding;

	/*
	 * Look up encoding conversion function.
	 */
	if (cstate->file_encoding == GetDatabaseEncoding() ||
		cstate->file_encoding == PG_SQL_ASCII ||
		GetDatabaseEncoding() == PG_SQL_ASCII)
	{
		cstate->need_transcoding = false;
	}
	else
	{
		cstate->need_transcoding = true;
		cstate->conversion_proc = FindDefaultConversionProc(cstate->file_encoding,
															GetDatabaseEncoding());
		if (!OidIsValid(cstate->conversion_proc))
			ereport(ERROR,
					(errcode(ERRCODE_UNDEFINED_FUNCTION),
					 errmsg("default conversion function for encoding \"%s\" to \"%s\" does not exist",
							pg_encoding_to_char(cstate->file_encoding),
							pg_encoding_to_char(GetDatabaseEncoding()))));
	}

	cstate->copy_src = COPY_FILE;	/* default */

	cstate->whereClause = whereClause;

	/* Initialize state variables */
	cstate->eol_type = EOL_UNKNOWN;
	cstate->cur_relname = RelationGetRelationName(cstate->rel);
	cstate->cur_lineno = 0;
	cstate->cur_attname = NULL;
	cstate->cur_attval = NULL;
	cstate->relname_only = false;

	/*
	 * Allocate buffers for the input pipeline.
	 *
	 * attribute_buf and raw_buf are used in both text and binary modes, but
	 * input_buf and line_buf only in text mode.
	 */
	cstate->raw_buf = palloc(RAW_BUF_SIZE + 1);
	cstate->raw_buf_index = cstate->raw_buf_len = 0;
	cstate->raw_reached_eof = false;

	if (!cstate->opts.binary)
	{
		/*
		 * If encoding conversion is needed, we need another buffer to hold
		 * the converted input data.  Otherwise, we can just point input_buf
		 * to the same buffer as raw_buf.
		 */
		if (cstate->need_transcoding)
		{
			cstate->input_buf = (char *) palloc(INPUT_BUF_SIZE + 1);
			cstate->input_buf_index = cstate->input_buf_len = 0;
		}
		else
			cstate->input_buf = cstate->raw_buf;
		cstate->input_reached_eof = false;

		initStringInfo(&cstate->line_buf);
	}

	initStringInfo(&cstate->attribute_buf);

	/* Assign range table and rteperminfos, we'll need them in CopyFrom. */
	if (pstate)
	{
		cstate->range_table = pstate->p_rtable;
		cstate->rteperminfos = pstate->p_rteperminfos;
	}

	num_defaults = 0;
	volatile_defexprs = false;

	/*
	 * Pick up the required catalog information for each attribute in the
	 * relation, including the input function, the element type (to pass to
	 * the input function), and info about defaults and constraints. (Which
	 * input function we use depends on text/binary format choice.)
	 */
	in_functions = (FmgrInfo *) palloc(num_phys_attrs * sizeof(FmgrInfo));
	typioparams = (Oid *) palloc(num_phys_attrs * sizeof(Oid));
	defmap = (int *) palloc(num_phys_attrs * sizeof(int));
	defexprs = (ExprState **) palloc(num_phys_attrs * sizeof(ExprState *));

	for (int attnum = 1; attnum <= num_phys_attrs; attnum++)
	{
		Form_pg_attribute att = TupleDescAttr(tupDesc, attnum - 1);

		/* We don't need info for dropped attributes */
		if (att->attisdropped)
			continue;

		/* Fetch the input function and typioparam info */
		if (cstate->opts.binary)
			getTypeBinaryInputInfo(att->atttypid,
								   &in_func_oid, &typioparams[attnum - 1]);
		else
			getTypeInputInfo(att->atttypid,
							 &in_func_oid, &typioparams[attnum - 1]);
		fmgr_info(in_func_oid, &in_functions[attnum - 1]);

		/* Get default info if available */
		defexprs[attnum - 1] = NULL;

		/*
		 * We only need the default values for columns that do not appear in
		 * the column list, unless the DEFAULT option was given. We never need
		 * default values for generated columns.
		 */
		if ((cstate->opts.default_print != NULL ||
			 !list_member_int(cstate->attnumlist, attnum)) &&
			!att->attgenerated)
		{
			Expr	   *defexpr = (Expr *) build_column_default(cstate->rel,
																attnum);

			if (defexpr != NULL)
			{
				/* Run the expression through planner */
				defexpr = expression_planner(defexpr);

				/* Initialize executable expression in copycontext */
				defexprs[attnum - 1] = ExecInitExpr(defexpr, NULL);

				/* if NOT copied from input */
				/* use default value if one exists */
				if (!list_member_int(cstate->attnumlist, attnum))
				{
					defmap[num_defaults] = attnum - 1;
					num_defaults++;
				}

				/*
				 * If a default expression looks at the table being loaded,
				 * then it could give the wrong answer when using
				 * multi-insert. Since database access can be dynamic this is
				 * hard to test for exactly, so we use the much wider test of
				 * whether the default expression is volatile. We allow for
				 * the special case of when the default expression is the
				 * nextval() of a sequence which in this specific case is
				 * known to be safe for use with the multi-insert
				 * optimization. Hence we use this special case function
				 * checker rather than the standard check for
				 * contain_volatile_functions().  Note also that we already
				 * ran the expression through expression_planner().
				 */
				if (!volatile_defexprs)
					volatile_defexprs = contain_volatile_functions_not_nextval((Node *) defexpr);
			}
		}
	}

	cstate->defaults = (bool *) palloc0(tupDesc->natts * sizeof(bool));

	/* initialize progress */
	pgstat_progress_start_command(PROGRESS_COMMAND_COPY,
								  cstate->rel ? RelationGetRelid(cstate->rel) : InvalidOid);
	cstate->bytes_processed = 0;

	/* We keep those variables in cstate. */
	cstate->in_functions = in_functions;
	cstate->typioparams = typioparams;
	cstate->defmap = defmap;
	cstate->defexprs = defexprs;
	cstate->volatile_defexprs = volatile_defexprs;
	cstate->num_defaults = num_defaults;
	cstate->is_program = is_program;

	if (data_source_cb)
	{
		progress_vals[1] = PROGRESS_COPY_TYPE_CALLBACK;
		cstate->copy_src = COPY_CALLBACK;
		cstate->data_source_cb = data_source_cb;
	}
	else if (pipe)
	{
		progress_vals[1] = PROGRESS_COPY_TYPE_PIPE;
		Assert(!is_program);	/* the grammar does not allow this */
		if (whereToSendOutput == DestRemote)
			ReceiveCopyBegin(cstate);
		else
			cstate->copy_file = stdin;
	}
	else
	{
		cstate->filename = pstrdup(filename);

		if (cstate->is_program)
		{
			progress_vals[1] = PROGRESS_COPY_TYPE_PROGRAM;
			cstate->copy_file = OpenPipeStream(cstate->filename, PG_BINARY_R);
			if (cstate->copy_file == NULL)
				ereport(ERROR,
						(errcode_for_file_access(),
						 errmsg("could not execute command \"%s\": %m",
								cstate->filename)));
		}
		else
		{
			struct stat st;

			progress_vals[1] = PROGRESS_COPY_TYPE_FILE;
			cstate->copy_file = AllocateFile(cstate->filename, PG_BINARY_R);
			if (cstate->copy_file == NULL)
			{
				/* copy errno because ereport subfunctions might change it */
				int			save_errno = errno;

				ereport(ERROR,
						(errcode_for_file_access(),
						 errmsg("could not open file \"%s\" for reading: %m",
								cstate->filename),
						 (save_errno == ENOENT || save_errno == EACCES) ?
						 errhint("COPY FROM instructs the PostgreSQL server process to read a file. "
								 "You may want a client-side facility such as psql's \\copy.") : 0));
			}

			if (fstat(fileno(cstate->copy_file), &st))
				ereport(ERROR,
						(errcode_for_file_access(),
						 errmsg("could not stat file \"%s\": %m",
								cstate->filename)));

			if (S_ISDIR(st.st_mode))
				ereport(ERROR,
						(errcode(ERRCODE_WRONG_OBJECT_TYPE),
						 errmsg("\"%s\" is a directory", cstate->filename)));

			progress_vals[2] = st.st_size;
		}
	}

	pgstat_progress_update_multi_param(3, progress_cols, progress_vals);

	if (cstate->opts.binary)
	{
		/* Read and verify binary header */
		ReceiveCopyBinaryHeader(cstate);
	}

	/* create workspace for CopyReadAttributes results */
	if (!cstate->opts.binary)
	{
		AttrNumber	attr_count = list_length(cstate->attnumlist);

		cstate->max_fields = attr_count;
		cstate->raw_fields = (char **) palloc(attr_count * sizeof(char *));
	}

	MemoryContextSwitchTo(oldcontext);

	return cstate;
}

/*
 * Clean up storage and release resources for COPY FROM.
 */
void
EndCopyFrom(CopyFromState cstate)
{
	/* No COPY FROM related resources except memory. */
	if (cstate->is_program)
	{
		ClosePipeFromProgram(cstate);
	}
	else
	{
		if (cstate->filename != NULL && FreeFile(cstate->copy_file))
			ereport(ERROR,
					(errcode_for_file_access(),
					 errmsg("could not close file \"%s\": %m",
							cstate->filename)));
	}

	pgstat_progress_end_command();

	MemoryContextDelete(cstate->copycontext);
	pfree(cstate);
}

/*
 * Closes the pipe from an external program, checking the pclose() return code.
 */
static void
ClosePipeFromProgram(CopyFromState cstate)
{
	int			pclose_rc;

	Assert(cstate->is_program);

	pclose_rc = ClosePipeStream(cstate->copy_file);
	if (pclose_rc == -1)
		ereport(ERROR,
				(errcode_for_file_access(),
				 errmsg("could not close pipe to external command: %m")));
	else if (pclose_rc != 0)
	{
		/*
		 * If we ended a COPY FROM PROGRAM before reaching EOF, then it's
		 * expectable for the called program to fail with SIGPIPE, and we
		 * should not report that as an error.  Otherwise, SIGPIPE indicates a
		 * problem.
		 */
		if (!cstate->raw_reached_eof &&
			wait_result_is_signal(pclose_rc, SIGPIPE))
			return;

		ereport(ERROR,
				(errcode(ERRCODE_EXTERNAL_ROUTINE_EXCEPTION),
				 errmsg("program \"%s\" failed",
						cstate->filename),
				 errdetail_internal("%s", wait_result_to_str(pclose_rc))));
	}
}<|MERGE_RESOLUTION|>--- conflicted
+++ resolved
@@ -1018,15 +1018,13 @@
 			pgstat_progress_update_param(PROGRESS_COPY_TUPLES_SKIPPED,
 										 cstate->num_errors);
 
-<<<<<<< HEAD
 			if (cstate->opts.reject_limit && skipped > cstate->opts.reject_limit)
 				ereport(ERROR,
 						(errcode(ERRCODE_INVALID_TEXT_REPRESENTATION),
 						 errmsg("skipped more than REJECT_LIMIT rows: \"%lld\",",
 								(long long) cstate->opts.reject_limit)));
-=======
+
 			/* Repeat NextCopyFrom() until no soft error occurs */
->>>>>>> adbb27ac
 			continue;
 		}
 
