/*-------------------------------------------------------------------------
 *
 * copyfrom.c
 *		COPY <table> FROM file/program/client
 *
 * This file contains routines needed to efficiently load tuples into a
 * table.  That includes looking up the correct partition, firing triggers,
 * calling the table AM function to insert the data, and updating indexes.
 * Reading data from the input file or client and parsing it into Datums
 * is handled in copyfromparse.c.
 *
 * Portions Copyright (c) 1996-2024, PostgreSQL Global Development Group
 * Portions Copyright (c) 1994, Regents of the University of California
 *
 *
 * IDENTIFICATION
 *	  src/backend/commands/copyfrom.c
 *
 *-------------------------------------------------------------------------
 */
#include "postgres.h"

#include <ctype.h>
#include <unistd.h>
#include <sys/stat.h>

#include "access/heapam.h"
#include "access/tableam.h"
#include "access/xact.h"
#include "catalog/namespace.h"
#include "commands/copy.h"
#include "commands/copyfrom_internal.h"
#include "commands/progress.h"
#include "commands/trigger.h"
#include "executor/execPartition.h"
#include "executor/executor.h"
#include "executor/nodeModifyTable.h"
#include "executor/tuptable.h"
#include "foreign/fdwapi.h"
#include "mb/pg_wchar.h"
#include "miscadmin.h"
#include "nodes/miscnodes.h"
#include "optimizer/optimizer.h"
#include "pgstat.h"
#include "rewrite/rewriteHandler.h"
#include "storage/fd.h"
#include "tcop/tcopprot.h"
#include "utils/lsyscache.h"
#include "utils/memutils.h"
#include "utils/portal.h"
#include "utils/rel.h"
#include "utils/snapmgr.h"

/*
 * No more than this many tuples per CopyMultiInsertBuffer
 *
 * Caution: Don't make this too big, as we could end up with this many
 * CopyMultiInsertBuffer items stored in CopyMultiInsertInfo's
 * multiInsertBuffers list.  Increasing this can cause quadratic growth in
 * memory requirements during copies into partitioned tables with a large
 * number of partitions.
 */
#define MAX_BUFFERED_TUPLES		1000

/*
 * Flush buffers if there are >= this many bytes, as counted by the input
 * size, of tuples stored.
 */
#define MAX_BUFFERED_BYTES		65535

/* Trim the list of buffers back down to this number after flushing */
#define MAX_PARTITION_BUFFERS	32

/* Stores multi-insert data related to a single relation in CopyFrom. */
typedef struct CopyMultiInsertBuffer
{
	TupleTableSlot *slots[MAX_BUFFERED_TUPLES]; /* Array to store tuples */
	ResultRelInfo *resultRelInfo;	/* ResultRelInfo for 'relid' */
	BulkInsertState bistate;	/* BulkInsertState for this rel if plain
								 * table; NULL if foreign table */
	int			nused;			/* number of 'slots' containing tuples */
	uint64		linenos[MAX_BUFFERED_TUPLES];	/* Line # of tuple in copy
												 * stream */
} CopyMultiInsertBuffer;

/*
 * Stores one or many CopyMultiInsertBuffers and details about the size and
 * number of tuples which are stored in them.  This allows multiple buffers to
 * exist at once when COPYing into a partitioned table.
 */
typedef struct CopyMultiInsertInfo
{
	List	   *multiInsertBuffers; /* List of tracked CopyMultiInsertBuffers */
	int			bufferedTuples; /* number of tuples buffered over all buffers */
	int			bufferedBytes;	/* number of bytes from all buffered tuples */
	CopyFromState cstate;		/* Copy state for this CopyMultiInsertInfo */
	EState	   *estate;			/* Executor state used for COPY */
	CommandId	mycid;			/* Command Id used for COPY */
	int			ti_options;		/* table insert options */
} CopyMultiInsertInfo;


/* non-export function prototypes */
static void ClosePipeFromProgram(CopyFromState cstate);

/*
 * error context callback for COPY FROM
 *
 * The argument for the error context must be CopyFromState.
 */
void
CopyFromErrorCallback(void *arg)
{
	CopyFromState cstate = (CopyFromState) arg;

	if (cstate->relname_only)
	{
		errcontext("COPY %s",
				   cstate->cur_relname);
		return;
	}
	if (cstate->opts.binary)
	{
		/* can't usefully display the data */
		if (cstate->cur_attname)
			errcontext("COPY %s, line %llu, column %s",
					   cstate->cur_relname,
					   (unsigned long long) cstate->cur_lineno,
					   cstate->cur_attname);
		else
			errcontext("COPY %s, line %llu",
					   cstate->cur_relname,
					   (unsigned long long) cstate->cur_lineno);
	}
	else
	{
		if (cstate->cur_attname && cstate->cur_attval)
		{
			/* error is relevant to a particular column */
			char	   *attval;

			attval = CopyLimitPrintoutLength(cstate->cur_attval);
			errcontext("COPY %s, line %llu, column %s: \"%s\"",
					   cstate->cur_relname,
					   (unsigned long long) cstate->cur_lineno,
					   cstate->cur_attname,
					   attval);
			pfree(attval);
		}
		else if (cstate->cur_attname)
		{
			/* error is relevant to a particular column, value is NULL */
			errcontext("COPY %s, line %llu, column %s: null input",
					   cstate->cur_relname,
					   (unsigned long long) cstate->cur_lineno,
					   cstate->cur_attname);
		}
		else
		{
			/*
			 * Error is relevant to a particular line.
			 *
			 * If line_buf still contains the correct line, print it.
			 */
			if (cstate->line_buf_valid)
			{
				char	   *lineval;

				lineval = CopyLimitPrintoutLength(cstate->line_buf.data);
				errcontext("COPY %s, line %llu: \"%s\"",
						   cstate->cur_relname,
						   (unsigned long long) cstate->cur_lineno, lineval);
				pfree(lineval);
			}
			else
			{
				errcontext("COPY %s, line %llu",
						   cstate->cur_relname,
						   (unsigned long long) cstate->cur_lineno);
			}
		}
	}
}

/*
 * Make sure we don't print an unreasonable amount of COPY data in a message.
 *
 * Returns a pstrdup'd copy of the input.
 */
char *
CopyLimitPrintoutLength(const char *str)
{
#define MAX_COPY_DATA_DISPLAY 100

	int			slen = strlen(str);
	int			len;
	char	   *res;

	/* Fast path if definitely okay */
	if (slen <= MAX_COPY_DATA_DISPLAY)
		return pstrdup(str);

	/* Apply encoding-dependent truncation */
	len = pg_mbcliplen(str, slen, MAX_COPY_DATA_DISPLAY);

	/*
	 * Truncate, and add "..." to show we truncated the input.
	 */
	res = (char *) palloc(len + 4);
	memcpy(res, str, len);
	strcpy(res + len, "...");

	return res;
}

/*
 * Allocate memory and initialize a new CopyMultiInsertBuffer for this
 * ResultRelInfo.
 */
static CopyMultiInsertBuffer *
CopyMultiInsertBufferInit(ResultRelInfo *rri)
{
	CopyMultiInsertBuffer *buffer;

	buffer = (CopyMultiInsertBuffer *) palloc(sizeof(CopyMultiInsertBuffer));
	memset(buffer->slots, 0, sizeof(TupleTableSlot *) * MAX_BUFFERED_TUPLES);
	buffer->resultRelInfo = rri;
	buffer->bistate = (rri->ri_FdwRoutine == NULL) ? GetBulkInsertState() : NULL;
	buffer->nused = 0;

	return buffer;
}

/*
 * Make a new buffer for this ResultRelInfo.
 */
static inline void
CopyMultiInsertInfoSetupBuffer(CopyMultiInsertInfo *miinfo,
							   ResultRelInfo *rri)
{
	CopyMultiInsertBuffer *buffer;

	buffer = CopyMultiInsertBufferInit(rri);

	/* Setup back-link so we can easily find this buffer again */
	rri->ri_CopyMultiInsertBuffer = buffer;
	/* Record that we're tracking this buffer */
	miinfo->multiInsertBuffers = lappend(miinfo->multiInsertBuffers, buffer);
}

/*
 * Initialize an already allocated CopyMultiInsertInfo.
 *
 * If rri is a non-partitioned table then a CopyMultiInsertBuffer is set up
 * for that table.
 */
static void
CopyMultiInsertInfoInit(CopyMultiInsertInfo *miinfo, ResultRelInfo *rri,
						CopyFromState cstate, EState *estate, CommandId mycid,
						int ti_options)
{
	miinfo->multiInsertBuffers = NIL;
	miinfo->bufferedTuples = 0;
	miinfo->bufferedBytes = 0;
	miinfo->cstate = cstate;
	miinfo->estate = estate;
	miinfo->mycid = mycid;
	miinfo->ti_options = ti_options;

	/*
	 * Only setup the buffer when not dealing with a partitioned table.
	 * Buffers for partitioned tables will just be setup when we need to send
	 * tuples their way for the first time.
	 */
	if (rri->ri_RelationDesc->rd_rel->relkind != RELKIND_PARTITIONED_TABLE)
		CopyMultiInsertInfoSetupBuffer(miinfo, rri);
}

/*
 * Returns true if the buffers are full
 */
static inline bool
CopyMultiInsertInfoIsFull(CopyMultiInsertInfo *miinfo)
{
	if (miinfo->bufferedTuples >= MAX_BUFFERED_TUPLES ||
		miinfo->bufferedBytes >= MAX_BUFFERED_BYTES)
		return true;
	return false;
}

/*
 * Returns true if we have no buffered tuples
 */
static inline bool
CopyMultiInsertInfoIsEmpty(CopyMultiInsertInfo *miinfo)
{
	return miinfo->bufferedTuples == 0;
}

/*
 * Write the tuples stored in 'buffer' out to the table.
 */
static inline void
CopyMultiInsertBufferFlush(CopyMultiInsertInfo *miinfo,
						   CopyMultiInsertBuffer *buffer,
						   int64 *processed)
{
	CopyFromState cstate = miinfo->cstate;
	EState	   *estate = miinfo->estate;
	int			nused = buffer->nused;
	ResultRelInfo *resultRelInfo = buffer->resultRelInfo;
	TupleTableSlot **slots = buffer->slots;
	int			i;

	if (resultRelInfo->ri_FdwRoutine)
	{
		int			batch_size = resultRelInfo->ri_BatchSize;
		int			sent = 0;

		Assert(buffer->bistate == NULL);

		/* Ensure that the FDW supports batching and it's enabled */
		Assert(resultRelInfo->ri_FdwRoutine->ExecForeignBatchInsert);
		Assert(batch_size > 1);

		/*
		 * We suppress error context information other than the relation name,
		 * if one of the operations below fails.
		 */
		Assert(!cstate->relname_only);
		cstate->relname_only = true;

		while (sent < nused)
		{
			int			size = (batch_size < nused - sent) ? batch_size : (nused - sent);
			int			inserted = size;
			TupleTableSlot **rslots;

			/* insert into foreign table: let the FDW do it */
			rslots =
				resultRelInfo->ri_FdwRoutine->ExecForeignBatchInsert(estate,
																	 resultRelInfo,
																	 &slots[sent],
																	 NULL,
																	 &inserted);

			sent += size;

			/* No need to do anything if there are no inserted rows */
			if (inserted <= 0)
				continue;

			/* Triggers on foreign tables should not have transition tables */
			Assert(resultRelInfo->ri_TrigDesc == NULL ||
				   resultRelInfo->ri_TrigDesc->trig_insert_new_table == false);

			/* Run AFTER ROW INSERT triggers */
			if (resultRelInfo->ri_TrigDesc != NULL &&
				resultRelInfo->ri_TrigDesc->trig_insert_after_row)
			{
				Oid			relid = RelationGetRelid(resultRelInfo->ri_RelationDesc);

				for (i = 0; i < inserted; i++)
				{
					TupleTableSlot *slot = rslots[i];

					/*
					 * AFTER ROW Triggers might reference the tableoid column,
					 * so (re-)initialize tts_tableOid before evaluating them.
					 */
					slot->tts_tableOid = relid;

					ExecARInsertTriggers(estate, resultRelInfo,
										 slot, NIL,
										 cstate->transition_capture);
				}
			}

			/* Update the row counter and progress of the COPY command */
			*processed += inserted;
			pgstat_progress_update_param(PROGRESS_COPY_TUPLES_PROCESSED,
										 *processed);
		}

		for (i = 0; i < nused; i++)
			ExecClearTuple(slots[i]);

		/* reset relname_only */
		cstate->relname_only = false;
	}
	else
	{
		CommandId	mycid = miinfo->mycid;
		int			ti_options = miinfo->ti_options;
		bool		line_buf_valid = cstate->line_buf_valid;
		uint64		save_cur_lineno = cstate->cur_lineno;
		MemoryContext oldcontext;

		Assert(buffer->bistate != NULL);

		/*
		 * Print error context information correctly, if one of the operations
		 * below fails.
		 */
		cstate->line_buf_valid = false;

		/*
		 * table_multi_insert may leak memory, so switch to short-lived memory
		 * context before calling it.
		 */
		oldcontext = MemoryContextSwitchTo(GetPerTupleMemoryContext(estate));
		table_multi_insert(resultRelInfo->ri_RelationDesc,
						   slots,
						   nused,
						   mycid,
						   ti_options,
						   buffer->bistate);
		MemoryContextSwitchTo(oldcontext);

		for (i = 0; i < nused; i++)
		{
			/*
			 * If there are any indexes, update them for all the inserted
			 * tuples, and run AFTER ROW INSERT triggers.
			 */
			if (resultRelInfo->ri_NumIndices > 0)
			{
				List	   *recheckIndexes;

				cstate->cur_lineno = buffer->linenos[i];
				recheckIndexes =
					ExecInsertIndexTuples(resultRelInfo,
										  buffer->slots[i], estate, false,
										  false, NULL, NIL, false);
				ExecARInsertTriggers(estate, resultRelInfo,
									 slots[i], recheckIndexes,
									 cstate->transition_capture);
				list_free(recheckIndexes);
			}

			/*
			 * There's no indexes, but see if we need to run AFTER ROW INSERT
			 * triggers anyway.
			 */
			else if (resultRelInfo->ri_TrigDesc != NULL &&
					 (resultRelInfo->ri_TrigDesc->trig_insert_after_row ||
					  resultRelInfo->ri_TrigDesc->trig_insert_new_table))
			{
				cstate->cur_lineno = buffer->linenos[i];
				ExecARInsertTriggers(estate, resultRelInfo,
									 slots[i], NIL,
									 cstate->transition_capture);
			}

			ExecClearTuple(slots[i]);
		}

		/* Update the row counter and progress of the COPY command */
		*processed += nused;
		pgstat_progress_update_param(PROGRESS_COPY_TUPLES_PROCESSED,
									 *processed);

		/* reset cur_lineno and line_buf_valid to what they were */
		cstate->line_buf_valid = line_buf_valid;
		cstate->cur_lineno = save_cur_lineno;
	}

	/* Mark that all slots are free */
	buffer->nused = 0;
}

/*
 * Drop used slots and free member for this buffer.
 *
 * The buffer must be flushed before cleanup.
 */
static inline void
CopyMultiInsertBufferCleanup(CopyMultiInsertInfo *miinfo,
							 CopyMultiInsertBuffer *buffer)
{
	ResultRelInfo *resultRelInfo = buffer->resultRelInfo;
	int			i;

	/* Ensure buffer was flushed */
	Assert(buffer->nused == 0);

	/* Remove back-link to ourself */
	resultRelInfo->ri_CopyMultiInsertBuffer = NULL;

	if (resultRelInfo->ri_FdwRoutine == NULL)
	{
		Assert(buffer->bistate != NULL);
		FreeBulkInsertState(buffer->bistate);
	}
	else
		Assert(buffer->bistate == NULL);

	/* Since we only create slots on demand, just drop the non-null ones. */
	for (i = 0; i < MAX_BUFFERED_TUPLES && buffer->slots[i] != NULL; i++)
		ExecDropSingleTupleTableSlot(buffer->slots[i]);

	if (resultRelInfo->ri_FdwRoutine == NULL)
		table_finish_bulk_insert(resultRelInfo->ri_RelationDesc,
								 miinfo->ti_options);

	pfree(buffer);
}

/*
 * Write out all stored tuples in all buffers out to the tables.
 *
 * Once flushed we also trim the tracked buffers list down to size by removing
 * the buffers created earliest first.
 *
 * Callers should pass 'curr_rri' as the ResultRelInfo that's currently being
 * used.  When cleaning up old buffers we'll never remove the one for
 * 'curr_rri'.
 */
static inline void
CopyMultiInsertInfoFlush(CopyMultiInsertInfo *miinfo, ResultRelInfo *curr_rri,
						 int64 *processed)
{
	ListCell   *lc;

	foreach(lc, miinfo->multiInsertBuffers)
	{
		CopyMultiInsertBuffer *buffer = (CopyMultiInsertBuffer *) lfirst(lc);

		CopyMultiInsertBufferFlush(miinfo, buffer, processed);
	}

	miinfo->bufferedTuples = 0;
	miinfo->bufferedBytes = 0;

	/*
	 * Trim the list of tracked buffers down if it exceeds the limit.  Here we
	 * remove buffers starting with the ones we created first.  It seems less
	 * likely that these older ones will be needed than the ones that were
	 * just created.
	 */
	while (list_length(miinfo->multiInsertBuffers) > MAX_PARTITION_BUFFERS)
	{
		CopyMultiInsertBuffer *buffer;

		buffer = (CopyMultiInsertBuffer *) linitial(miinfo->multiInsertBuffers);

		/*
		 * We never want to remove the buffer that's currently being used, so
		 * if we happen to find that then move it to the end of the list.
		 */
		if (buffer->resultRelInfo == curr_rri)
		{
			miinfo->multiInsertBuffers = list_delete_first(miinfo->multiInsertBuffers);
			miinfo->multiInsertBuffers = lappend(miinfo->multiInsertBuffers, buffer);
			buffer = (CopyMultiInsertBuffer *) linitial(miinfo->multiInsertBuffers);
		}

		CopyMultiInsertBufferCleanup(miinfo, buffer);
		miinfo->multiInsertBuffers = list_delete_first(miinfo->multiInsertBuffers);
	}
}

/*
 * Cleanup allocated buffers and free memory
 */
static inline void
CopyMultiInsertInfoCleanup(CopyMultiInsertInfo *miinfo)
{
	ListCell   *lc;

	foreach(lc, miinfo->multiInsertBuffers)
		CopyMultiInsertBufferCleanup(miinfo, lfirst(lc));

	list_free(miinfo->multiInsertBuffers);
}

/*
 * Get the next TupleTableSlot that the next tuple should be stored in.
 *
 * Callers must ensure that the buffer is not full.
 *
 * Note: 'miinfo' is unused but has been included for consistency with the
 * other functions in this area.
 */
static inline TupleTableSlot *
CopyMultiInsertInfoNextFreeSlot(CopyMultiInsertInfo *miinfo,
								ResultRelInfo *rri)
{
	CopyMultiInsertBuffer *buffer = rri->ri_CopyMultiInsertBuffer;
	int			nused = buffer->nused;

	Assert(buffer != NULL);
	Assert(nused < MAX_BUFFERED_TUPLES);

	if (buffer->slots[nused] == NULL)
		buffer->slots[nused] = table_slot_create(rri->ri_RelationDesc, NULL);
	return buffer->slots[nused];
}

/*
 * Record the previously reserved TupleTableSlot that was reserved by
 * CopyMultiInsertInfoNextFreeSlot as being consumed.
 */
static inline void
CopyMultiInsertInfoStore(CopyMultiInsertInfo *miinfo, ResultRelInfo *rri,
						 TupleTableSlot *slot, int tuplen, uint64 lineno)
{
	CopyMultiInsertBuffer *buffer = rri->ri_CopyMultiInsertBuffer;

	Assert(buffer != NULL);
	Assert(slot == buffer->slots[buffer->nused]);

	/* Store the line number so we can properly report any errors later */
	buffer->linenos[buffer->nused] = lineno;

	/* Record this slot as being used */
	buffer->nused++;

	/* Update how many tuples are stored and their size */
	miinfo->bufferedTuples++;
	miinfo->bufferedBytes += tuplen;
}

/*
 * Copy FROM file to relation.
 */
uint64
CopyFrom(CopyFromState cstate)
{
	ResultRelInfo *resultRelInfo;
	ResultRelInfo *target_resultRelInfo;
	ResultRelInfo *prevResultRelInfo = NULL;
	EState	   *estate = CreateExecutorState(); /* for ExecConstraints() */
	ModifyTableState *mtstate;
	ExprContext *econtext;
	TupleTableSlot *singleslot = NULL;
	MemoryContext oldcontext = CurrentMemoryContext;

	PartitionTupleRouting *proute = NULL;
	ErrorContextCallback errcallback;
	CommandId	mycid = GetCurrentCommandId(true);
	int			ti_options = 0; /* start with default options for insert */
	BulkInsertState bistate = NULL;
	CopyInsertMethod insertMethod;
	CopyMultiInsertInfo multiInsertInfo = {0};	/* pacify compiler */
	int64		processed = 0;
	int64		excluded = 0;
	int64		skipped = 0;
	double		ratio_err = 0;
	bool		has_before_insert_row_trig;
	bool		has_instead_insert_row_trig;
	bool		leafpart_use_multi_insert = false;

	Assert(cstate->rel);
	Assert(list_length(cstate->range_table) == 1);

	if (cstate->opts.on_error != COPY_ON_ERROR_STOP)
		Assert(cstate->escontext);

	/*
	 * The target must be a plain, foreign, or partitioned relation, or have
	 * an INSTEAD OF INSERT row trigger.  (Currently, such triggers are only
	 * allowed on views, so we only hint about them in the view case.)
	 */
	if (cstate->rel->rd_rel->relkind != RELKIND_RELATION &&
		cstate->rel->rd_rel->relkind != RELKIND_FOREIGN_TABLE &&
		cstate->rel->rd_rel->relkind != RELKIND_PARTITIONED_TABLE &&
		!(cstate->rel->trigdesc &&
		  cstate->rel->trigdesc->trig_insert_instead_row))
	{
		if (cstate->rel->rd_rel->relkind == RELKIND_VIEW)
			ereport(ERROR,
					(errcode(ERRCODE_WRONG_OBJECT_TYPE),
					 errmsg("cannot copy to view \"%s\"",
							RelationGetRelationName(cstate->rel)),
					 errhint("To enable copying to a view, provide an INSTEAD OF INSERT trigger.")));
		else if (cstate->rel->rd_rel->relkind == RELKIND_MATVIEW)
			ereport(ERROR,
					(errcode(ERRCODE_WRONG_OBJECT_TYPE),
					 errmsg("cannot copy to materialized view \"%s\"",
							RelationGetRelationName(cstate->rel))));
		else if (cstate->rel->rd_rel->relkind == RELKIND_SEQUENCE)
			ereport(ERROR,
					(errcode(ERRCODE_WRONG_OBJECT_TYPE),
					 errmsg("cannot copy to sequence \"%s\"",
							RelationGetRelationName(cstate->rel))));
		else
			ereport(ERROR,
					(errcode(ERRCODE_WRONG_OBJECT_TYPE),
					 errmsg("cannot copy to non-table relation \"%s\"",
							RelationGetRelationName(cstate->rel))));
	}

	/*
	 * If the target file is new-in-transaction, we assume that checking FSM
	 * for free space is a waste of time.  This could possibly be wrong, but
	 * it's unlikely.
	 */
	if (RELKIND_HAS_STORAGE(cstate->rel->rd_rel->relkind) &&
		(cstate->rel->rd_createSubid != InvalidSubTransactionId ||
		 cstate->rel->rd_firstRelfilelocatorSubid != InvalidSubTransactionId))
		ti_options |= TABLE_INSERT_SKIP_FSM;

	/*
	 * Optimize if new relation storage was created in this subxact or one of
	 * its committed children and we won't see those rows later as part of an
	 * earlier scan or command. The subxact test ensures that if this subxact
	 * aborts then the frozen rows won't be visible after xact cleanup.  Note
	 * that the stronger test of exactly which subtransaction created it is
	 * crucial for correctness of this optimization. The test for an earlier
	 * scan or command tolerates false negatives. FREEZE causes other sessions
	 * to see rows they would not see under MVCC, and a false negative merely
	 * spreads that anomaly to the current session.
	 */
	if (cstate->opts.freeze)
	{
		/*
		 * We currently disallow COPY FREEZE on partitioned tables.  The
		 * reason for this is that we've simply not yet opened the partitions
		 * to determine if the optimization can be applied to them.  We could
		 * go and open them all here, but doing so may be quite a costly
		 * overhead for small copies.  In any case, we may just end up routing
		 * tuples to a small number of partitions.  It seems better just to
		 * raise an ERROR for partitioned tables.
		 */
		if (cstate->rel->rd_rel->relkind == RELKIND_PARTITIONED_TABLE)
		{
			ereport(ERROR,
					(errcode(ERRCODE_FEATURE_NOT_SUPPORTED),
					 errmsg("cannot perform COPY FREEZE on a partitioned table")));
		}

		/*
		 * Tolerate one registration for the benefit of FirstXactSnapshot.
		 * Scan-bearing queries generally create at least two registrations,
		 * though relying on that is fragile, as is ignoring ActiveSnapshot.
		 * Clear CatalogSnapshot to avoid counting its registration.  We'll
		 * still detect ongoing catalog scans, each of which separately
		 * registers the snapshot it uses.
		 */
		InvalidateCatalogSnapshot();
		if (!ThereAreNoPriorRegisteredSnapshots() || !ThereAreNoReadyPortals())
			ereport(ERROR,
					(errcode(ERRCODE_INVALID_TRANSACTION_STATE),
					 errmsg("cannot perform COPY FREEZE because of prior transaction activity")));

		if (cstate->rel->rd_createSubid != GetCurrentSubTransactionId() &&
			cstate->rel->rd_newRelfilelocatorSubid != GetCurrentSubTransactionId())
			ereport(ERROR,
					(errcode(ERRCODE_OBJECT_NOT_IN_PREREQUISITE_STATE),
					 errmsg("cannot perform COPY FREEZE because the table was not created or truncated in the current subtransaction")));

		ti_options |= TABLE_INSERT_FROZEN;
	}

	/*
	 * We need a ResultRelInfo so we can use the regular executor's
	 * index-entry-making machinery.  (There used to be a huge amount of code
	 * here that basically duplicated execUtils.c ...)
	 */
	ExecInitRangeTable(estate, cstate->range_table, cstate->rteperminfos);
	resultRelInfo = target_resultRelInfo = makeNode(ResultRelInfo);
	ExecInitResultRelation(estate, resultRelInfo, 1);

	/* Verify the named relation is a valid target for INSERT */
	CheckValidResultRel(resultRelInfo, CMD_INSERT, NIL);

	ExecOpenIndices(resultRelInfo, false);

	/*
	 * Set up a ModifyTableState so we can let FDW(s) init themselves for
	 * foreign-table result relation(s).
	 */
	mtstate = makeNode(ModifyTableState);
	mtstate->ps.plan = NULL;
	mtstate->ps.state = estate;
	mtstate->operation = CMD_INSERT;
	mtstate->mt_nrels = 1;
	mtstate->resultRelInfo = resultRelInfo;
	mtstate->rootResultRelInfo = resultRelInfo;

	if (resultRelInfo->ri_FdwRoutine != NULL &&
		resultRelInfo->ri_FdwRoutine->BeginForeignInsert != NULL)
		resultRelInfo->ri_FdwRoutine->BeginForeignInsert(mtstate,
														 resultRelInfo);

	/*
	 * Also, if the named relation is a foreign table, determine if the FDW
	 * supports batch insert and determine the batch size (a FDW may support
	 * batching, but it may be disabled for the server/table).
	 *
	 * If the FDW does not support batching, we set the batch size to 1.
	 */
	if (resultRelInfo->ri_FdwRoutine != NULL &&
		resultRelInfo->ri_FdwRoutine->GetForeignModifyBatchSize &&
		resultRelInfo->ri_FdwRoutine->ExecForeignBatchInsert)
		resultRelInfo->ri_BatchSize =
			resultRelInfo->ri_FdwRoutine->GetForeignModifyBatchSize(resultRelInfo);
	else
		resultRelInfo->ri_BatchSize = 1;

	Assert(resultRelInfo->ri_BatchSize >= 1);

	/* Prepare to catch AFTER triggers. */
	AfterTriggerBeginQuery();

	/*
	 * If there are any triggers with transition tables on the named relation,
	 * we need to be prepared to capture transition tuples.
	 *
	 * Because partition tuple routing would like to know about whether
	 * transition capture is active, we also set it in mtstate, which is
	 * passed to ExecFindPartition() below.
	 */
	cstate->transition_capture = mtstate->mt_transition_capture =
		MakeTransitionCaptureState(cstate->rel->trigdesc,
								   RelationGetRelid(cstate->rel),
								   CMD_INSERT);

	/*
	 * If the named relation is a partitioned table, initialize state for
	 * CopyFrom tuple routing.
	 */
	if (cstate->rel->rd_rel->relkind == RELKIND_PARTITIONED_TABLE)
		proute = ExecSetupPartitionTupleRouting(estate, cstate->rel);

	if (cstate->whereClause)
		cstate->qualexpr = ExecInitQual(castNode(List, cstate->whereClause),
										&mtstate->ps);

	/*
	 * It's generally more efficient to prepare a bunch of tuples for
	 * insertion, and insert them in one
	 * table_multi_insert()/ExecForeignBatchInsert() call, than call
	 * table_tuple_insert()/ExecForeignInsert() separately for every tuple.
	 * However, there are a number of reasons why we might not be able to do
	 * this.  These are explained below.
	 */
	if (resultRelInfo->ri_TrigDesc != NULL &&
		(resultRelInfo->ri_TrigDesc->trig_insert_before_row ||
		 resultRelInfo->ri_TrigDesc->trig_insert_instead_row))
	{
		/*
		 * Can't support multi-inserts when there are any BEFORE/INSTEAD OF
		 * triggers on the table. Such triggers might query the table we're
		 * inserting into and act differently if the tuples that have already
		 * been processed and prepared for insertion are not there.
		 */
		insertMethod = CIM_SINGLE;
	}
	else if (resultRelInfo->ri_FdwRoutine != NULL &&
			 resultRelInfo->ri_BatchSize == 1)
	{
		/*
		 * Can't support multi-inserts to a foreign table if the FDW does not
		 * support batching, or it's disabled for the server or foreign table.
		 */
		insertMethod = CIM_SINGLE;
	}
	else if (proute != NULL && resultRelInfo->ri_TrigDesc != NULL &&
			 resultRelInfo->ri_TrigDesc->trig_insert_new_table)
	{
		/*
		 * For partitioned tables we can't support multi-inserts when there
		 * are any statement level insert triggers. It might be possible to
		 * allow partitioned tables with such triggers in the future, but for
		 * now, CopyMultiInsertInfoFlush expects that any after row insert and
		 * statement level insert triggers are on the same relation.
		 */
		insertMethod = CIM_SINGLE;
	}
	else if (cstate->volatile_defexprs)
	{
		/*
		 * Can't support multi-inserts if there are any volatile default
		 * expressions in the table.  Similarly to the trigger case above,
		 * such expressions may query the table we're inserting into.
		 *
		 * Note: It does not matter if any partitions have any volatile
		 * default expressions as we use the defaults from the target of the
		 * COPY command.
		 */
		insertMethod = CIM_SINGLE;
	}
	else if (contain_volatile_functions(cstate->whereClause))
	{
		/*
		 * Can't support multi-inserts if there are any volatile function
		 * expressions in WHERE clause.  Similarly to the trigger case above,
		 * such expressions may query the table we're inserting into.
		 *
		 * Note: the whereClause was already preprocessed in DoCopy(), so it's
		 * okay to use contain_volatile_functions() directly.
		 */
		insertMethod = CIM_SINGLE;
	}
	else
	{
		/*
		 * For partitioned tables, we may still be able to perform bulk
		 * inserts.  However, the possibility of this depends on which types
		 * of triggers exist on the partition.  We must disable bulk inserts
		 * if the partition is a foreign table that can't use batching or it
		 * has any before row insert or insert instead triggers (same as we
		 * checked above for the parent table).  Since the partition's
		 * resultRelInfos are initialized only when we actually need to insert
		 * the first tuple into them, we must have the intermediate insert
		 * method of CIM_MULTI_CONDITIONAL to flag that we must later
		 * determine if we can use bulk-inserts for the partition being
		 * inserted into.
		 */
		if (proute)
			insertMethod = CIM_MULTI_CONDITIONAL;
		else
			insertMethod = CIM_MULTI;

		CopyMultiInsertInfoInit(&multiInsertInfo, resultRelInfo, cstate,
								estate, mycid, ti_options);
	}

	/*
	 * If not using batch mode (which allocates slots as needed) set up a
	 * tuple slot too. When inserting into a partitioned table, we also need
	 * one, even if we might batch insert, to read the tuple in the root
	 * partition's form.
	 */
	if (insertMethod == CIM_SINGLE || insertMethod == CIM_MULTI_CONDITIONAL)
	{
		singleslot = table_slot_create(resultRelInfo->ri_RelationDesc,
									   &estate->es_tupleTable);
		bistate = GetBulkInsertState();
	}

	has_before_insert_row_trig = (resultRelInfo->ri_TrigDesc &&
								  resultRelInfo->ri_TrigDesc->trig_insert_before_row);

	has_instead_insert_row_trig = (resultRelInfo->ri_TrigDesc &&
								   resultRelInfo->ri_TrigDesc->trig_insert_instead_row);

	/*
	 * Check BEFORE STATEMENT insertion triggers. It's debatable whether we
	 * should do this for COPY, since it's not really an "INSERT" statement as
	 * such. However, executing these triggers maintains consistency with the
	 * EACH ROW triggers that we already fire on COPY.
	 */
	ExecBSInsertTriggers(estate, resultRelInfo);

	econtext = GetPerTupleExprContext(estate);

	/* Set up callback to identify error line number */
	errcallback.callback = CopyFromErrorCallback;
	errcallback.arg = (void *) cstate;
	errcallback.previous = error_context_stack;
	error_context_stack = &errcallback;

	for (;;)
	{
		TupleTableSlot *myslot;
		bool		skip_tuple;

		CHECK_FOR_INTERRUPTS();

		/*
		 * Reset the per-tuple exprcontext. We do this after every tuple, to
		 * clean-up after expression evaluations etc.
		 */
		ResetPerTupleExprContext(estate);

		/* select slot to (initially) load row into */
		if (insertMethod == CIM_SINGLE || proute)
		{
			myslot = singleslot;
			Assert(myslot != NULL);
		}
		else
		{
			Assert(resultRelInfo == target_resultRelInfo);
			Assert(insertMethod == CIM_MULTI);

			myslot = CopyMultiInsertInfoNextFreeSlot(&multiInsertInfo,
													 resultRelInfo);
		}

		/*
		 * Switch to per-tuple context before calling NextCopyFrom, which does
		 * evaluate default expressions etc. and requires per-tuple context.
		 */
		MemoryContextSwitchTo(GetPerTupleMemoryContext(estate));

		ExecClearTuple(myslot);

		/* Directly store the values/nulls array in the slot */
		if (!NextCopyFrom(cstate, econtext, myslot->tts_values, myslot->tts_isnull))
			break;

		if (cstate->opts.on_error != COPY_ON_ERROR_STOP &&
			cstate->escontext->error_occurred)
		{
			/*
			 * Soft error occurred, skip this tuple and deal with error
			 * information according to ON_ERROR.
			 */
			if (cstate->opts.on_error == COPY_ON_ERROR_IGNORE)

				/*
				 * Just make ErrorSaveContext ready for the next NextCopyFrom.
				 * Since we don't set details_wanted and error_data is not to
				 * be filled, just resetting error_occurred is enough.
				 */
				cstate->escontext->error_occurred = false;

			/* Report that this tuple was skipped by the ON_ERROR clause */
			pgstat_progress_update_param(PROGRESS_COPY_TUPLES_SKIPPED,
										 ++skipped);

			if (cstate->opts.reject_limits.num_err > 0 &&
				skipped > cstate->opts.reject_limits.num_err)
				ereport(ERROR,
						(errcode(ERRCODE_BAD_COPY_FILE_FORMAT),
<<<<<<< HEAD
						 errmsg("exceeded the number specified by IGNORE_ERRORS \"%lld\"",
								(long long) cstate->opts.err_thresholds.num_err)));
=======
						 errmsg("exceeded the number specified by REJECT_LIMIT \"%lld\"",
								(long long) cstate->opts.reject_limits.num_err)));
>>>>>>> b8a2e88e
			continue;
		}

		ExecStoreVirtualTuple(myslot);

		/*
		 * Constraints and where clause might reference the tableoid column,
		 * so (re-)initialize tts_tableOid before evaluating them.
		 */
		myslot->tts_tableOid = RelationGetRelid(target_resultRelInfo->ri_RelationDesc);

		/* Triggers and stuff need to be invoked in query context. */
		MemoryContextSwitchTo(oldcontext);

		if (cstate->whereClause)
		{
			econtext->ecxt_scantuple = myslot;
			/* Skip items that don't match COPY's WHERE clause */
			if (!ExecQual(cstate->qualexpr, econtext))
			{
				/*
				 * Report that this tuple was filtered out by the WHERE
				 * clause.
				 */
				pgstat_progress_update_param(PROGRESS_COPY_TUPLES_EXCLUDED,
											 ++excluded);
				continue;
			}
		}

		/* Determine the partition to insert the tuple into */
		if (proute)
		{
			TupleConversionMap *map;

			/*
			 * Attempt to find a partition suitable for this tuple.
			 * ExecFindPartition() will raise an error if none can be found or
			 * if the found partition is not suitable for INSERTs.
			 */
			resultRelInfo = ExecFindPartition(mtstate, target_resultRelInfo,
											  proute, myslot, estate);

			if (prevResultRelInfo != resultRelInfo)
			{
				/* Determine which triggers exist on this partition */
				has_before_insert_row_trig = (resultRelInfo->ri_TrigDesc &&
											  resultRelInfo->ri_TrigDesc->trig_insert_before_row);

				has_instead_insert_row_trig = (resultRelInfo->ri_TrigDesc &&
											   resultRelInfo->ri_TrigDesc->trig_insert_instead_row);

				/*
				 * Disable multi-inserts when the partition has BEFORE/INSTEAD
				 * OF triggers, or if the partition is a foreign table that
				 * can't use batching.
				 */
				leafpart_use_multi_insert = insertMethod == CIM_MULTI_CONDITIONAL &&
					!has_before_insert_row_trig &&
					!has_instead_insert_row_trig &&
					(resultRelInfo->ri_FdwRoutine == NULL ||
					 resultRelInfo->ri_BatchSize > 1);

				/* Set the multi-insert buffer to use for this partition. */
				if (leafpart_use_multi_insert)
				{
					if (resultRelInfo->ri_CopyMultiInsertBuffer == NULL)
						CopyMultiInsertInfoSetupBuffer(&multiInsertInfo,
													   resultRelInfo);
				}
				else if (insertMethod == CIM_MULTI_CONDITIONAL &&
						 !CopyMultiInsertInfoIsEmpty(&multiInsertInfo))
				{
					/*
					 * Flush pending inserts if this partition can't use
					 * batching, so rows are visible to triggers etc.
					 */
					CopyMultiInsertInfoFlush(&multiInsertInfo,
											 resultRelInfo,
											 &processed);
				}

				if (bistate != NULL)
					ReleaseBulkInsertStatePin(bistate);
				prevResultRelInfo = resultRelInfo;
			}

			/*
			 * If we're capturing transition tuples, we might need to convert
			 * from the partition rowtype to root rowtype. But if there are no
			 * BEFORE triggers on the partition that could change the tuple,
			 * we can just remember the original unconverted tuple to avoid a
			 * needless round trip conversion.
			 */
			if (cstate->transition_capture != NULL)
				cstate->transition_capture->tcs_original_insert_tuple =
					!has_before_insert_row_trig ? myslot : NULL;

			/*
			 * We might need to convert from the root rowtype to the partition
			 * rowtype.
			 */
			map = ExecGetRootToChildMap(resultRelInfo, estate);
			if (insertMethod == CIM_SINGLE || !leafpart_use_multi_insert)
			{
				/* non batch insert */
				if (map != NULL)
				{
					TupleTableSlot *new_slot;

					new_slot = resultRelInfo->ri_PartitionTupleSlot;
					myslot = execute_attr_map_slot(map->attrMap, myslot, new_slot);
				}
			}
			else
			{
				/*
				 * Prepare to queue up tuple for later batch insert into
				 * current partition.
				 */
				TupleTableSlot *batchslot;

				/* no other path available for partitioned table */
				Assert(insertMethod == CIM_MULTI_CONDITIONAL);

				batchslot = CopyMultiInsertInfoNextFreeSlot(&multiInsertInfo,
															resultRelInfo);

				if (map != NULL)
					myslot = execute_attr_map_slot(map->attrMap, myslot,
												   batchslot);
				else
				{
					/*
					 * This looks more expensive than it is (Believe me, I
					 * optimized it away. Twice.). The input is in virtual
					 * form, and we'll materialize the slot below - for most
					 * slot types the copy performs the work materialization
					 * would later require anyway.
					 */
					ExecCopySlot(batchslot, myslot);
					myslot = batchslot;
				}
			}

			/* ensure that triggers etc see the right relation  */
			myslot->tts_tableOid = RelationGetRelid(resultRelInfo->ri_RelationDesc);
		}

		skip_tuple = false;

		/* BEFORE ROW INSERT Triggers */
		if (has_before_insert_row_trig)
		{
			if (!ExecBRInsertTriggers(estate, resultRelInfo, myslot))
				skip_tuple = true;	/* "do nothing" */
		}

		if (!skip_tuple)
		{
			/*
			 * If there is an INSTEAD OF INSERT ROW trigger, let it handle the
			 * tuple.  Otherwise, proceed with inserting the tuple into the
			 * table or foreign table.
			 */
			if (has_instead_insert_row_trig)
			{
				ExecIRInsertTriggers(estate, resultRelInfo, myslot);
			}
			else
			{
				/* Compute stored generated columns */
				if (resultRelInfo->ri_RelationDesc->rd_att->constr &&
					resultRelInfo->ri_RelationDesc->rd_att->constr->has_generated_stored)
					ExecComputeStoredGenerated(resultRelInfo, estate, myslot,
											   CMD_INSERT);

				/*
				 * If the target is a plain table, check the constraints of
				 * the tuple.
				 */
				if (resultRelInfo->ri_FdwRoutine == NULL &&
					resultRelInfo->ri_RelationDesc->rd_att->constr)
					ExecConstraints(resultRelInfo, myslot, estate);

				/*
				 * Also check the tuple against the partition constraint, if
				 * there is one; except that if we got here via tuple-routing,
				 * we don't need to if there's no BR trigger defined on the
				 * partition.
				 */
				if (resultRelInfo->ri_RelationDesc->rd_rel->relispartition &&
					(proute == NULL || has_before_insert_row_trig))
					ExecPartitionCheck(resultRelInfo, myslot, estate, true);

				/* Store the slot in the multi-insert buffer, when enabled. */
				if (insertMethod == CIM_MULTI || leafpart_use_multi_insert)
				{
					/*
					 * The slot previously might point into the per-tuple
					 * context. For batching it needs to be longer lived.
					 */
					ExecMaterializeSlot(myslot);

					/* Add this tuple to the tuple buffer */
					CopyMultiInsertInfoStore(&multiInsertInfo,
											 resultRelInfo, myslot,
											 cstate->line_buf.len,
											 cstate->cur_lineno);

					/*
					 * If enough inserts have queued up, then flush all
					 * buffers out to their tables.
					 */
					if (CopyMultiInsertInfoIsFull(&multiInsertInfo))
						CopyMultiInsertInfoFlush(&multiInsertInfo,
												 resultRelInfo,
												 &processed);

					/*
					 * We delay updating the row counter and progress of the
					 * COPY command until after writing the tuples stored in
					 * the buffer out to the table, as in single insert mode.
					 * See CopyMultiInsertBufferFlush().
					 */
					continue;	/* next tuple please */
				}
				else
				{
					List	   *recheckIndexes = NIL;

					/* OK, store the tuple */
					if (resultRelInfo->ri_FdwRoutine != NULL)
					{
						myslot = resultRelInfo->ri_FdwRoutine->ExecForeignInsert(estate,
																				 resultRelInfo,
																				 myslot,
																				 NULL);

						if (myslot == NULL) /* "do nothing" */
							continue;	/* next tuple please */

						/*
						 * AFTER ROW Triggers might reference the tableoid
						 * column, so (re-)initialize tts_tableOid before
						 * evaluating them.
						 */
						myslot->tts_tableOid = RelationGetRelid(resultRelInfo->ri_RelationDesc);
					}
					else
					{
						/* OK, store the tuple and create index entries for it */
						table_tuple_insert(resultRelInfo->ri_RelationDesc,
										   myslot, mycid, ti_options, bistate);

						if (resultRelInfo->ri_NumIndices > 0)
							recheckIndexes = ExecInsertIndexTuples(resultRelInfo,
																   myslot,
																   estate,
																   false,
																   false,
																   NULL,
																   NIL,
																   false);
					}

					/* AFTER ROW INSERT Triggers */
					ExecARInsertTriggers(estate, resultRelInfo, myslot,
										 recheckIndexes, cstate->transition_capture);

					list_free(recheckIndexes);
				}
			}

			/*
			 * We count only tuples not suppressed by a BEFORE INSERT trigger
			 * or FDW; this is the same definition used by nodeModifyTable.c
			 * for counting tuples inserted by an INSERT command.  Update
			 * progress of the COPY command as well.
			 */
			pgstat_progress_update_param(PROGRESS_COPY_TUPLES_PROCESSED,
										 ++processed);
		}
	}

	/* Flush any remaining buffered tuples */
	if (insertMethod != CIM_SINGLE)
	{
		if (!CopyMultiInsertInfoIsEmpty(&multiInsertInfo))
			CopyMultiInsertInfoFlush(&multiInsertInfo, NULL, &processed);
	}

	ratio_err = (double) skipped / (processed + skipped);
	if (cstate->opts.err_thresholds.ratio_err > 0 &&
		cstate->opts.err_thresholds.ratio_err < ratio_err)
		ereport(ERROR,
			(errcode(ERRCODE_BAD_COPY_FILE_FORMAT),
				errmsg("exceeded the ratio specified by IGNORE_ERRORS \"%f\" :the error ratio was: \"%f\"",
				cstate->opts.err_thresholds.ratio_err,
				ratio_err)));

	/* Done, clean up */
	error_context_stack = errcallback.previous;

	if (cstate->opts.on_error != COPY_ON_ERROR_STOP &&
		cstate->num_errors > 0)
		ereport(NOTICE,
				errmsg_plural("%llu row was skipped due to data type incompatibility",
							  "%llu rows were skipped due to data type incompatibility",
							  (unsigned long long) cstate->num_errors,
							  (unsigned long long) cstate->num_errors));

	if (bistate != NULL)
		FreeBulkInsertState(bistate);

	MemoryContextSwitchTo(oldcontext);

	/* Execute AFTER STATEMENT insertion triggers */
	ExecASInsertTriggers(estate, target_resultRelInfo, cstate->transition_capture);

	/* Handle queued AFTER triggers */
	AfterTriggerEndQuery(estate);

	ExecResetTupleTable(estate->es_tupleTable, false);

	/* Allow the FDW to shut down */
	if (target_resultRelInfo->ri_FdwRoutine != NULL &&
		target_resultRelInfo->ri_FdwRoutine->EndForeignInsert != NULL)
		target_resultRelInfo->ri_FdwRoutine->EndForeignInsert(estate,
															  target_resultRelInfo);

	/* Tear down the multi-insert buffer data */
	if (insertMethod != CIM_SINGLE)
		CopyMultiInsertInfoCleanup(&multiInsertInfo);

	/* Close all the partitioned tables, leaf partitions, and their indices */
	if (proute)
		ExecCleanupTupleRouting(mtstate, proute);

	/* Close the result relations, including any trigger target relations */
	ExecCloseResultRelations(estate);
	ExecCloseRangeTableRelations(estate);

	FreeExecutorState(estate);

	return processed;
}

/*
 * Setup to read tuples from a file for COPY FROM.
 *
 * 'rel': Used as a template for the tuples
 * 'whereClause': WHERE clause from the COPY FROM command
 * 'filename': Name of server-local file to read, NULL for STDIN
 * 'is_program': true if 'filename' is program to execute
 * 'data_source_cb': callback that provides the input data
 * 'attnamelist': List of char *, columns to include. NIL selects all cols.
 * 'options': List of DefElem. See copy_opt_item in gram.y for selections.
 *
 * Returns a CopyFromState, to be passed to NextCopyFrom and related functions.
 */
CopyFromState
BeginCopyFrom(ParseState *pstate,
			  Relation rel,
			  Node *whereClause,
			  const char *filename,
			  bool is_program,
			  copy_data_source_cb data_source_cb,
			  List *attnamelist,
			  List *options)
{
	CopyFromState cstate;
	bool		pipe = (filename == NULL);
	TupleDesc	tupDesc;
	AttrNumber	num_phys_attrs,
				num_defaults;
	FmgrInfo   *in_functions;
	Oid		   *typioparams;
	Oid			in_func_oid;
	int		   *defmap;
	ExprState **defexprs;
	MemoryContext oldcontext;
	bool		volatile_defexprs;
	const int	progress_cols[] = {
		PROGRESS_COPY_COMMAND,
		PROGRESS_COPY_TYPE,
		PROGRESS_COPY_BYTES_TOTAL
	};
	int64		progress_vals[] = {
		PROGRESS_COPY_COMMAND_FROM,
		0,
		0
	};

	/* Allocate workspace and zero all fields */
	cstate = (CopyFromStateData *) palloc0(sizeof(CopyFromStateData));

	/*
	 * We allocate everything used by a cstate in a new memory context. This
	 * avoids memory leaks during repeated use of COPY in a query.
	 */
	cstate->copycontext = AllocSetContextCreate(CurrentMemoryContext,
												"COPY",
												ALLOCSET_DEFAULT_SIZES);

	oldcontext = MemoryContextSwitchTo(cstate->copycontext);

	/* Extract options from the statement node tree */
	ProcessCopyOptions(pstate, &cstate->opts, true /* is_from */ , options);

	/* Process the target relation */
	cstate->rel = rel;

	tupDesc = RelationGetDescr(cstate->rel);

	/* process common options or initialization */

	/* Generate or convert list of attributes to process */
	cstate->attnumlist = CopyGetAttnums(tupDesc, cstate->rel, attnamelist);

	num_phys_attrs = tupDesc->natts;

	/* Convert FORCE_NOT_NULL name list to per-column flags, check validity */
	cstate->opts.force_notnull_flags = (bool *) palloc0(num_phys_attrs * sizeof(bool));
	if (cstate->opts.force_notnull_all)
		MemSet(cstate->opts.force_notnull_flags, true, num_phys_attrs * sizeof(bool));
	else if (cstate->opts.force_notnull)
	{
		List	   *attnums;
		ListCell   *cur;

		attnums = CopyGetAttnums(tupDesc, cstate->rel, cstate->opts.force_notnull);

		foreach(cur, attnums)
		{
			int			attnum = lfirst_int(cur);
			Form_pg_attribute attr = TupleDescAttr(tupDesc, attnum - 1);

			if (!list_member_int(cstate->attnumlist, attnum))
				ereport(ERROR,
						(errcode(ERRCODE_INVALID_COLUMN_REFERENCE),
						 errmsg("FORCE_NOT_NULL column \"%s\" not referenced by COPY",
								NameStr(attr->attname))));
			cstate->opts.force_notnull_flags[attnum - 1] = true;
		}
	}

	/* Set up soft error handler for ON_ERROR */
	if (cstate->opts.on_error != COPY_ON_ERROR_STOP)
	{
		cstate->escontext = makeNode(ErrorSaveContext);
		cstate->escontext->type = T_ErrorSaveContext;
		cstate->escontext->error_occurred = false;

		/*
		 * Currently we only support COPY_ON_ERROR_IGNORE. We'll add other
		 * options later
		 */
		if (cstate->opts.on_error == COPY_ON_ERROR_IGNORE)
			cstate->escontext->details_wanted = false;
	}
	else
		cstate->escontext = NULL;

	/* Convert FORCE_NULL name list to per-column flags, check validity */
	cstate->opts.force_null_flags = (bool *) palloc0(num_phys_attrs * sizeof(bool));
	if (cstate->opts.force_null_all)
		MemSet(cstate->opts.force_null_flags, true, num_phys_attrs * sizeof(bool));
	else if (cstate->opts.force_null)
	{
		List	   *attnums;
		ListCell   *cur;

		attnums = CopyGetAttnums(tupDesc, cstate->rel, cstate->opts.force_null);

		foreach(cur, attnums)
		{
			int			attnum = lfirst_int(cur);
			Form_pg_attribute attr = TupleDescAttr(tupDesc, attnum - 1);

			if (!list_member_int(cstate->attnumlist, attnum))
				ereport(ERROR,
						(errcode(ERRCODE_INVALID_COLUMN_REFERENCE),
						 errmsg("FORCE_NULL column \"%s\" not referenced by COPY",
								NameStr(attr->attname))));
			cstate->opts.force_null_flags[attnum - 1] = true;
		}
	}

	/* Convert convert_selectively name list to per-column flags */
	if (cstate->opts.convert_selectively)
	{
		List	   *attnums;
		ListCell   *cur;

		cstate->convert_select_flags = (bool *) palloc0(num_phys_attrs * sizeof(bool));

		attnums = CopyGetAttnums(tupDesc, cstate->rel, cstate->opts.convert_select);

		foreach(cur, attnums)
		{
			int			attnum = lfirst_int(cur);
			Form_pg_attribute attr = TupleDescAttr(tupDesc, attnum - 1);

			if (!list_member_int(cstate->attnumlist, attnum))
				ereport(ERROR,
						(errcode(ERRCODE_INVALID_COLUMN_REFERENCE),
						 errmsg_internal("selected column \"%s\" not referenced by COPY",
										 NameStr(attr->attname))));
			cstate->convert_select_flags[attnum - 1] = true;
		}
	}

	/* Use client encoding when ENCODING option is not specified. */
	if (cstate->opts.file_encoding < 0)
		cstate->file_encoding = pg_get_client_encoding();
	else
		cstate->file_encoding = cstate->opts.file_encoding;

	/*
	 * Look up encoding conversion function.
	 */
	if (cstate->file_encoding == GetDatabaseEncoding() ||
		cstate->file_encoding == PG_SQL_ASCII ||
		GetDatabaseEncoding() == PG_SQL_ASCII)
	{
		cstate->need_transcoding = false;
	}
	else
	{
		cstate->need_transcoding = true;
		cstate->conversion_proc = FindDefaultConversionProc(cstate->file_encoding,
															GetDatabaseEncoding());
		if (!OidIsValid(cstate->conversion_proc))
			ereport(ERROR,
					(errcode(ERRCODE_UNDEFINED_FUNCTION),
					 errmsg("default conversion function for encoding \"%s\" to \"%s\" does not exist",
							pg_encoding_to_char(cstate->file_encoding),
							pg_encoding_to_char(GetDatabaseEncoding()))));
	}

	cstate->copy_src = COPY_FILE;	/* default */

	cstate->whereClause = whereClause;

	/* Initialize state variables */
	cstate->eol_type = EOL_UNKNOWN;
	cstate->cur_relname = RelationGetRelationName(cstate->rel);
	cstate->cur_lineno = 0;
	cstate->cur_attname = NULL;
	cstate->cur_attval = NULL;
	cstate->relname_only = false;

	/*
	 * Allocate buffers for the input pipeline.
	 *
	 * attribute_buf and raw_buf are used in both text and binary modes, but
	 * input_buf and line_buf only in text mode.
	 */
	cstate->raw_buf = palloc(RAW_BUF_SIZE + 1);
	cstate->raw_buf_index = cstate->raw_buf_len = 0;
	cstate->raw_reached_eof = false;

	if (!cstate->opts.binary)
	{
		/*
		 * If encoding conversion is needed, we need another buffer to hold
		 * the converted input data.  Otherwise, we can just point input_buf
		 * to the same buffer as raw_buf.
		 */
		if (cstate->need_transcoding)
		{
			cstate->input_buf = (char *) palloc(INPUT_BUF_SIZE + 1);
			cstate->input_buf_index = cstate->input_buf_len = 0;
		}
		else
			cstate->input_buf = cstate->raw_buf;
		cstate->input_reached_eof = false;

		initStringInfo(&cstate->line_buf);
	}

	initStringInfo(&cstate->attribute_buf);

	/* Assign range table and rteperminfos, we'll need them in CopyFrom. */
	if (pstate)
	{
		cstate->range_table = pstate->p_rtable;
		cstate->rteperminfos = pstate->p_rteperminfos;
	}

	num_defaults = 0;
	volatile_defexprs = false;

	/*
	 * Pick up the required catalog information for each attribute in the
	 * relation, including the input function, the element type (to pass to
	 * the input function), and info about defaults and constraints. (Which
	 * input function we use depends on text/binary format choice.)
	 */
	in_functions = (FmgrInfo *) palloc(num_phys_attrs * sizeof(FmgrInfo));
	typioparams = (Oid *) palloc(num_phys_attrs * sizeof(Oid));
	defmap = (int *) palloc(num_phys_attrs * sizeof(int));
	defexprs = (ExprState **) palloc(num_phys_attrs * sizeof(ExprState *));

	for (int attnum = 1; attnum <= num_phys_attrs; attnum++)
	{
		Form_pg_attribute att = TupleDescAttr(tupDesc, attnum - 1);

		/* We don't need info for dropped attributes */
		if (att->attisdropped)
			continue;

		/* Fetch the input function and typioparam info */
		if (cstate->opts.binary)
			getTypeBinaryInputInfo(att->atttypid,
								   &in_func_oid, &typioparams[attnum - 1]);
		else
			getTypeInputInfo(att->atttypid,
							 &in_func_oid, &typioparams[attnum - 1]);
		fmgr_info(in_func_oid, &in_functions[attnum - 1]);

		/* Get default info if available */
		defexprs[attnum - 1] = NULL;

		/*
		 * We only need the default values for columns that do not appear in
		 * the column list, unless the DEFAULT option was given. We never need
		 * default values for generated columns.
		 */
		if ((cstate->opts.default_print != NULL ||
			 !list_member_int(cstate->attnumlist, attnum)) &&
			!att->attgenerated)
		{
			Expr	   *defexpr = (Expr *) build_column_default(cstate->rel,
																attnum);

			if (defexpr != NULL)
			{
				/* Run the expression through planner */
				defexpr = expression_planner(defexpr);

				/* Initialize executable expression in copycontext */
				defexprs[attnum - 1] = ExecInitExpr(defexpr, NULL);

				/* if NOT copied from input */
				/* use default value if one exists */
				if (!list_member_int(cstate->attnumlist, attnum))
				{
					defmap[num_defaults] = attnum - 1;
					num_defaults++;
				}

				/*
				 * If a default expression looks at the table being loaded,
				 * then it could give the wrong answer when using
				 * multi-insert. Since database access can be dynamic this is
				 * hard to test for exactly, so we use the much wider test of
				 * whether the default expression is volatile. We allow for
				 * the special case of when the default expression is the
				 * nextval() of a sequence which in this specific case is
				 * known to be safe for use with the multi-insert
				 * optimization. Hence we use this special case function
				 * checker rather than the standard check for
				 * contain_volatile_functions().  Note also that we already
				 * ran the expression through expression_planner().
				 */
				if (!volatile_defexprs)
					volatile_defexprs = contain_volatile_functions_not_nextval((Node *) defexpr);
			}
		}
	}

	cstate->defaults = (bool *) palloc0(tupDesc->natts * sizeof(bool));

	/* initialize progress */
	pgstat_progress_start_command(PROGRESS_COMMAND_COPY,
								  cstate->rel ? RelationGetRelid(cstate->rel) : InvalidOid);
	cstate->bytes_processed = 0;

	/* We keep those variables in cstate. */
	cstate->in_functions = in_functions;
	cstate->typioparams = typioparams;
	cstate->defmap = defmap;
	cstate->defexprs = defexprs;
	cstate->volatile_defexprs = volatile_defexprs;
	cstate->num_defaults = num_defaults;
	cstate->is_program = is_program;

	if (data_source_cb)
	{
		progress_vals[1] = PROGRESS_COPY_TYPE_CALLBACK;
		cstate->copy_src = COPY_CALLBACK;
		cstate->data_source_cb = data_source_cb;
	}
	else if (pipe)
	{
		progress_vals[1] = PROGRESS_COPY_TYPE_PIPE;
		Assert(!is_program);	/* the grammar does not allow this */
		if (whereToSendOutput == DestRemote)
			ReceiveCopyBegin(cstate);
		else
			cstate->copy_file = stdin;
	}
	else
	{
		cstate->filename = pstrdup(filename);

		if (cstate->is_program)
		{
			progress_vals[1] = PROGRESS_COPY_TYPE_PROGRAM;
			cstate->copy_file = OpenPipeStream(cstate->filename, PG_BINARY_R);
			if (cstate->copy_file == NULL)
				ereport(ERROR,
						(errcode_for_file_access(),
						 errmsg("could not execute command \"%s\": %m",
								cstate->filename)));
		}
		else
		{
			struct stat st;

			progress_vals[1] = PROGRESS_COPY_TYPE_FILE;
			cstate->copy_file = AllocateFile(cstate->filename, PG_BINARY_R);
			if (cstate->copy_file == NULL)
			{
				/* copy errno because ereport subfunctions might change it */
				int			save_errno = errno;

				ereport(ERROR,
						(errcode_for_file_access(),
						 errmsg("could not open file \"%s\" for reading: %m",
								cstate->filename),
						 (save_errno == ENOENT || save_errno == EACCES) ?
						 errhint("COPY FROM instructs the PostgreSQL server process to read a file. "
								 "You may want a client-side facility such as psql's \\copy.") : 0));
			}

			if (fstat(fileno(cstate->copy_file), &st))
				ereport(ERROR,
						(errcode_for_file_access(),
						 errmsg("could not stat file \"%s\": %m",
								cstate->filename)));

			if (S_ISDIR(st.st_mode))
				ereport(ERROR,
						(errcode(ERRCODE_WRONG_OBJECT_TYPE),
						 errmsg("\"%s\" is a directory", cstate->filename)));

			progress_vals[2] = st.st_size;
		}
	}

	pgstat_progress_update_multi_param(3, progress_cols, progress_vals);

	if (cstate->opts.binary)
	{
		/* Read and verify binary header */
		ReceiveCopyBinaryHeader(cstate);
	}

	/* create workspace for CopyReadAttributes results */
	if (!cstate->opts.binary)
	{
		AttrNumber	attr_count = list_length(cstate->attnumlist);

		cstate->max_fields = attr_count;
		cstate->raw_fields = (char **) palloc(attr_count * sizeof(char *));
	}

	MemoryContextSwitchTo(oldcontext);

	return cstate;
}

/*
 * Clean up storage and release resources for COPY FROM.
 */
void
EndCopyFrom(CopyFromState cstate)
{
	/* No COPY FROM related resources except memory. */
	if (cstate->is_program)
	{
		ClosePipeFromProgram(cstate);
	}
	else
	{
		if (cstate->filename != NULL && FreeFile(cstate->copy_file))
			ereport(ERROR,
					(errcode_for_file_access(),
					 errmsg("could not close file \"%s\": %m",
							cstate->filename)));
	}

	pgstat_progress_end_command();

	MemoryContextDelete(cstate->copycontext);
	pfree(cstate);
}

/*
 * Closes the pipe from an external program, checking the pclose() return code.
 */
static void
ClosePipeFromProgram(CopyFromState cstate)
{
	int			pclose_rc;

	Assert(cstate->is_program);

	pclose_rc = ClosePipeStream(cstate->copy_file);
	if (pclose_rc == -1)
		ereport(ERROR,
				(errcode_for_file_access(),
				 errmsg("could not close pipe to external command: %m")));
	else if (pclose_rc != 0)
	{
		/*
		 * If we ended a COPY FROM PROGRAM before reaching EOF, then it's
		 * expectable for the called program to fail with SIGPIPE, and we
		 * should not report that as an error.  Otherwise, SIGPIPE indicates a
		 * problem.
		 */
		if (!cstate->raw_reached_eof &&
			wait_result_is_signal(pclose_rc, SIGPIPE))
			return;

		ereport(ERROR,
				(errcode(ERRCODE_EXTERNAL_ROUTINE_EXCEPTION),
				 errmsg("program \"%s\" failed",
						cstate->filename),
				 errdetail_internal("%s", wait_result_to_str(pclose_rc))));
	}
}<|MERGE_RESOLUTION|>--- conflicted
+++ resolved
@@ -1017,13 +1017,8 @@
 				skipped > cstate->opts.reject_limits.num_err)
 				ereport(ERROR,
 						(errcode(ERRCODE_BAD_COPY_FILE_FORMAT),
-<<<<<<< HEAD
-						 errmsg("exceeded the number specified by IGNORE_ERRORS \"%lld\"",
-								(long long) cstate->opts.err_thresholds.num_err)));
-=======
 						 errmsg("exceeded the number specified by REJECT_LIMIT \"%lld\"",
 								(long long) cstate->opts.reject_limits.num_err)));
->>>>>>> b8a2e88e
 			continue;
 		}
 
@@ -1317,12 +1312,12 @@
 	}
 
 	ratio_err = (double) skipped / (processed + skipped);
-	if (cstate->opts.err_thresholds.ratio_err > 0 &&
-		cstate->opts.err_thresholds.ratio_err < ratio_err)
+	if (cstate->opts.reject_limits.ratio_err &&
+		cstate->opts.reject_limits.ratio_err < ratio_err)
 		ereport(ERROR,
 			(errcode(ERRCODE_BAD_COPY_FILE_FORMAT),
-				errmsg("exceeded the ratio specified by IGNORE_ERRORS \"%f\" :the error ratio was: \"%f\"",
-				cstate->opts.err_thresholds.ratio_err,
+				errmsg("exceeded the ratio specified by REJECT_LIMIT \"%f\", the error ratio was: \"%f\"",
+				cstate->opts.reject_limits.ratio_err,
 				ratio_err)));
 
 	/* Done, clean up */
