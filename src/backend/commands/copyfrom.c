--- conflicted
+++ resolved
@@ -1015,7 +1015,6 @@
 
 			/* Report that this tuple was skipped by the ON_ERROR clause */
 			pgstat_progress_update_param(PROGRESS_COPY_TUPLES_SKIPPED,
-<<<<<<< HEAD
 											 ++skipped);
 
 			if (cstate->opts.reject_limit > 0 && skipped > cstate->opts.reject_limit)
@@ -1023,10 +1022,7 @@
 						(errcode(ERRCODE_BAD_COPY_FILE_FORMAT),
 						 errmsg("exceeded the number specified by REJECT LIMIT \"%d\"",
 								cstate->opts.reject_limit)));
-=======
-										 ++skipped);
-
->>>>>>> f2743a7d
+
 			continue;
 		}
 
