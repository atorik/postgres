--- conflicted
+++ resolved
@@ -610,30 +610,10 @@
 		}
 		else if (strcmp(defel->defname, "save_error_to") == 0)
 		{
-<<<<<<< HEAD
-			char	   *location = defGetString(defel);
-
-			if (opts_out->save_error_to != COPY_SAVE_ERROR_TO_UNSPECIFIED)
-				errorConflictingDefElem(defel, pstate);
-			else if (strcmp(location, "none") == 0)
-				opts_out->save_error_to = COPY_SAVE_ERROR_TO_NONE;
-			else
-				ereport(ERROR,
-						(errcode(ERRCODE_INVALID_PARAMETER_VALUE),
-						 errmsg("COPY save_error_to \"%s\" not recognized", location),
-						 parser_errposition(pstate, defel->location)));
-
-			if (!is_from)
-				ereport(ERROR,
-						(errcode(ERRCODE_INVALID_PARAMETER_VALUE),
-						 errmsg("COPY SAVE_ERROR_TO cannot be used with COPY TO"),
-						 parser_errposition(pstate, defel->location)));
-=======
 			if (save_error_to_specified)
 				errorConflictingDefElem(defel, pstate);
 			save_error_to_specified = true;
 			opts_out->save_error_to = defGetCopySaveErrorToChoice(defel, pstate, is_from);
->>>>>>> 65c5864d
 		}
 		else
 			ereport(ERROR,
@@ -662,11 +642,7 @@
 				(errcode(ERRCODE_SYNTAX_ERROR),
 				 errmsg("cannot specify DEFAULT in BINARY mode")));
 
-<<<<<<< HEAD
-	if (opts_out->binary && opts_out->save_error_to != COPY_SAVE_ERROR_TO_UNSPECIFIED)
-=======
 	if (opts_out->binary && opts_out->save_error_to != COPY_SAVE_ERROR_TO_ERROR)
->>>>>>> 65c5864d
 		ereport(ERROR,
 				(errcode(ERRCODE_SYNTAX_ERROR),
 				 errmsg("cannot specify SAVE_ERROR_TO in BINARY mode")));
