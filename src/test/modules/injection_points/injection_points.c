--- conflicted
+++ resolved
@@ -87,19 +87,14 @@
 /* Pointer to shared-memory state. */
 static InjectionPointSharedState *inj_state = NULL;
 
-<<<<<<< HEAD
-extern PGDLLEXPORT void injection_error(const char *name);
-extern PGDLLEXPORT void injection_notice(const char *name);
-extern PGDLLEXPORT void injection_wait(const char *name);
-extern PGDLLEXPORT void injection_HandleLogQueryPlanInterrupt(const char *name);
-=======
 extern PGDLLEXPORT void injection_error(const char *name,
 										const void *private_data);
 extern PGDLLEXPORT void injection_notice(const char *name,
 										 const void *private_data);
 extern PGDLLEXPORT void injection_wait(const char *name,
 									   const void *private_data);
->>>>>>> 7c655a04
+extern PGDLLEXPORT void injection_HandleLogQueryPlanInterrupt(const char *name,
+									   const void *private_data);
 
 /* track if injection points attached in this process are linked to it */
 static bool injection_point_local = false;
@@ -269,9 +264,15 @@
 }
 
 void
-injection_HandleLogQueryPlanInterrupt(const char *name)
-{
+injection_HandleLogQueryPlanInterrupt(const char *name, const void *private_data)
+{
+	InjectionPointCondition *condition = (InjectionPointCondition *) private_data;
+
+	if (!injection_point_allowed(condition))
+		return;
+
 	HandleLogQueryPlanInterrupt();
+
 	elog(LOG, "triggered injection_HandleLogQueryPlanInterrupt for injection point %s", name);
 }
 
