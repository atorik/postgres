--- conflicted
+++ resolved
@@ -83,12 +83,8 @@
 COPY x to stdin (format CSV, force_null(a));
 COPY x to stdin (format BINARY, on_error unsupported);
 COPY x to stdout (log_verbosity unsupported);
-<<<<<<< HEAD
-COPY x from stdin with (ignore_errors 0);
-COPY x from stdin with (ignore_errors 1.1);
-=======
 COPY x from stdin with (reject_limit 0);
->>>>>>> b8a2e88e
+COPY x from stdin with (reject_limit 1.1);
 
 -- too many columns in column list: should fail
 COPY x (a, b, c, d, e, d, c) from stdin;
@@ -592,7 +588,7 @@
 10	{10}	10
 \.
 
-COPY check_ign_err FROM STDIN WITH (ignore_errors 0.6);
+COPY check_ign_err FROM STDIN WITH (reject_limit 0.6);
 6	{6}	6
 a	{7}	7
 8	{8}	8888888888
@@ -601,7 +597,7 @@
 10	{10}	10
 \.
 
-COPY check_ign_err FROM STDIN WITH (ignore_errors 0.7);
+COPY check_ign_err FROM STDIN WITH (reject_limit 0.7);
 6	{6}	6
 a	{7}	7
 8	{8}	8888888888
