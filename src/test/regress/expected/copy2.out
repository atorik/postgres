CREATE TEMP TABLE x (
	a serial,
	b int,
	c text not null default 'stuff',
	d text,
	e text
) ;
CREATE FUNCTION fn_x_before () RETURNS TRIGGER AS '
  BEGIN
		NEW.e := ''before trigger fired''::text;
		return NEW;
	END;
' LANGUAGE plpgsql;
CREATE FUNCTION fn_x_after () RETURNS TRIGGER AS '
  BEGIN
		UPDATE x set e=''after trigger fired'' where c=''stuff'';
		return NULL;
	END;
' LANGUAGE plpgsql;
CREATE TRIGGER trg_x_after AFTER INSERT ON x
FOR EACH ROW EXECUTE PROCEDURE fn_x_after();
CREATE TRIGGER trg_x_before BEFORE INSERT ON x
FOR EACH ROW EXECUTE PROCEDURE fn_x_before();
COPY x (a, b, c, d, e) from stdin;
COPY x (b, d) from stdin;
COPY x (b, d) from stdin;
COPY x (a, b, c, d, e) from stdin;
-- non-existent column in column list: should fail
COPY x (xyz) from stdin;
ERROR:  column "xyz" of relation "x" does not exist
-- redundant options
COPY x from stdin (format CSV, FORMAT CSV);
ERROR:  conflicting or redundant options
LINE 1: COPY x from stdin (format CSV, FORMAT CSV);
                                       ^
COPY x from stdin (freeze off, freeze on);
ERROR:  conflicting or redundant options
LINE 1: COPY x from stdin (freeze off, freeze on);
                                       ^
COPY x from stdin (delimiter ',', delimiter ',');
ERROR:  conflicting or redundant options
LINE 1: COPY x from stdin (delimiter ',', delimiter ',');
                                          ^
COPY x from stdin (null ' ', null ' ');
ERROR:  conflicting or redundant options
LINE 1: COPY x from stdin (null ' ', null ' ');
                                     ^
COPY x from stdin (header off, header on);
ERROR:  conflicting or redundant options
LINE 1: COPY x from stdin (header off, header on);
                                       ^
COPY x from stdin (quote ':', quote ':');
ERROR:  conflicting or redundant options
LINE 1: COPY x from stdin (quote ':', quote ':');
                                      ^
COPY x from stdin (escape ':', escape ':');
ERROR:  conflicting or redundant options
LINE 1: COPY x from stdin (escape ':', escape ':');
                                       ^
COPY x from stdin (force_quote (a), force_quote *);
ERROR:  conflicting or redundant options
LINE 1: COPY x from stdin (force_quote (a), force_quote *);
                                            ^
COPY x from stdin (force_not_null (a), force_not_null (b));
ERROR:  conflicting or redundant options
LINE 1: COPY x from stdin (force_not_null (a), force_not_null (b));
                                               ^
COPY x from stdin (force_null (a), force_null (b));
ERROR:  conflicting or redundant options
LINE 1: COPY x from stdin (force_null (a), force_null (b));
                                           ^
COPY x from stdin (convert_selectively (a), convert_selectively (b));
ERROR:  conflicting or redundant options
LINE 1: COPY x from stdin (convert_selectively (a), convert_selectiv...
                                                    ^
COPY x from stdin (encoding 'sql_ascii', encoding 'sql_ascii');
ERROR:  conflicting or redundant options
LINE 1: COPY x from stdin (encoding 'sql_ascii', encoding 'sql_ascii...
                                                 ^
COPY x from stdin (on_error ignore, on_error ignore);
ERROR:  conflicting or redundant options
LINE 1: COPY x from stdin (on_error ignore, on_error ignore);
                                            ^
COPY x from stdin (log_verbosity default, log_verbosity verbose);
ERROR:  conflicting or redundant options
LINE 1: COPY x from stdin (log_verbosity default, log_verbosity verb...
                                                  ^
COPY x from stdin (reject_limit 'INFINITY', reject_limit 3);
ERROR:  conflicting or redundant options
LINE 1: COPY x from stdin (reject_limit 'INFINITY', reject_limit 3);
                                                    ^
-- incorrect options
COPY x to stdin (format BINARY, delimiter ',');
ERROR:  cannot specify DELIMITER in BINARY mode
COPY x to stdin (format BINARY, null 'x');
ERROR:  cannot specify NULL in BINARY mode
COPY x from stdin (format BINARY, on_error ignore);
ERROR:  only ON_ERROR STOP is allowed in BINARY mode
COPY x from stdin (on_error unsupported);
ERROR:  COPY ON_ERROR "unsupported" not recognized
LINE 1: COPY x from stdin (on_error unsupported);
                           ^
COPY x to stdin (format TEXT, force_quote(a));
ERROR:  COPY FORCE_QUOTE requires CSV mode
COPY x from stdin (format CSV, force_quote(a));
ERROR:  COPY FORCE_QUOTE cannot be used with COPY FROM
COPY x to stdout (format TEXT, force_not_null(a));
ERROR:  COPY FORCE_NOT_NULL requires CSV mode
COPY x to stdin (format CSV, force_not_null(a));
ERROR:  COPY FORCE_NOT_NULL cannot be used with COPY TO
COPY x to stdout (format TEXT, force_null(a));
ERROR:  COPY FORCE_NULL requires CSV mode
COPY x to stdin (format CSV, force_null(a));
ERROR:  COPY FORCE_NULL cannot be used with COPY TO
COPY x to stdin (format BINARY, on_error unsupported);
ERROR:  COPY ON_ERROR cannot be used with COPY TO
LINE 1: COPY x to stdin (format BINARY, on_error unsupported);
                                        ^
COPY x to stdout (log_verbosity unsupported);
ERROR:  COPY LOG_VERBOSITY "unsupported" not recognized
LINE 1: COPY x to stdout (log_verbosity unsupported);
                          ^
<<<<<<< HEAD
COPY x from stdin with (ignore_errors 0);
ERROR:  number for IGNORE_ERRORS must be greater than zero
COPY x from stdin with (ignore_errors 1.1);
ERROR:  float for IGNORE_ERRORS must be greater than zero and smaller than 1
=======
COPY x from stdin with (reject_limit 0);
ERROR:  number for REJECT_LIMIT must be greater than zero
>>>>>>> b8a2e88e
-- too many columns in column list: should fail
COPY x (a, b, c, d, e, d, c) from stdin;
ERROR:  column "d" specified more than once
-- missing data: should fail
COPY x from stdin;
ERROR:  invalid input syntax for type integer: ""
CONTEXT:  COPY x, line 1, column a: ""
COPY x from stdin;
ERROR:  missing data for column "e"
CONTEXT:  COPY x, line 1: "2000	230	23	23"
COPY x from stdin;
ERROR:  missing data for column "e"
CONTEXT:  COPY x, line 1: "2001	231	\N	\N"
-- extra data: should fail
COPY x from stdin;
ERROR:  extra data after last expected column
CONTEXT:  COPY x, line 1: "2002	232	40	50	60	70	80"
-- various COPY options: delimiters, oids, NULL string, encoding
COPY x (b, c, d, e) from stdin delimiter ',' null 'x';
COPY x from stdin WITH DELIMITER AS ';' NULL AS '';
COPY x from stdin WITH DELIMITER AS ':' NULL AS E'\\X' ENCODING 'sql_ascii';
COPY x TO stdout WHERE a = 1;
ERROR:  WHERE clause not allowed with COPY TO
LINE 1: COPY x TO stdout WHERE a = 1;
                         ^
COPY x from stdin WHERE a = 50004;
COPY x from stdin WHERE a > 60003;
COPY x from stdin WHERE f > 60003;
ERROR:  column "f" does not exist
LINE 1: COPY x from stdin WHERE f > 60003;
                                ^
COPY x from stdin WHERE a = max(x.b);
ERROR:  aggregate functions are not allowed in COPY FROM WHERE conditions
LINE 1: COPY x from stdin WHERE a = max(x.b);
                                    ^
COPY x from stdin WHERE a IN (SELECT 1 FROM x);
ERROR:  cannot use subquery in COPY FROM WHERE condition
LINE 1: COPY x from stdin WHERE a IN (SELECT 1 FROM x);
                                  ^
COPY x from stdin WHERE a IN (generate_series(1,5));
ERROR:  set-returning functions are not allowed in COPY FROM WHERE conditions
LINE 1: COPY x from stdin WHERE a IN (generate_series(1,5));
                                      ^
COPY x from stdin WHERE a = row_number() over(b);
ERROR:  window functions are not allowed in COPY FROM WHERE conditions
LINE 1: COPY x from stdin WHERE a = row_number() over(b);
                                    ^
-- check results of copy in
SELECT * FROM x;
   a   | b  |     c      |   d    |          e           
-------+----+------------+--------+----------------------
  9999 |    | \N         | NN     | before trigger fired
 10000 | 21 | 31         | 41     | before trigger fired
 10001 | 22 | 32         | 42     | before trigger fired
 10002 | 23 | 33         | 43     | before trigger fired
 10003 | 24 | 34         | 44     | before trigger fired
 10004 | 25 | 35         | 45     | before trigger fired
 10005 | 26 | 36         | 46     | before trigger fired
     6 |    | 45         | 80     | before trigger fired
     7 |    | x          | \x     | before trigger fired
     8 |    | ,          | \,     | before trigger fired
  3000 |    | c          |        | before trigger fired
  4000 |    | C          |        | before trigger fired
  4001 |  1 | empty      |        | before trigger fired
  4002 |  2 | null       |        | before trigger fired
  4003 |  3 | Backslash  | \      | before trigger fired
  4004 |  4 | BackslashX | \X     | before trigger fired
  4005 |  5 | N          | N      | before trigger fired
  4006 |  6 | BackslashN | \N     | before trigger fired
  4007 |  7 | XX         | XX     | before trigger fired
  4008 |  8 | Delimiter  | :      | before trigger fired
 50004 | 25 | 35         | 45     | before trigger fired
 60004 | 25 | 35         | 45     | before trigger fired
 60005 | 26 | 36         | 46     | before trigger fired
     1 |  1 | stuff      | test_1 | after trigger fired
     2 |  2 | stuff      | test_2 | after trigger fired
     3 |  3 | stuff      | test_3 | after trigger fired
     4 |  4 | stuff      | test_4 | after trigger fired
     5 |  5 | stuff      | test_5 | after trigger fired
(28 rows)

-- check copy out
COPY x TO stdout;
9999	\N	\\N	NN	before trigger fired
10000	21	31	41	before trigger fired
10001	22	32	42	before trigger fired
10002	23	33	43	before trigger fired
10003	24	34	44	before trigger fired
10004	25	35	45	before trigger fired
10005	26	36	46	before trigger fired
6	\N	45	80	before trigger fired
7	\N	x	\\x	before trigger fired
8	\N	,	\\,	before trigger fired
3000	\N	c	\N	before trigger fired
4000	\N	C	\N	before trigger fired
4001	1	empty		before trigger fired
4002	2	null	\N	before trigger fired
4003	3	Backslash	\\	before trigger fired
4004	4	BackslashX	\\X	before trigger fired
4005	5	N	N	before trigger fired
4006	6	BackslashN	\\N	before trigger fired
4007	7	XX	XX	before trigger fired
4008	8	Delimiter	:	before trigger fired
50004	25	35	45	before trigger fired
60004	25	35	45	before trigger fired
60005	26	36	46	before trigger fired
1	1	stuff	test_1	after trigger fired
2	2	stuff	test_2	after trigger fired
3	3	stuff	test_3	after trigger fired
4	4	stuff	test_4	after trigger fired
5	5	stuff	test_5	after trigger fired
COPY x (c, e) TO stdout;
\\N	before trigger fired
31	before trigger fired
32	before trigger fired
33	before trigger fired
34	before trigger fired
35	before trigger fired
36	before trigger fired
45	before trigger fired
x	before trigger fired
,	before trigger fired
c	before trigger fired
C	before trigger fired
empty	before trigger fired
null	before trigger fired
Backslash	before trigger fired
BackslashX	before trigger fired
N	before trigger fired
BackslashN	before trigger fired
XX	before trigger fired
Delimiter	before trigger fired
35	before trigger fired
35	before trigger fired
36	before trigger fired
stuff	after trigger fired
stuff	after trigger fired
stuff	after trigger fired
stuff	after trigger fired
stuff	after trigger fired
COPY x (b, e) TO stdout WITH NULL 'I''m null';
I'm null	before trigger fired
21	before trigger fired
22	before trigger fired
23	before trigger fired
24	before trigger fired
25	before trigger fired
26	before trigger fired
I'm null	before trigger fired
I'm null	before trigger fired
I'm null	before trigger fired
I'm null	before trigger fired
I'm null	before trigger fired
1	before trigger fired
2	before trigger fired
3	before trigger fired
4	before trigger fired
5	before trigger fired
6	before trigger fired
7	before trigger fired
8	before trigger fired
25	before trigger fired
25	before trigger fired
26	before trigger fired
1	after trigger fired
2	after trigger fired
3	after trigger fired
4	after trigger fired
5	after trigger fired
CREATE TEMP TABLE y (
	col1 text,
	col2 text
);
INSERT INTO y VALUES ('Jackson, Sam', E'\\h');
INSERT INTO y VALUES ('It is "perfect".',E'\t');
INSERT INTO y VALUES ('', NULL);
COPY y TO stdout WITH CSV;
"Jackson, Sam",\h
"It is ""perfect"".",	
"",
COPY y TO stdout WITH CSV QUOTE '''' DELIMITER '|';
Jackson, Sam|\h
It is "perfect".|	
''|
COPY y TO stdout WITH CSV FORCE QUOTE col2 ESCAPE E'\\' ENCODING 'sql_ascii';
"Jackson, Sam","\\h"
"It is \"perfect\".","	"
"",
COPY y TO stdout WITH CSV FORCE QUOTE *;
"Jackson, Sam","\h"
"It is ""perfect"".","	"
"",
-- Repeat above tests with new 9.0 option syntax
COPY y TO stdout (FORMAT CSV);
"Jackson, Sam",\h
"It is ""perfect"".",	
"",
COPY y TO stdout (FORMAT CSV, QUOTE '''', DELIMITER '|');
Jackson, Sam|\h
It is "perfect".|	
''|
COPY y TO stdout (FORMAT CSV, FORCE_QUOTE (col2), ESCAPE E'\\');
"Jackson, Sam","\\h"
"It is \"perfect\".","	"
"",
COPY y TO stdout (FORMAT CSV, FORCE_QUOTE *);
"Jackson, Sam","\h"
"It is ""perfect"".","	"
"",
\copy y TO stdout (FORMAT CSV)
"Jackson, Sam",\h
"It is ""perfect"".",	
"",
\copy y TO stdout (FORMAT CSV, QUOTE '''', DELIMITER '|')
Jackson, Sam|\h
It is "perfect".|	
''|
\copy y TO stdout (FORMAT CSV, FORCE_QUOTE (col2), ESCAPE E'\\')
"Jackson, Sam","\\h"
"It is \"perfect\".","	"
"",
\copy y TO stdout (FORMAT CSV, FORCE_QUOTE *)
"Jackson, Sam","\h"
"It is ""perfect"".","	"
"",
--test that we read consecutive LFs properly
CREATE TEMP TABLE testnl (a int, b text, c int);
COPY testnl FROM stdin CSV;
-- test end of copy marker
CREATE TEMP TABLE testeoc (a text);
COPY testeoc FROM stdin CSV;
COPY testeoc TO stdout CSV;
a\.
\.b
c\.d
"\."
-- test handling of nonstandard null marker that violates escaping rules
CREATE TEMP TABLE testnull(a int, b text);
INSERT INTO testnull VALUES (1, E'\\0'), (NULL, NULL);
COPY testnull TO stdout WITH NULL AS E'\\0';
1	\\0
\0	\0
COPY testnull FROM stdin WITH NULL AS E'\\0';
SELECT * FROM testnull;
 a  | b  
----+----
  1 | \0
    | 
 42 | \0
    | 
(4 rows)

BEGIN;
CREATE TABLE vistest (LIKE testeoc);
COPY vistest FROM stdin CSV;
COMMIT;
SELECT * FROM vistest;
 a  
----
 a0
 b
(2 rows)

BEGIN;
TRUNCATE vistest;
COPY vistest FROM stdin CSV;
SELECT * FROM vistest;
 a  
----
 a1
 b
(2 rows)

SAVEPOINT s1;
TRUNCATE vistest;
COPY vistest FROM stdin CSV;
SELECT * FROM vistest;
 a  
----
 d1
 e
(2 rows)

COMMIT;
SELECT * FROM vistest;
 a  
----
 d1
 e
(2 rows)

BEGIN;
TRUNCATE vistest;
COPY vistest FROM stdin CSV FREEZE;
SELECT * FROM vistest;
 a  
----
 a2
 b
(2 rows)

SAVEPOINT s1;
TRUNCATE vistest;
COPY vistest FROM stdin CSV FREEZE;
SELECT * FROM vistest;
 a  
----
 d2
 e
(2 rows)

COMMIT;
SELECT * FROM vistest;
 a  
----
 d2
 e
(2 rows)

BEGIN;
TRUNCATE vistest;
COPY vistest FROM stdin CSV FREEZE;
SELECT * FROM vistest;
 a 
---
 x
 y
(2 rows)

COMMIT;
TRUNCATE vistest;
COPY vistest FROM stdin CSV FREEZE;
ERROR:  cannot perform COPY FREEZE because the table was not created or truncated in the current subtransaction
BEGIN;
TRUNCATE vistest;
SAVEPOINT s1;
COPY vistest FROM stdin CSV FREEZE;
ERROR:  cannot perform COPY FREEZE because the table was not created or truncated in the current subtransaction
COMMIT;
BEGIN;
INSERT INTO vistest VALUES ('z');
SAVEPOINT s1;
TRUNCATE vistest;
ROLLBACK TO SAVEPOINT s1;
COPY vistest FROM stdin CSV FREEZE;
ERROR:  cannot perform COPY FREEZE because the table was not created or truncated in the current subtransaction
COMMIT;
CREATE FUNCTION truncate_in_subxact() RETURNS VOID AS
$$
BEGIN
	TRUNCATE vistest;
EXCEPTION
  WHEN OTHERS THEN
	INSERT INTO vistest VALUES ('subxact failure');
END;
$$ language plpgsql;
BEGIN;
INSERT INTO vistest VALUES ('z');
SELECT truncate_in_subxact();
 truncate_in_subxact 
---------------------
 
(1 row)

COPY vistest FROM stdin CSV FREEZE;
SELECT * FROM vistest;
 a  
----
 d4
 e
(2 rows)

COMMIT;
SELECT * FROM vistest;
 a  
----
 d4
 e
(2 rows)

-- Test FORCE_NOT_NULL and FORCE_NULL options
CREATE TEMP TABLE forcetest (
    a INT NOT NULL,
    b TEXT NOT NULL,
    c TEXT,
    d TEXT,
    e TEXT
);
\pset null NULL
-- should succeed with no effect ("b" remains an empty string, "c" remains NULL)
BEGIN;
COPY forcetest (a, b, c) FROM STDIN WITH (FORMAT csv, FORCE_NOT_NULL(b), FORCE_NULL(c));
COMMIT;
SELECT b, c FROM forcetest WHERE a = 1;
 b |  c   
---+------
   | NULL
(1 row)

-- should succeed, FORCE_NULL and FORCE_NOT_NULL can be both specified
BEGIN;
COPY forcetest (a, b, c, d) FROM STDIN WITH (FORMAT csv, FORCE_NOT_NULL(c,d), FORCE_NULL(c,d));
COMMIT;
SELECT c, d FROM forcetest WHERE a = 2;
 c |  d   
---+------
   | NULL
(1 row)

-- should fail with not-null constraint violation
BEGIN;
COPY forcetest (a, b, c) FROM STDIN WITH (FORMAT csv, FORCE_NULL(b), FORCE_NOT_NULL(c));
ERROR:  null value in column "b" of relation "forcetest" violates not-null constraint
DETAIL:  Failing row contains (3, null, , null, null).
CONTEXT:  COPY forcetest, line 1: "3,,"""
ROLLBACK;
-- should fail with "not referenced by COPY" error
BEGIN;
COPY forcetest (d, e) FROM STDIN WITH (FORMAT csv, FORCE_NOT_NULL(b));
ERROR:  FORCE_NOT_NULL column "b" not referenced by COPY
ROLLBACK;
-- should fail with "not referenced by COPY" error
BEGIN;
COPY forcetest (d, e) FROM STDIN WITH (FORMAT csv, FORCE_NULL(b));
ERROR:  FORCE_NULL column "b" not referenced by COPY
ROLLBACK;
-- should succeed with no effect ("b" remains an empty string, "c" remains NULL)
BEGIN;
COPY forcetest (a, b, c) FROM STDIN WITH (FORMAT csv, FORCE_NOT_NULL *, FORCE_NULL *);
COMMIT;
SELECT b, c FROM forcetest WHERE a = 4;
 b |  c   
---+------
   | NULL
(1 row)

-- should succeed with effect ("b" remains an empty string)
BEGIN;
COPY forcetest (a, b, c) FROM STDIN WITH (FORMAT csv, FORCE_NOT_NULL *);
COMMIT;
SELECT b, c FROM forcetest WHERE a = 5;
 b | c 
---+---
   | 
(1 row)

-- should succeed with effect ("c" remains NULL)
BEGIN;
COPY forcetest (a, b, c) FROM STDIN WITH (FORMAT csv, FORCE_NULL *);
COMMIT;
SELECT b, c FROM forcetest WHERE a = 6;
 b |  c   
---+------
 b | NULL
(1 row)

-- should fail with "conflicting or redundant options" error
BEGIN;
COPY forcetest (a, b, c) FROM STDIN WITH (FORMAT csv, FORCE_NOT_NULL *, FORCE_NOT_NULL(b));
ERROR:  conflicting or redundant options
LINE 1: ...c) FROM STDIN WITH (FORMAT csv, FORCE_NOT_NULL *, FORCE_NOT_...
                                                             ^
ROLLBACK;
-- should fail with "conflicting or redundant options" error
BEGIN;
COPY forcetest (a, b, c) FROM STDIN WITH (FORMAT csv, FORCE_NULL *, FORCE_NULL(b));
ERROR:  conflicting or redundant options
LINE 1: ... b, c) FROM STDIN WITH (FORMAT csv, FORCE_NULL *, FORCE_NULL...
                                                             ^
ROLLBACK;
\pset null ''
-- test case with whole-row Var in a check constraint
create table check_con_tbl (f1 int);
create function check_con_function(check_con_tbl) returns bool as $$
begin
  raise notice 'input = %', row_to_json($1);
  return $1.f1 > 0;
end $$ language plpgsql immutable;
alter table check_con_tbl add check (check_con_function(check_con_tbl.*));
\d+ check_con_tbl
                               Table "public.check_con_tbl"
 Column |  Type   | Collation | Nullable | Default | Storage | Stats target | Description 
--------+---------+-----------+----------+---------+---------+--------------+-------------
 f1     | integer |           |          |         | plain   |              | 
Check constraints:
    "check_con_tbl_check" CHECK (check_con_function(check_con_tbl.*))

copy check_con_tbl from stdin;
NOTICE:  input = {"f1":1}
NOTICE:  input = {"f1":null}
copy check_con_tbl from stdin;
NOTICE:  input = {"f1":0}
ERROR:  new row for relation "check_con_tbl" violates check constraint "check_con_tbl_check"
DETAIL:  Failing row contains (0).
CONTEXT:  COPY check_con_tbl, line 1: "0"
select * from check_con_tbl;
 f1 
----
  1
   
(2 rows)

-- test with RLS enabled.
CREATE ROLE regress_rls_copy_user;
CREATE ROLE regress_rls_copy_user_colperms;
CREATE TABLE rls_t1 (a int, b int, c int);
COPY rls_t1 (a, b, c) from stdin;
CREATE POLICY p1 ON rls_t1 FOR SELECT USING (a % 2 = 0);
ALTER TABLE rls_t1 ENABLE ROW LEVEL SECURITY;
ALTER TABLE rls_t1 FORCE ROW LEVEL SECURITY;
GRANT SELECT ON TABLE rls_t1 TO regress_rls_copy_user;
GRANT SELECT (a, b) ON TABLE rls_t1 TO regress_rls_copy_user_colperms;
-- all columns
COPY rls_t1 TO stdout;
1	4	1
2	3	2
3	2	3
4	1	4
COPY rls_t1 (a, b, c) TO stdout;
1	4	1
2	3	2
3	2	3
4	1	4
-- subset of columns
COPY rls_t1 (a) TO stdout;
1
2
3
4
COPY rls_t1 (a, b) TO stdout;
1	4
2	3
3	2
4	1
-- column reordering
COPY rls_t1 (b, a) TO stdout;
4	1
3	2
2	3
1	4
SET SESSION AUTHORIZATION regress_rls_copy_user;
-- all columns
COPY rls_t1 TO stdout;
2	3	2
4	1	4
COPY rls_t1 (a, b, c) TO stdout;
2	3	2
4	1	4
-- subset of columns
COPY rls_t1 (a) TO stdout;
2
4
COPY rls_t1 (a, b) TO stdout;
2	3
4	1
-- column reordering
COPY rls_t1 (b, a) TO stdout;
3	2
1	4
RESET SESSION AUTHORIZATION;
SET SESSION AUTHORIZATION regress_rls_copy_user_colperms;
-- attempt all columns (should fail)
COPY rls_t1 TO stdout;
ERROR:  permission denied for table rls_t1
COPY rls_t1 (a, b, c) TO stdout;
ERROR:  permission denied for table rls_t1
-- try to copy column with no privileges (should fail)
COPY rls_t1 (c) TO stdout;
ERROR:  permission denied for table rls_t1
-- subset of columns (should succeed)
COPY rls_t1 (a) TO stdout;
2
4
COPY rls_t1 (a, b) TO stdout;
2	3
4	1
RESET SESSION AUTHORIZATION;
-- test with INSTEAD OF INSERT trigger on a view
CREATE TABLE instead_of_insert_tbl(id serial, name text);
CREATE VIEW instead_of_insert_tbl_view AS SELECT ''::text AS str;
COPY instead_of_insert_tbl_view FROM stdin; -- fail
ERROR:  cannot copy to view "instead_of_insert_tbl_view"
HINT:  To enable copying to a view, provide an INSTEAD OF INSERT trigger.
CREATE FUNCTION fun_instead_of_insert_tbl() RETURNS trigger AS $$
BEGIN
  INSERT INTO instead_of_insert_tbl (name) VALUES (NEW.str);
  RETURN NULL;
END;
$$ LANGUAGE plpgsql;
CREATE TRIGGER trig_instead_of_insert_tbl_view
  INSTEAD OF INSERT ON instead_of_insert_tbl_view
  FOR EACH ROW EXECUTE PROCEDURE fun_instead_of_insert_tbl();
COPY instead_of_insert_tbl_view FROM stdin;
SELECT * FROM instead_of_insert_tbl;
 id | name  
----+-------
  1 | test1
(1 row)

-- Test of COPY optimization with view using INSTEAD OF INSERT
-- trigger when relation is created in the same transaction as
-- when COPY is executed.
BEGIN;
CREATE VIEW instead_of_insert_tbl_view_2 as select ''::text as str;
CREATE TRIGGER trig_instead_of_insert_tbl_view_2
  INSTEAD OF INSERT ON instead_of_insert_tbl_view_2
  FOR EACH ROW EXECUTE PROCEDURE fun_instead_of_insert_tbl();
COPY instead_of_insert_tbl_view_2 FROM stdin;
SELECT * FROM instead_of_insert_tbl;
 id | name  
----+-------
  1 | test1
  2 | test1
(2 rows)

COMMIT;
-- tests for on_error option
CREATE TABLE check_ign_err (n int, m int[], k int);
COPY check_ign_err FROM STDIN WITH (on_error stop);
ERROR:  invalid input syntax for type integer: "a"
CONTEXT:  COPY check_ign_err, line 2, column n: "a"
-- want context for notices
\set SHOW_CONTEXT always
COPY check_ign_err FROM STDIN WITH (on_error ignore, log_verbosity verbose);
NOTICE:  skipping row due to data type incompatibility at line 2 for column n: "a"
CONTEXT:  COPY check_ign_err
NOTICE:  skipping row due to data type incompatibility at line 3 for column k: "3333333333"
CONTEXT:  COPY check_ign_err
NOTICE:  skipping row due to data type incompatibility at line 4 for column m: "{a, 4}"
CONTEXT:  COPY check_ign_err
NOTICE:  skipping row due to data type incompatibility at line 5 for column n: ""
CONTEXT:  COPY check_ign_err
NOTICE:  skipping row due to data type incompatibility at line 7 for column m: "a"
CONTEXT:  COPY check_ign_err
NOTICE:  skipping row due to data type incompatibility at line 8 for column k: "a"
CONTEXT:  COPY check_ign_err
NOTICE:  6 rows were skipped due to data type incompatibility
-- tests for on_error option with log_verbosity and null constraint via domain
CREATE DOMAIN dcheck_ign_err2 varchar(15) NOT NULL;
CREATE TABLE check_ign_err2 (n int, m int[], k int, l dcheck_ign_err2);
COPY check_ign_err2 FROM STDIN WITH (on_error ignore, log_verbosity verbose);
NOTICE:  skipping row due to data type incompatibility at line 2 for column l: null input
CONTEXT:  COPY check_ign_err2
NOTICE:  1 row was skipped due to data type incompatibility
-- reset context choice
\set SHOW_CONTEXT errors
SELECT * FROM check_ign_err;
 n |  m  | k 
---+-----+---
 1 | {1} | 1
 5 | {5} | 5
 8 | {8} | 8
(3 rows)

SELECT * FROM check_ign_err2;
 n |  m  | k |   l   
---+-----+---+-------
 1 | {1} | 1 | 'foo'
(1 row)

-- test datatype error that can't be handled as soft: should fail
CREATE TABLE hard_err(foo widget);
COPY hard_err FROM STDIN WITH (on_error ignore);
ERROR:  invalid input syntax for type widget: "1"
CONTEXT:  COPY hard_err, line 1, column foo: "1"
-- test missing data: should fail
COPY check_ign_err FROM STDIN WITH (on_error ignore);
ERROR:  missing data for column "k"
CONTEXT:  COPY check_ign_err, line 1: "1	{1}"
-- test extra data: should fail
COPY check_ign_err FROM STDIN WITH (on_error ignore);
ERROR:  extra data after last expected column
CONTEXT:  COPY check_ign_err, line 1: "1	{1}	3	abc"
-- tests for reject_limit option
COPY check_ign_err FROM STDIN WITH (reject_limit 3);
ERROR:  exceeded the number specified by REJECT_LIMIT "3"
CONTEXT:  COPY check_ign_err, line 5, column n: ""
COPY check_ign_err FROM STDIN WITH (reject_limit 4);
NOTICE:  4 rows were skipped due to data type incompatibility
COPY check_ign_err FROM STDIN WITH (reject_limit 'INFINITY');
NOTICE:  4 rows were skipped due to data type incompatibility
COPY check_ign_err FROM STDIN WITH (ignore_errors 0.6);
ERROR:  exceeded the ratio specified by IGNORE_ERRORS "0.600000" :the error ratio was: "0.666667"
CONTEXT:  COPY check_ign_err, line 7: ""
COPY check_ign_err FROM STDIN WITH (ignore_errors 0.7);
NOTICE:  4 rows were skipped due to data type incompatibility
-- clean up
DROP TABLE forcetest;
DROP TABLE vistest;
DROP FUNCTION truncate_in_subxact();
DROP TABLE x, y;
DROP TABLE rls_t1 CASCADE;
DROP ROLE regress_rls_copy_user;
DROP ROLE regress_rls_copy_user_colperms;
DROP FUNCTION fn_x_before();
DROP FUNCTION fn_x_after();
DROP TABLE instead_of_insert_tbl;
DROP VIEW instead_of_insert_tbl_view;
DROP VIEW instead_of_insert_tbl_view_2;
DROP FUNCTION fun_instead_of_insert_tbl();
DROP TABLE check_ign_err;
DROP TABLE check_ign_err2;
DROP DOMAIN dcheck_ign_err2;
DROP TABLE hard_err;
--
-- COPY FROM ... DEFAULT
--
create temp table copy_default (
	id integer primary key,
	text_value text not null default 'test',
	ts_value timestamp without time zone not null default '2022-07-05'
);
-- if DEFAULT is not specified, then the marker will be regular data
copy copy_default from stdin;
select id, text_value, ts_value from copy_default;
 id | text_value |         ts_value         
----+------------+--------------------------
  1 | value      | Mon Jul 04 00:00:00 2022
  2 | D          | Tue Jul 05 00:00:00 2022
(2 rows)

truncate copy_default;
copy copy_default from stdin with (format csv);
select id, text_value, ts_value from copy_default;
 id | text_value |         ts_value         
----+------------+--------------------------
  1 | value      | Mon Jul 04 00:00:00 2022
  2 | \D         | Tue Jul 05 00:00:00 2022
(2 rows)

truncate copy_default;
-- DEFAULT cannot be used in binary mode
copy copy_default from stdin with (format binary, default '\D');
ERROR:  cannot specify DEFAULT in BINARY mode
-- DEFAULT cannot be new line nor carriage return
copy copy_default from stdin with (default E'\n');
ERROR:  COPY default representation cannot use newline or carriage return
copy copy_default from stdin with (default E'\r');
ERROR:  COPY default representation cannot use newline or carriage return
-- DELIMITER cannot appear in DEFAULT spec
copy copy_default from stdin with (delimiter ';', default 'test;test');
ERROR:  COPY delimiter must not appear in the DEFAULT specification
-- CSV quote cannot appear in DEFAULT spec
copy copy_default from stdin with (format csv, quote '"', default 'test"test');
ERROR:  CSV quote character must not appear in the DEFAULT specification
-- NULL and DEFAULT spec must be different
copy copy_default from stdin with (default '\N');
ERROR:  NULL specification and DEFAULT specification cannot be the same
-- cannot use DEFAULT marker in column that has no DEFAULT value
copy copy_default from stdin with (default '\D');
ERROR:  unexpected default marker in COPY data
DETAIL:  Column "id" has no default value.
CONTEXT:  COPY copy_default, line 1: "\D	value	'2022-07-04'"
copy copy_default from stdin with (format csv, default '\D');
ERROR:  unexpected default marker in COPY data
DETAIL:  Column "id" has no default value.
CONTEXT:  COPY copy_default, line 1: "\D,value,2022-07-04"
-- The DEFAULT marker must be unquoted and unescaped or it's not recognized
copy copy_default from stdin with (default '\D');
select id, text_value, ts_value from copy_default;
 id | text_value |         ts_value         
----+------------+--------------------------
  1 | test       | Mon Jul 04 00:00:00 2022
  2 | \D         | Mon Jul 04 00:00:00 2022
  3 | "D"        | Mon Jul 04 00:00:00 2022
(3 rows)

truncate copy_default;
copy copy_default from stdin with (format csv, default '\D');
select id, text_value, ts_value from copy_default;
 id | text_value |         ts_value         
----+------------+--------------------------
  1 | test       | Mon Jul 04 00:00:00 2022
  2 | \\D        | Mon Jul 04 00:00:00 2022
  3 | \D         | Mon Jul 04 00:00:00 2022
(3 rows)

truncate copy_default;
-- successful usage of DEFAULT option in COPY
copy copy_default from stdin with (default '\D');
select id, text_value, ts_value from copy_default;
 id | text_value |         ts_value         
----+------------+--------------------------
  1 | value      | Mon Jul 04 00:00:00 2022
  2 | test       | Sun Jul 03 00:00:00 2022
  3 | test       | Tue Jul 05 00:00:00 2022
(3 rows)

truncate copy_default;
copy copy_default from stdin with (format csv, default '\D');
select id, text_value, ts_value from copy_default;
 id | text_value |         ts_value         
----+------------+--------------------------
  1 | value      | Mon Jul 04 00:00:00 2022
  2 | test       | Sun Jul 03 00:00:00 2022
  3 | test       | Tue Jul 05 00:00:00 2022
(3 rows)

truncate copy_default;
-- DEFAULT cannot be used in COPY TO
copy (select 1 as test) TO stdout with (default '\D');
ERROR:  COPY DEFAULT only available using COPY FROM<|MERGE_RESOLUTION|>--- conflicted
+++ resolved
@@ -120,15 +120,10 @@
 ERROR:  COPY LOG_VERBOSITY "unsupported" not recognized
 LINE 1: COPY x to stdout (log_verbosity unsupported);
                           ^
-<<<<<<< HEAD
-COPY x from stdin with (ignore_errors 0);
-ERROR:  number for IGNORE_ERRORS must be greater than zero
-COPY x from stdin with (ignore_errors 1.1);
-ERROR:  float for IGNORE_ERRORS must be greater than zero and smaller than 1
-=======
 COPY x from stdin with (reject_limit 0);
 ERROR:  number for REJECT_LIMIT must be greater than zero
->>>>>>> b8a2e88e
+COPY x from stdin with (reject_limit 1.1);
+ERROR:  float for REJECT_LIMIT must be greater than zero and smaller than 1
 -- too many columns in column list: should fail
 COPY x (a, b, c, d, e, d, c) from stdin;
 ERROR:  column "d" specified more than once
@@ -810,10 +805,10 @@
 NOTICE:  4 rows were skipped due to data type incompatibility
 COPY check_ign_err FROM STDIN WITH (reject_limit 'INFINITY');
 NOTICE:  4 rows were skipped due to data type incompatibility
-COPY check_ign_err FROM STDIN WITH (ignore_errors 0.6);
-ERROR:  exceeded the ratio specified by IGNORE_ERRORS "0.600000" :the error ratio was: "0.666667"
+COPY check_ign_err FROM STDIN WITH (reject_limit 0.6);
+ERROR:  exceeded the ratio specified by REJECT_LIMIT "0.600000", the error ratio was: "0.666667"
 CONTEXT:  COPY check_ign_err, line 7: ""
-COPY check_ign_err FROM STDIN WITH (ignore_errors 0.7);
+COPY check_ign_err FROM STDIN WITH (reject_limit 0.7);
 NOTICE:  4 rows were skipped due to data type incompatibility
 -- clean up
 DROP TABLE forcetest;
