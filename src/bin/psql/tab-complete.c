/*
 * psql - the PostgreSQL interactive terminal
 *
 * Copyright (c) 2000-2024, PostgreSQL Global Development Group
 *
 * src/bin/psql/tab-complete.c
 */

/*----------------------------------------------------------------------
 * This file implements a somewhat more sophisticated readline "TAB
 * completion" in psql. It is not intended to be AI, to replace
 * learning SQL, or to relieve you from thinking about what you're
 * doing. Also it does not always give you all the syntactically legal
 * completions, only those that are the most common or the ones that
 * the programmer felt most like implementing.
 *
 * CAVEAT: Tab completion causes queries to be sent to the backend.
 * The number of tuples returned gets limited, in most default
 * installations to 1000, but if you still don't like this prospect,
 * you can turn off tab completion in your ~/.inputrc (or else
 * ${INPUTRC}) file so:
 *
 *	 $if psql
 *	 set disable-completion on
 *	 $endif
 *
 * See `man 3 readline' or `info readline' for the full details.
 *
 * BUGS:
 * - Quotes, parentheses, and other funny characters are not handled
 *	 all that gracefully.
 *----------------------------------------------------------------------
 */

#include "postgres_fe.h"

#include "input.h"
#include "tab-complete.h"

/* If we don't have this, we might as well forget about the whole thing: */
#ifdef USE_READLINE

#include <ctype.h>
#include <sys/stat.h>

#include "catalog/pg_am_d.h"
#include "catalog/pg_class_d.h"
#include "common.h"
#include "common/keywords.h"
#include "libpq-fe.h"
#include "mb/pg_wchar.h"
#include "pqexpbuffer.h"
#include "settings.h"
#include "stringutils.h"

/*
 * Ancient versions of libedit provide filename_completion_function()
 * instead of rl_filename_completion_function().  Likewise for
 * [rl_]completion_matches().
 */
#ifndef HAVE_RL_FILENAME_COMPLETION_FUNCTION
#define rl_filename_completion_function filename_completion_function
#endif

#ifndef HAVE_RL_COMPLETION_MATCHES
#define rl_completion_matches completion_matches
#endif

/*
 * Currently we assume that rl_filename_dequoting_function exists if
 * rl_filename_quoting_function does.  If that proves not to be the case,
 * we'd need to test for the former, or possibly both, in configure.
 */
#ifdef HAVE_RL_FILENAME_QUOTING_FUNCTION
#define USE_FILENAME_QUOTING_FUNCTIONS 1
#endif

/* word break characters */
#define WORD_BREAKS		"\t\n@><=;|&{() "

/*
 * Since readline doesn't let us pass any state through to the tab completion
 * callback, we have to use this global variable to let get_previous_words()
 * get at the previous lines of the current command.  Ick.
 */
PQExpBuffer tab_completion_query_buf = NULL;

/*
 * In some situations, the query to find out what names are available to
 * complete with must vary depending on server version.  We handle this by
 * storing a list of queries, each tagged with the minimum server version
 * it will work for.  Each list must be stored in descending server version
 * order, so that the first satisfactory query is the one to use.
 *
 * When the query string is otherwise constant, an array of VersionedQuery
 * suffices.  Terminate the array with an entry having min_server_version = 0.
 * That entry's query string can be a query that works in all supported older
 * server versions, or NULL to give up and do no completion.
 */
typedef struct VersionedQuery
{
	int			min_server_version;
	const char *query;
} VersionedQuery;

/*
 * This struct is used to define "schema queries", which are custom-built
 * to obtain possibly-schema-qualified names of database objects.  There is
 * enough similarity in the structure that we don't want to repeat it each
 * time.  So we put the components of each query into this struct and
 * assemble them with the common boilerplate in _complete_from_query().
 *
 * We also use this struct to define queries that use completion_ref_object,
 * which is some object related to the one(s) we want to get the names of
 * (for example, the table we want the indexes of).  In that usage the
 * objects we're completing might not have a schema of their own, but the
 * reference object almost always does (passed in completion_ref_schema).
 *
 * As with VersionedQuery, we can use an array of these if the query details
 * must vary across versions.
 */
typedef struct SchemaQuery
{
	/*
	 * If not zero, minimum server version this struct applies to.  If not
	 * zero, there should be a following struct with a smaller minimum server
	 * version; use catname == NULL in the last entry if we should do nothing.
	 */
	int			min_server_version;

	/*
	 * Name of catalog or catalogs to be queried, with alias(es), eg.
	 * "pg_catalog.pg_class c".  Note that "pg_namespace n" and/or
	 * "pg_namespace nr" will be added automatically when needed.
	 */
	const char *catname;

	/*
	 * Selection condition --- only rows meeting this condition are candidates
	 * to display.  If catname mentions multiple tables, include the necessary
	 * join condition here.  For example, this might look like "c.relkind = "
	 * CppAsString2(RELKIND_RELATION).  Write NULL (not an empty string) if
	 * not needed.
	 */
	const char *selcondition;

	/*
	 * Visibility condition --- which rows are visible without schema
	 * qualification?  For example, "pg_catalog.pg_table_is_visible(c.oid)".
	 * NULL if not needed.
	 */
	const char *viscondition;

	/*
	 * Namespace --- name of field to join to pg_namespace.oid when there is
	 * schema qualification.  For example, "c.relnamespace".  NULL if we don't
	 * want to join to pg_namespace (then any schema part in the input word
	 * will be ignored).
	 */
	const char *namespace;

	/*
	 * Result --- the base object name to return.  For example, "c.relname".
	 */
	const char *result;

	/*
	 * In some cases, it's difficult to keep the query from returning the same
	 * object multiple times.  Specify use_distinct to filter out duplicates.
	 */
	bool		use_distinct;

	/*
	 * Additional literal strings (usually keywords) to be offered along with
	 * the query results.  Provide a NULL-terminated array of constant
	 * strings, or NULL if none.
	 */
	const char *const *keywords;

	/*
	 * If this query uses completion_ref_object/completion_ref_schema,
	 * populate the remaining fields, else leave them NULL.  When using this
	 * capability, catname must include the catalog that defines the
	 * completion_ref_object, and selcondition must include the join condition
	 * that connects it to the result's catalog.
	 *
	 * refname is the field that should be equated to completion_ref_object,
	 * for example "cr.relname".
	 */
	const char *refname;

	/*
	 * Visibility condition to use when completion_ref_schema is not set.  For
	 * example, "pg_catalog.pg_table_is_visible(cr.oid)".  NULL if not needed.
	 */
	const char *refviscondition;

	/*
	 * Name of field to join to pg_namespace.oid when completion_ref_schema is
	 * set.  For example, "cr.relnamespace".  NULL if we don't want to
	 * consider completion_ref_schema.
	 */
	const char *refnamespace;
} SchemaQuery;


/* Store maximum number of records we want from database queries
 * (implemented via SELECT ... LIMIT xx).
 */
static int	completion_max_records;

/*
 * Communication variables set by psql_completion (mostly in COMPLETE_WITH_FOO
 * macros) and then used by the completion callback functions.  Ugly but there
 * is no better way.
 */
static char completion_last_char;	/* last char of input word */
static const char *completion_charp;	/* to pass a string */
static const char *const *completion_charpp;	/* to pass a list of strings */
static const VersionedQuery *completion_vquery; /* to pass a VersionedQuery */
static const SchemaQuery *completion_squery;	/* to pass a SchemaQuery */
static char *completion_ref_object; /* name of reference object */
static char *completion_ref_schema; /* schema name of reference object */
static bool completion_case_sensitive;	/* completion is case sensitive */
static bool completion_verbatim;	/* completion is verbatim */
static bool completion_force_quote; /* true to force-quote filenames */

/*
 * A few macros to ease typing. You can use these to complete the given
 * string with
 * 1) The result from a query you pass it. (Perhaps one of those below?)
 *	  We support both simple and versioned queries.
 * 2) The result from a schema query you pass it.
 *	  We support both simple and versioned schema queries.
 * 3) The items from a null-pointer-terminated list (with or without
 *	  case-sensitive comparison); if the list is constant you can build it
 *	  with COMPLETE_WITH() or COMPLETE_WITH_CS().  The QUERY_LIST and
 *	  QUERY_PLUS forms combine such literal lists with a query result.
 * 4) The list of attributes of the given table (possibly schema-qualified).
 * 5) The list of arguments to the given function (possibly schema-qualified).
 *
 * The query is generally expected to return raw SQL identifiers; matching
 * to what the user typed is done in a quoting-aware fashion.  If what is
 * returned is not SQL identifiers, use one of the VERBATIM forms, in which
 * case the query results are matched to the user's text without double-quote
 * processing (so if quoting is needed, you must provide it in the query
 * results).
 */
#define COMPLETE_WITH_QUERY(query) \
	COMPLETE_WITH_QUERY_LIST(query, NULL)

#define COMPLETE_WITH_QUERY_LIST(query, list) \
do { \
	completion_charp = query; \
	completion_charpp = list; \
	completion_verbatim = false; \
	matches = rl_completion_matches(text, complete_from_query); \
} while (0)

#define COMPLETE_WITH_QUERY_PLUS(query, ...) \
do { \
	static const char *const list[] = { __VA_ARGS__, NULL }; \
	COMPLETE_WITH_QUERY_LIST(query, list); \
} while (0)

#define COMPLETE_WITH_QUERY_VERBATIM(query) \
	COMPLETE_WITH_QUERY_VERBATIM_LIST(query, NULL)

#define COMPLETE_WITH_QUERY_VERBATIM_LIST(query, list) \
do { \
	completion_charp = query; \
	completion_charpp = list; \
	completion_verbatim = true; \
	matches = rl_completion_matches(text, complete_from_query); \
} while (0)

#define COMPLETE_WITH_QUERY_VERBATIM_PLUS(query, ...) \
do { \
	static const char *const list[] = { __VA_ARGS__, NULL }; \
	COMPLETE_WITH_QUERY_VERBATIM_LIST(query, list); \
} while (0)

#define COMPLETE_WITH_VERSIONED_QUERY(query) \
	COMPLETE_WITH_VERSIONED_QUERY_LIST(query, NULL)

#define COMPLETE_WITH_VERSIONED_QUERY_LIST(query, list) \
do { \
	completion_vquery = query; \
	completion_charpp = list; \
	completion_verbatim = false; \
	matches = rl_completion_matches(text, complete_from_versioned_query); \
} while (0)

#define COMPLETE_WITH_VERSIONED_QUERY_PLUS(query, ...) \
do { \
	static const char *const list[] = { __VA_ARGS__, NULL }; \
	COMPLETE_WITH_VERSIONED_QUERY_LIST(query, list); \
} while (0)

#define COMPLETE_WITH_SCHEMA_QUERY(query) \
	COMPLETE_WITH_SCHEMA_QUERY_LIST(query, NULL)

#define COMPLETE_WITH_SCHEMA_QUERY_LIST(query, list) \
do { \
	completion_squery = &(query); \
	completion_charpp = list; \
	completion_verbatim = false; \
	matches = rl_completion_matches(text, complete_from_schema_query); \
} while (0)

#define COMPLETE_WITH_SCHEMA_QUERY_PLUS(query, ...) \
do { \
	static const char *const list[] = { __VA_ARGS__, NULL }; \
	COMPLETE_WITH_SCHEMA_QUERY_LIST(query, list); \
} while (0)

#define COMPLETE_WITH_SCHEMA_QUERY_VERBATIM(query) \
do { \
	completion_squery = &(query); \
	completion_charpp = NULL; \
	completion_verbatim = true; \
	matches = rl_completion_matches(text, complete_from_schema_query); \
} while (0)

#define COMPLETE_WITH_VERSIONED_SCHEMA_QUERY(query) \
	COMPLETE_WITH_VERSIONED_SCHEMA_QUERY_LIST(query, NULL)

#define COMPLETE_WITH_VERSIONED_SCHEMA_QUERY_LIST(query, list) \
do { \
	completion_squery = query; \
	completion_charpp = list; \
	completion_verbatim = false; \
	matches = rl_completion_matches(text, complete_from_versioned_schema_query); \
} while (0)

#define COMPLETE_WITH_VERSIONED_SCHEMA_QUERY_PLUS(query, ...) \
do { \
	static const char *const list[] = { __VA_ARGS__, NULL }; \
	COMPLETE_WITH_VERSIONED_SCHEMA_QUERY_LIST(query, list); \
} while (0)

/*
 * Caution: COMPLETE_WITH_CONST is not for general-purpose use; you probably
 * want COMPLETE_WITH() with one element, instead.
 */
#define COMPLETE_WITH_CONST(cs, con) \
do { \
	completion_case_sensitive = (cs); \
	completion_charp = (con); \
	matches = rl_completion_matches(text, complete_from_const); \
} while (0)

#define COMPLETE_WITH_LIST_INT(cs, list) \
do { \
	completion_case_sensitive = (cs); \
	completion_charpp = (list); \
	matches = rl_completion_matches(text, complete_from_list); \
} while (0)

#define COMPLETE_WITH_LIST(list) COMPLETE_WITH_LIST_INT(false, list)
#define COMPLETE_WITH_LIST_CS(list) COMPLETE_WITH_LIST_INT(true, list)

#define COMPLETE_WITH(...) \
do { \
	static const char *const list[] = { __VA_ARGS__, NULL }; \
	COMPLETE_WITH_LIST(list); \
} while (0)

#define COMPLETE_WITH_CS(...) \
do { \
	static const char *const list[] = { __VA_ARGS__, NULL }; \
	COMPLETE_WITH_LIST_CS(list); \
} while (0)

#define COMPLETE_WITH_ATTR(relation) \
	COMPLETE_WITH_ATTR_LIST(relation, NULL)

#define COMPLETE_WITH_ATTR_LIST(relation, list) \
do { \
	set_completion_reference(relation); \
	completion_squery = &(Query_for_list_of_attributes); \
	completion_charpp = list; \
	completion_verbatim = false; \
	matches = rl_completion_matches(text, complete_from_schema_query); \
} while (0)

#define COMPLETE_WITH_ATTR_PLUS(relation, ...) \
do { \
	static const char *const list[] = { __VA_ARGS__, NULL }; \
	COMPLETE_WITH_ATTR_LIST(relation, list); \
} while (0)

/*
 * libedit will typically include the literal's leading single quote in
 * "text", while readline will not.  Adapt our offered strings to fit.
 * But include a quote if there's not one just before "text", to get the
 * user off to the right start.
 */
#define COMPLETE_WITH_ENUM_VALUE(type) \
do { \
	set_completion_reference(type); \
	if (text[0] == '\'' || \
		start == 0 || rl_line_buffer[start - 1] != '\'') \
		completion_squery = &(Query_for_list_of_enum_values_quoted); \
	else \
		completion_squery = &(Query_for_list_of_enum_values_unquoted); \
	completion_charpp = NULL; \
	completion_verbatim = true; \
	matches = rl_completion_matches(text, complete_from_schema_query); \
} while (0)

/*
 * Timezone completion is mostly like enum label completion, but we work
 * a little harder since this is a more common use-case.
 */
#define COMPLETE_WITH_TIMEZONE_NAME() \
do { \
	static const char *const list[] = { "DEFAULT", NULL }; \
	if (text[0] == '\'') \
		completion_charp = Query_for_list_of_timezone_names_quoted_in; \
	else if (start == 0 || rl_line_buffer[start - 1] != '\'') \
		completion_charp = Query_for_list_of_timezone_names_quoted_out; \
	else \
		completion_charp = Query_for_list_of_timezone_names_unquoted; \
	completion_charpp = list;							  \
	completion_verbatim = true; \
	matches = rl_completion_matches(text, complete_from_query); \
} while (0)

#define COMPLETE_WITH_FUNCTION_ARG(function) \
do { \
	set_completion_reference(function); \
	completion_squery = &(Query_for_list_of_arguments); \
	completion_charpp = NULL; \
	completion_verbatim = true; \
	matches = rl_completion_matches(text, complete_from_schema_query); \
} while (0)

/*
 * Assembly instructions for schema queries
 *
 * Note that toast tables are not included in those queries to avoid
 * unnecessary bloat in the completions generated.
 */

static const SchemaQuery Query_for_constraint_of_table = {
	.catname = "pg_catalog.pg_constraint con, pg_catalog.pg_class c1",
	.selcondition = "con.conrelid=c1.oid",
	.result = "con.conname",
	.refname = "c1.relname",
	.refviscondition = "pg_catalog.pg_table_is_visible(c1.oid)",
	.refnamespace = "c1.relnamespace",
};

static const SchemaQuery Query_for_constraint_of_table_not_validated = {
	.catname = "pg_catalog.pg_constraint con, pg_catalog.pg_class c1",
	.selcondition = "con.conrelid=c1.oid and not con.convalidated",
	.result = "con.conname",
	.refname = "c1.relname",
	.refviscondition = "pg_catalog.pg_table_is_visible(c1.oid)",
	.refnamespace = "c1.relnamespace",
};

static const SchemaQuery Query_for_constraint_of_type = {
	.catname = "pg_catalog.pg_constraint con, pg_catalog.pg_type t",
	.selcondition = "con.contypid=t.oid",
	.result = "con.conname",
	.refname = "t.typname",
	.refviscondition = "pg_catalog.pg_type_is_visible(t.oid)",
	.refnamespace = "t.typnamespace",
};

static const SchemaQuery Query_for_index_of_table = {
	.catname = "pg_catalog.pg_class c1, pg_catalog.pg_class c2, pg_catalog.pg_index i",
	.selcondition = "c1.oid=i.indrelid and i.indexrelid=c2.oid",
	.result = "c2.relname",
	.refname = "c1.relname",
	.refviscondition = "pg_catalog.pg_table_is_visible(c1.oid)",
	.refnamespace = "c1.relnamespace",
};

static const SchemaQuery Query_for_unique_index_of_table = {
	.catname = "pg_catalog.pg_class c1, pg_catalog.pg_class c2, pg_catalog.pg_index i",
	.selcondition = "c1.oid=i.indrelid and i.indexrelid=c2.oid and i.indisunique",
	.result = "c2.relname",
	.refname = "c1.relname",
	.refviscondition = "pg_catalog.pg_table_is_visible(c1.oid)",
	.refnamespace = "c1.relnamespace",
};

static const SchemaQuery Query_for_list_of_aggregates[] = {
	{
		.min_server_version = 110000,
		.catname = "pg_catalog.pg_proc p",
		.selcondition = "p.prokind = 'a'",
		.viscondition = "pg_catalog.pg_function_is_visible(p.oid)",
		.namespace = "p.pronamespace",
		.result = "p.proname",
	},
	{
		.catname = "pg_catalog.pg_proc p",
		.selcondition = "p.proisagg",
		.viscondition = "pg_catalog.pg_function_is_visible(p.oid)",
		.namespace = "p.pronamespace",
		.result = "p.proname",
	}
};

static const SchemaQuery Query_for_list_of_arguments = {
	.catname = "pg_catalog.pg_proc p",
	.result = "pg_catalog.oidvectortypes(p.proargtypes)||')'",
	.refname = "p.proname",
	.refviscondition = "pg_catalog.pg_function_is_visible(p.oid)",
	.refnamespace = "p.pronamespace",
};

static const SchemaQuery Query_for_list_of_attributes = {
	.catname = "pg_catalog.pg_attribute a, pg_catalog.pg_class c",
	.selcondition = "c.oid = a.attrelid and a.attnum > 0 and not a.attisdropped",
	.result = "a.attname",
	.refname = "c.relname",
	.refviscondition = "pg_catalog.pg_table_is_visible(c.oid)",
	.refnamespace = "c.relnamespace",
};

static const SchemaQuery Query_for_list_of_attribute_numbers = {
	.catname = "pg_catalog.pg_attribute a, pg_catalog.pg_class c",
	.selcondition = "c.oid = a.attrelid and a.attnum > 0 and not a.attisdropped",
	.result = "a.attnum::pg_catalog.text",
	.refname = "c.relname",
	.refviscondition = "pg_catalog.pg_table_is_visible(c.oid)",
	.refnamespace = "c.relnamespace",
};

static const char *const Keywords_for_list_of_datatypes[] = {
	"bigint",
	"boolean",
	"character",
	"double precision",
	"integer",
	"real",
	"smallint",

	/*
	 * Note: currently there's no value in offering the following multiword
	 * type names, because tab completion cannot succeed for them: we can't
	 * disambiguate until somewhere in the second word, at which point we
	 * won't have the first word as context.  ("double precision" does work,
	 * as long as no other type name begins with "double".)  Leave them out to
	 * encourage users to use the PG-specific aliases, which we can complete.
	 */
#ifdef NOT_USED
	"bit varying",
	"character varying",
	"time with time zone",
	"time without time zone",
	"timestamp with time zone",
	"timestamp without time zone",
#endif
	NULL
};

static const SchemaQuery Query_for_list_of_datatypes = {
	.catname = "pg_catalog.pg_type t",
	/* selcondition --- ignore table rowtypes and array types */
	.selcondition = "(t.typrelid = 0 "
	" OR (SELECT c.relkind = " CppAsString2(RELKIND_COMPOSITE_TYPE)
	"     FROM pg_catalog.pg_class c WHERE c.oid = t.typrelid)) "
	"AND t.typname !~ '^_'",
	.viscondition = "pg_catalog.pg_type_is_visible(t.oid)",
	.namespace = "t.typnamespace",
	.result = "t.typname",
	.keywords = Keywords_for_list_of_datatypes,
};

static const SchemaQuery Query_for_list_of_composite_datatypes = {
	.catname = "pg_catalog.pg_type t",
	/* selcondition --- only get composite types */
	.selcondition = "(SELECT c.relkind = " CppAsString2(RELKIND_COMPOSITE_TYPE)
	" FROM pg_catalog.pg_class c WHERE c.oid = t.typrelid) "
	"AND t.typname !~ '^_'",
	.viscondition = "pg_catalog.pg_type_is_visible(t.oid)",
	.namespace = "t.typnamespace",
	.result = "t.typname",
};

static const SchemaQuery Query_for_list_of_domains = {
	.catname = "pg_catalog.pg_type t",
	.selcondition = "t.typtype = 'd'",
	.viscondition = "pg_catalog.pg_type_is_visible(t.oid)",
	.namespace = "t.typnamespace",
	.result = "t.typname",
};

static const SchemaQuery Query_for_list_of_enum_values_quoted = {
	.catname = "pg_catalog.pg_enum e, pg_catalog.pg_type t",
	.selcondition = "t.oid = e.enumtypid",
	.result = "pg_catalog.quote_literal(enumlabel)",
	.refname = "t.typname",
	.refviscondition = "pg_catalog.pg_type_is_visible(t.oid)",
	.refnamespace = "t.typnamespace",
};

static const SchemaQuery Query_for_list_of_enum_values_unquoted = {
	.catname = "pg_catalog.pg_enum e, pg_catalog.pg_type t",
	.selcondition = "t.oid = e.enumtypid",
	.result = "e.enumlabel",
	.refname = "t.typname",
	.refviscondition = "pg_catalog.pg_type_is_visible(t.oid)",
	.refnamespace = "t.typnamespace",
};

/* Note: this intentionally accepts aggregates as well as plain functions */
static const SchemaQuery Query_for_list_of_functions[] = {
	{
		.min_server_version = 110000,
		.catname = "pg_catalog.pg_proc p",
		.selcondition = "p.prokind != 'p'",
		.viscondition = "pg_catalog.pg_function_is_visible(p.oid)",
		.namespace = "p.pronamespace",
		.result = "p.proname",
	},
	{
		.catname = "pg_catalog.pg_proc p",
		.viscondition = "pg_catalog.pg_function_is_visible(p.oid)",
		.namespace = "p.pronamespace",
		.result = "p.proname",
	}
};

static const SchemaQuery Query_for_list_of_procedures[] = {
	{
		.min_server_version = 110000,
		.catname = "pg_catalog.pg_proc p",
		.selcondition = "p.prokind = 'p'",
		.viscondition = "pg_catalog.pg_function_is_visible(p.oid)",
		.namespace = "p.pronamespace",
		.result = "p.proname",
	},
	{
		/* not supported in older versions */
		.catname = NULL,
	}
};

static const SchemaQuery Query_for_list_of_routines = {
	.catname = "pg_catalog.pg_proc p",
	.viscondition = "pg_catalog.pg_function_is_visible(p.oid)",
	.namespace = "p.pronamespace",
	.result = "p.proname",
};

static const SchemaQuery Query_for_list_of_sequences = {
	.catname = "pg_catalog.pg_class c",
	.selcondition = "c.relkind IN (" CppAsString2(RELKIND_SEQUENCE) ")",
	.viscondition = "pg_catalog.pg_table_is_visible(c.oid)",
	.namespace = "c.relnamespace",
	.result = "c.relname",
};

static const SchemaQuery Query_for_list_of_foreign_tables = {
	.catname = "pg_catalog.pg_class c",
	.selcondition = "c.relkind IN (" CppAsString2(RELKIND_FOREIGN_TABLE) ")",
	.viscondition = "pg_catalog.pg_table_is_visible(c.oid)",
	.namespace = "c.relnamespace",
	.result = "c.relname",
};

static const SchemaQuery Query_for_list_of_tables = {
	.catname = "pg_catalog.pg_class c",
	.selcondition =
	"c.relkind IN (" CppAsString2(RELKIND_RELATION) ", "
	CppAsString2(RELKIND_PARTITIONED_TABLE) ")",
	.viscondition = "pg_catalog.pg_table_is_visible(c.oid)",
	.namespace = "c.relnamespace",
	.result = "c.relname",
};

static const SchemaQuery Query_for_list_of_partitioned_tables = {
	.catname = "pg_catalog.pg_class c",
	.selcondition = "c.relkind IN (" CppAsString2(RELKIND_PARTITIONED_TABLE) ")",
	.viscondition = "pg_catalog.pg_table_is_visible(c.oid)",
	.namespace = "c.relnamespace",
	.result = "c.relname",
};

static const SchemaQuery Query_for_list_of_tables_for_constraint = {
	.catname = "pg_catalog.pg_class c, pg_catalog.pg_constraint con",
	.selcondition = "c.oid=con.conrelid and c.relkind IN ("
	CppAsString2(RELKIND_RELATION) ", "
	CppAsString2(RELKIND_PARTITIONED_TABLE) ")",
	.viscondition = "pg_catalog.pg_table_is_visible(c.oid)",
	.namespace = "c.relnamespace",
	.result = "c.relname",
	.use_distinct = true,
	.refname = "con.conname",
};

static const SchemaQuery Query_for_list_of_tables_for_policy = {
	.catname = "pg_catalog.pg_class c, pg_catalog.pg_policy p",
	.selcondition = "c.oid=p.polrelid",
	.viscondition = "pg_catalog.pg_table_is_visible(c.oid)",
	.namespace = "c.relnamespace",
	.result = "c.relname",
	.use_distinct = true,
	.refname = "p.polname",
};

static const SchemaQuery Query_for_list_of_tables_for_rule = {
	.catname = "pg_catalog.pg_class c, pg_catalog.pg_rewrite r",
	.selcondition = "c.oid=r.ev_class",
	.viscondition = "pg_catalog.pg_table_is_visible(c.oid)",
	.namespace = "c.relnamespace",
	.result = "c.relname",
	.use_distinct = true,
	.refname = "r.rulename",
};

static const SchemaQuery Query_for_list_of_tables_for_trigger = {
	.catname = "pg_catalog.pg_class c, pg_catalog.pg_trigger t",
	.selcondition = "c.oid=t.tgrelid",
	.viscondition = "pg_catalog.pg_table_is_visible(c.oid)",
	.namespace = "c.relnamespace",
	.result = "c.relname",
	.use_distinct = true,
	.refname = "t.tgname",
};

static const SchemaQuery Query_for_list_of_ts_configurations = {
	.catname = "pg_catalog.pg_ts_config c",
	.viscondition = "pg_catalog.pg_ts_config_is_visible(c.oid)",
	.namespace = "c.cfgnamespace",
	.result = "c.cfgname",
};

static const SchemaQuery Query_for_list_of_ts_dictionaries = {
	.catname = "pg_catalog.pg_ts_dict d",
	.viscondition = "pg_catalog.pg_ts_dict_is_visible(d.oid)",
	.namespace = "d.dictnamespace",
	.result = "d.dictname",
};

static const SchemaQuery Query_for_list_of_ts_parsers = {
	.catname = "pg_catalog.pg_ts_parser p",
	.viscondition = "pg_catalog.pg_ts_parser_is_visible(p.oid)",
	.namespace = "p.prsnamespace",
	.result = "p.prsname",
};

static const SchemaQuery Query_for_list_of_ts_templates = {
	.catname = "pg_catalog.pg_ts_template t",
	.viscondition = "pg_catalog.pg_ts_template_is_visible(t.oid)",
	.namespace = "t.tmplnamespace",
	.result = "t.tmplname",
};

static const SchemaQuery Query_for_list_of_views = {
	.catname = "pg_catalog.pg_class c",
	.selcondition = "c.relkind IN (" CppAsString2(RELKIND_VIEW) ")",
	.viscondition = "pg_catalog.pg_table_is_visible(c.oid)",
	.namespace = "c.relnamespace",
	.result = "c.relname",
};

static const SchemaQuery Query_for_list_of_matviews = {
	.catname = "pg_catalog.pg_class c",
	.selcondition = "c.relkind IN (" CppAsString2(RELKIND_MATVIEW) ")",
	.viscondition = "pg_catalog.pg_table_is_visible(c.oid)",
	.namespace = "c.relnamespace",
	.result = "c.relname",
};

static const SchemaQuery Query_for_list_of_indexes = {
	.catname = "pg_catalog.pg_class c",
	.selcondition =
	"c.relkind IN (" CppAsString2(RELKIND_INDEX) ", "
	CppAsString2(RELKIND_PARTITIONED_INDEX) ")",
	.viscondition = "pg_catalog.pg_table_is_visible(c.oid)",
	.namespace = "c.relnamespace",
	.result = "c.relname",
};

static const SchemaQuery Query_for_list_of_partitioned_indexes = {
	.catname = "pg_catalog.pg_class c",
	.selcondition = "c.relkind = " CppAsString2(RELKIND_PARTITIONED_INDEX),
	.viscondition = "pg_catalog.pg_table_is_visible(c.oid)",
	.namespace = "c.relnamespace",
	.result = "c.relname",
};


/* All relations */
static const SchemaQuery Query_for_list_of_relations = {
	.catname = "pg_catalog.pg_class c",
	.viscondition = "pg_catalog.pg_table_is_visible(c.oid)",
	.namespace = "c.relnamespace",
	.result = "c.relname",
};

/* partitioned relations */
static const SchemaQuery Query_for_list_of_partitioned_relations = {
	.catname = "pg_catalog.pg_class c",
	.selcondition = "c.relkind IN (" CppAsString2(RELKIND_PARTITIONED_TABLE)
	", " CppAsString2(RELKIND_PARTITIONED_INDEX) ")",
	.viscondition = "pg_catalog.pg_table_is_visible(c.oid)",
	.namespace = "c.relnamespace",
	.result = "c.relname",
};

static const SchemaQuery Query_for_list_of_operator_families = {
	.catname = "pg_catalog.pg_opfamily c",
	.viscondition = "pg_catalog.pg_opfamily_is_visible(c.oid)",
	.namespace = "c.opfnamespace",
	.result = "c.opfname",
};

/* Relations supporting INSERT, UPDATE or DELETE */
static const SchemaQuery Query_for_list_of_updatables = {
	.catname = "pg_catalog.pg_class c",
	.selcondition =
	"c.relkind IN (" CppAsString2(RELKIND_RELATION) ", "
	CppAsString2(RELKIND_FOREIGN_TABLE) ", "
	CppAsString2(RELKIND_VIEW) ", "
	CppAsString2(RELKIND_PARTITIONED_TABLE) ")",
	.viscondition = "pg_catalog.pg_table_is_visible(c.oid)",
	.namespace = "c.relnamespace",
	.result = "c.relname",
};

/* Relations supporting MERGE */
static const SchemaQuery Query_for_list_of_mergetargets = {
	.catname = "pg_catalog.pg_class c",
	.selcondition =
	"c.relkind IN (" CppAsString2(RELKIND_RELATION) ", "
	CppAsString2(RELKIND_PARTITIONED_TABLE) ") ",
	.viscondition = "pg_catalog.pg_table_is_visible(c.oid)",
	.namespace = "c.relnamespace",
	.result = "c.relname",
};

/* Relations supporting SELECT */
static const SchemaQuery Query_for_list_of_selectables = {
	.catname = "pg_catalog.pg_class c",
	.selcondition =
	"c.relkind IN (" CppAsString2(RELKIND_RELATION) ", "
	CppAsString2(RELKIND_SEQUENCE) ", "
	CppAsString2(RELKIND_VIEW) ", "
	CppAsString2(RELKIND_MATVIEW) ", "
	CppAsString2(RELKIND_FOREIGN_TABLE) ", "
	CppAsString2(RELKIND_PARTITIONED_TABLE) ")",
	.viscondition = "pg_catalog.pg_table_is_visible(c.oid)",
	.namespace = "c.relnamespace",
	.result = "c.relname",
};

/* Relations supporting TRUNCATE */
static const SchemaQuery Query_for_list_of_truncatables = {
	.catname = "pg_catalog.pg_class c",
	.selcondition =
	"c.relkind IN (" CppAsString2(RELKIND_RELATION) ", "
	CppAsString2(RELKIND_FOREIGN_TABLE) ", "
	CppAsString2(RELKIND_PARTITIONED_TABLE) ")",
	.viscondition = "pg_catalog.pg_table_is_visible(c.oid)",
	.namespace = "c.relnamespace",
	.result = "c.relname",
};

/* Relations supporting GRANT are currently same as those supporting SELECT */
#define Query_for_list_of_grantables Query_for_list_of_selectables

/* Relations supporting ANALYZE */
static const SchemaQuery Query_for_list_of_analyzables = {
	.catname = "pg_catalog.pg_class c",
	.selcondition =
	"c.relkind IN (" CppAsString2(RELKIND_RELATION) ", "
	CppAsString2(RELKIND_PARTITIONED_TABLE) ", "
	CppAsString2(RELKIND_MATVIEW) ", "
	CppAsString2(RELKIND_FOREIGN_TABLE) ")",
	.viscondition = "pg_catalog.pg_table_is_visible(c.oid)",
	.namespace = "c.relnamespace",
	.result = "c.relname",
};

/* Relations supporting index creation */
static const SchemaQuery Query_for_list_of_indexables = {
	.catname = "pg_catalog.pg_class c",
	.selcondition =
	"c.relkind IN (" CppAsString2(RELKIND_RELATION) ", "
	CppAsString2(RELKIND_PARTITIONED_TABLE) ", "
	CppAsString2(RELKIND_MATVIEW) ")",
	.viscondition = "pg_catalog.pg_table_is_visible(c.oid)",
	.namespace = "c.relnamespace",
	.result = "c.relname",
};

/*
 * Relations supporting VACUUM are currently same as those supporting
 * indexing.
 */
#define Query_for_list_of_vacuumables Query_for_list_of_indexables

/* Relations supporting CLUSTER */
static const SchemaQuery Query_for_list_of_clusterables = {
	.catname = "pg_catalog.pg_class c",
	.selcondition =
	"c.relkind IN (" CppAsString2(RELKIND_RELATION) ", "
	CppAsString2(RELKIND_PARTITIONED_TABLE) ", "
	CppAsString2(RELKIND_MATVIEW) ")",
	.viscondition = "pg_catalog.pg_table_is_visible(c.oid)",
	.namespace = "c.relnamespace",
	.result = "c.relname",
};

static const SchemaQuery Query_for_list_of_constraints_with_schema = {
	.catname = "pg_catalog.pg_constraint c",
	.selcondition = "c.conrelid <> 0",
	.namespace = "c.connamespace",
	.result = "c.conname",
};

static const SchemaQuery Query_for_list_of_statistics = {
	.catname = "pg_catalog.pg_statistic_ext s",
	.viscondition = "pg_catalog.pg_statistics_obj_is_visible(s.oid)",
	.namespace = "s.stxnamespace",
	.result = "s.stxname",
};

static const SchemaQuery Query_for_list_of_collations = {
	.catname = "pg_catalog.pg_collation c",
	.selcondition = "c.collencoding IN (-1, pg_catalog.pg_char_to_encoding(pg_catalog.getdatabaseencoding()))",
	.viscondition = "pg_catalog.pg_collation_is_visible(c.oid)",
	.namespace = "c.collnamespace",
	.result = "c.collname",
};

static const SchemaQuery Query_for_partition_of_table = {
	.catname = "pg_catalog.pg_class c1, pg_catalog.pg_class c2, pg_catalog.pg_inherits i",
	.selcondition = "c1.oid=i.inhparent and i.inhrelid=c2.oid and c2.relispartition",
	.viscondition = "pg_catalog.pg_table_is_visible(c2.oid)",
	.namespace = "c2.relnamespace",
	.result = "c2.relname",
	.refname = "c1.relname",
	.refviscondition = "pg_catalog.pg_table_is_visible(c1.oid)",
	.refnamespace = "c1.relnamespace",
};

static const SchemaQuery Query_for_rule_of_table = {
	.catname = "pg_catalog.pg_rewrite r, pg_catalog.pg_class c1",
	.selcondition = "r.ev_class=c1.oid",
	.result = "r.rulename",
	.refname = "c1.relname",
	.refviscondition = "pg_catalog.pg_table_is_visible(c1.oid)",
	.refnamespace = "c1.relnamespace",
};

static const SchemaQuery Query_for_trigger_of_table = {
	.catname = "pg_catalog.pg_trigger t, pg_catalog.pg_class c1",
	.selcondition = "t.tgrelid=c1.oid and not t.tgisinternal",
	.result = "t.tgname",
	.refname = "c1.relname",
	.refviscondition = "pg_catalog.pg_table_is_visible(c1.oid)",
	.refnamespace = "c1.relnamespace",
};


/*
 * Queries to get lists of names of various kinds of things, possibly
 * restricted to names matching a partially entered name.  Don't use
 * this method where the user might wish to enter a schema-qualified
 * name; make a SchemaQuery instead.
 *
 * In these queries, there must be a restriction clause of the form
 *		output LIKE '%s'
 * where "output" is the same string that the query returns.  The %s
 * will be replaced by a LIKE pattern to match the already-typed text.
 *
 * There can be a second '%s', which will be replaced by a suitably-escaped
 * version of the string provided in completion_ref_object.  If there is a
 * third '%s', it will be replaced by a suitably-escaped version of the string
 * provided in completion_ref_schema.  NOTE: using completion_ref_object
 * that way is usually the wrong thing, and using completion_ref_schema
 * that way is always the wrong thing.  Make a SchemaQuery instead.
 */

#define Query_for_list_of_template_databases \
"SELECT d.datname "\
"  FROM pg_catalog.pg_database d "\
" WHERE d.datname LIKE '%s' "\
"   AND (d.datistemplate OR pg_catalog.pg_has_role(d.datdba, 'USAGE'))"

#define Query_for_list_of_databases \
"SELECT datname FROM pg_catalog.pg_database "\
" WHERE datname LIKE '%s'"

#define Query_for_list_of_tablespaces \
"SELECT spcname FROM pg_catalog.pg_tablespace "\
" WHERE spcname LIKE '%s'"

#define Query_for_list_of_encodings \
" SELECT DISTINCT pg_catalog.pg_encoding_to_char(conforencoding) "\
"   FROM pg_catalog.pg_conversion "\
"  WHERE pg_catalog.pg_encoding_to_char(conforencoding) LIKE pg_catalog.upper('%s')"

#define Query_for_list_of_languages \
"SELECT lanname "\
"  FROM pg_catalog.pg_language "\
" WHERE lanname != 'internal' "\
"   AND lanname LIKE '%s'"

#define Query_for_list_of_schemas \
"SELECT nspname FROM pg_catalog.pg_namespace "\
" WHERE nspname LIKE '%s'"

/* Use COMPLETE_WITH_QUERY_VERBATIM with these queries for GUC names: */
#define Query_for_list_of_alter_system_set_vars \
"SELECT pg_catalog.lower(name) FROM pg_catalog.pg_settings "\
" WHERE context != 'internal' "\
"   AND pg_catalog.lower(name) LIKE pg_catalog.lower('%s')"

#define Query_for_list_of_set_vars \
"SELECT pg_catalog.lower(name) FROM pg_catalog.pg_settings "\
" WHERE context IN ('user', 'superuser') "\
"   AND pg_catalog.lower(name) LIKE pg_catalog.lower('%s')"

#define Query_for_list_of_show_vars \
"SELECT pg_catalog.lower(name) FROM pg_catalog.pg_settings "\
" WHERE pg_catalog.lower(name) LIKE pg_catalog.lower('%s')"

#define Query_for_list_of_roles \
" SELECT rolname "\
"   FROM pg_catalog.pg_roles "\
"  WHERE rolname LIKE '%s'"

/* add these to Query_for_list_of_roles in OWNER contexts */
#define Keywords_for_list_of_owner_roles \
"CURRENT_ROLE", "CURRENT_USER", "SESSION_USER"

/* add these to Query_for_list_of_roles in GRANT contexts */
#define Keywords_for_list_of_grant_roles \
Keywords_for_list_of_owner_roles, "PUBLIC"

#define Query_for_all_table_constraints \
"SELECT conname "\
"  FROM pg_catalog.pg_constraint c "\
" WHERE c.conrelid <> 0 "\
"       and conname LIKE '%s'"

#define Query_for_list_of_fdws \
" SELECT fdwname "\
"   FROM pg_catalog.pg_foreign_data_wrapper "\
"  WHERE fdwname LIKE '%s'"

#define Query_for_list_of_servers \
" SELECT srvname "\
"   FROM pg_catalog.pg_foreign_server "\
"  WHERE srvname LIKE '%s'"

#define Query_for_list_of_user_mappings \
" SELECT usename "\
"   FROM pg_catalog.pg_user_mappings "\
"  WHERE usename LIKE '%s'"

#define Query_for_list_of_access_methods \
" SELECT amname "\
"   FROM pg_catalog.pg_am "\
"  WHERE amname LIKE '%s'"

#define Query_for_list_of_index_access_methods \
" SELECT amname "\
"   FROM pg_catalog.pg_am "\
"  WHERE amname LIKE '%s' AND "\
"   amtype=" CppAsString2(AMTYPE_INDEX)

#define Query_for_list_of_table_access_methods \
" SELECT amname "\
"   FROM pg_catalog.pg_am "\
"  WHERE amname LIKE '%s' AND "\
"   amtype=" CppAsString2(AMTYPE_TABLE)

#define Query_for_list_of_extensions \
" SELECT extname "\
"   FROM pg_catalog.pg_extension "\
"  WHERE extname LIKE '%s'"

#define Query_for_list_of_available_extensions \
" SELECT name "\
"   FROM pg_catalog.pg_available_extensions "\
"  WHERE name LIKE '%s' AND installed_version IS NULL"

#define Query_for_list_of_available_extension_versions \
" SELECT version "\
"   FROM pg_catalog.pg_available_extension_versions "\
"  WHERE version LIKE '%s' AND name='%s'"

#define Query_for_list_of_prepared_statements \
" SELECT name "\
"   FROM pg_catalog.pg_prepared_statements "\
"  WHERE name LIKE '%s'"

#define Query_for_list_of_event_triggers \
" SELECT evtname "\
"   FROM pg_catalog.pg_event_trigger "\
"  WHERE evtname LIKE '%s'"

#define Query_for_list_of_tablesample_methods \
" SELECT proname "\
"   FROM pg_catalog.pg_proc "\
"  WHERE prorettype = 'pg_catalog.tsm_handler'::pg_catalog.regtype AND "\
"        proargtypes[0] = 'pg_catalog.internal'::pg_catalog.regtype AND "\
"        proname LIKE '%s'"

#define Query_for_list_of_policies \
" SELECT polname "\
"   FROM pg_catalog.pg_policy "\
"  WHERE polname LIKE '%s'"

#define Query_for_values_of_enum_GUC \
" SELECT val FROM ( "\
"   SELECT name, pg_catalog.unnest(enumvals) AS val "\
"     FROM pg_catalog.pg_settings "\
"    ) ss "\
"  WHERE val LIKE '%s'"\
"        and pg_catalog.lower(name)=pg_catalog.lower('%s')"

#define Query_for_list_of_channels \
" SELECT channel "\
"   FROM pg_catalog.pg_listening_channels() AS channel "\
"  WHERE channel LIKE '%s'"

#define Query_for_list_of_cursors \
" SELECT name "\
"   FROM pg_catalog.pg_cursors "\
"  WHERE name LIKE '%s'"

#define Query_for_list_of_timezone_names_unquoted \
" SELECT name "\
"   FROM pg_catalog.pg_timezone_names() "\
"  WHERE pg_catalog.lower(name) LIKE pg_catalog.lower('%s')"

#define Query_for_list_of_timezone_names_quoted_out \
"SELECT pg_catalog.quote_literal(name) AS name "\
"  FROM pg_catalog.pg_timezone_names() "\
" WHERE pg_catalog.lower(name) LIKE pg_catalog.lower('%s')"

#define Query_for_list_of_timezone_names_quoted_in \
"SELECT pg_catalog.quote_literal(name) AS name "\
"  FROM pg_catalog.pg_timezone_names() "\
" WHERE pg_catalog.quote_literal(pg_catalog.lower(name)) LIKE pg_catalog.lower('%s')"

/* Privilege options shared between GRANT and REVOKE */
#define Privilege_options_of_grant_and_revoke \
"SELECT", "INSERT", "UPDATE", "DELETE", "TRUNCATE", "REFERENCES", "TRIGGER", \
"CREATE", "CONNECT", "TEMPORARY", "EXECUTE", "USAGE", "SET", "ALTER SYSTEM", \
"ALL"

/* ALTER PROCEDURE options */
#define Alter_procedure_options \
"DEPENDS ON EXTENSION", "EXTERNAL SECURITY", "NO DEPENDS ON EXTENSION", \
"OWNER TO", "RENAME TO", "RESET", "SECURITY", "SET"

/* ALTER ROUTINE options */
#define Alter_routine_options \
Alter_procedure_options, "COST", "IMMUTABLE", "LEAKPROOF", "NOT LEAKPROOF", \
"PARALLEL", "ROWS", "STABLE", "VOLATILE"

/* ALTER FUNCTION options */
#define Alter_function_options \
Alter_routine_options, "CALLED ON NULL INPUT", "RETURNS NULL ON NULL INPUT", \
"STRICT", "SUPPORT"

/*
 * These object types were introduced later than our support cutoff of
 * server version 9.2.  We use the VersionedQuery infrastructure so that
 * we don't send certain-to-fail queries to older servers.
 */

static const VersionedQuery Query_for_list_of_publications[] = {
	{100000,
		" SELECT pubname "
		"   FROM pg_catalog.pg_publication "
		"  WHERE pubname LIKE '%s'"
	},
	{0, NULL}
};

static const VersionedQuery Query_for_list_of_subscriptions[] = {
	{100000,
		" SELECT s.subname "
		"   FROM pg_catalog.pg_subscription s, pg_catalog.pg_database d "
		"  WHERE s.subname LIKE '%s' "
		"    AND d.datname = pg_catalog.current_database() "
		"    AND s.subdbid = d.oid"
	},
	{0, NULL}
};

/*
 * This is a list of all "things" in Pgsql, which can show up after CREATE or
 * DROP; and there is also a query to get a list of them.
 */

typedef struct
{
	const char *name;
	/* Provide at most one of these three types of query: */
	const char *query;			/* simple query, or NULL */
	const VersionedQuery *vquery;	/* versioned query, or NULL */
	const SchemaQuery *squery;	/* schema query, or NULL */
	const char *const *keywords;	/* keywords to be offered as well */
	const bits32 flags;			/* visibility flags, see below */
} pgsql_thing_t;

#define THING_NO_CREATE		(1 << 0)	/* should not show up after CREATE */
#define THING_NO_DROP		(1 << 1)	/* should not show up after DROP */
#define THING_NO_ALTER		(1 << 2)	/* should not show up after ALTER */
#define THING_NO_SHOW		(THING_NO_CREATE | THING_NO_DROP | THING_NO_ALTER)

/* When we have DROP USER etc, also offer MAPPING FOR */
static const char *const Keywords_for_user_thing[] = {
	"MAPPING FOR",
	NULL
};

static const pgsql_thing_t words_after_create[] = {
	{"ACCESS METHOD", NULL, NULL, NULL, NULL, THING_NO_ALTER},
	{"AGGREGATE", NULL, NULL, Query_for_list_of_aggregates},
	{"CAST", NULL, NULL, NULL}, /* Casts have complex structures for names, so
								 * skip it */
	{"COLLATION", NULL, NULL, &Query_for_list_of_collations},

	/*
	 * CREATE CONSTRAINT TRIGGER is not supported here because it is designed
	 * to be used only by pg_dump.
	 */
	{"CONFIGURATION", NULL, NULL, &Query_for_list_of_ts_configurations, NULL, THING_NO_SHOW},
	{"CONVERSION", "SELECT conname FROM pg_catalog.pg_conversion WHERE conname LIKE '%s'"},
	{"DATABASE", Query_for_list_of_databases},
	{"DEFAULT PRIVILEGES", NULL, NULL, NULL, NULL, THING_NO_CREATE | THING_NO_DROP},
	{"DICTIONARY", NULL, NULL, &Query_for_list_of_ts_dictionaries, NULL, THING_NO_SHOW},
	{"DOMAIN", NULL, NULL, &Query_for_list_of_domains},
	{"EVENT TRIGGER", NULL, NULL, NULL},
	{"EXTENSION", Query_for_list_of_extensions},
	{"FOREIGN DATA WRAPPER", NULL, NULL, NULL},
	{"FOREIGN TABLE", NULL, NULL, NULL},
	{"FUNCTION", NULL, NULL, Query_for_list_of_functions},
	{"GROUP", Query_for_list_of_roles},
	{"INDEX", NULL, NULL, &Query_for_list_of_indexes},
	{"LANGUAGE", Query_for_list_of_languages},
	{"LARGE OBJECT", NULL, NULL, NULL, NULL, THING_NO_CREATE | THING_NO_DROP},
	{"MATERIALIZED VIEW", NULL, NULL, &Query_for_list_of_matviews},
	{"OPERATOR", NULL, NULL, NULL}, /* Querying for this is probably not such
									 * a good idea. */
	{"OR REPLACE", NULL, NULL, NULL, NULL, THING_NO_DROP | THING_NO_ALTER},
	{"OWNED", NULL, NULL, NULL, NULL, THING_NO_CREATE | THING_NO_ALTER},	/* for DROP OWNED BY ... */
	{"PARSER", NULL, NULL, &Query_for_list_of_ts_parsers, NULL, THING_NO_SHOW},
	{"POLICY", NULL, NULL, NULL},
	{"PROCEDURE", NULL, NULL, Query_for_list_of_procedures},
	{"PUBLICATION", NULL, Query_for_list_of_publications},
	{"ROLE", Query_for_list_of_roles},
	{"ROUTINE", NULL, NULL, &Query_for_list_of_routines, NULL, THING_NO_CREATE},
	{"RULE", "SELECT rulename FROM pg_catalog.pg_rules WHERE rulename LIKE '%s'"},
	{"SCHEMA", Query_for_list_of_schemas},
	{"SEQUENCE", NULL, NULL, &Query_for_list_of_sequences},
	{"SERVER", Query_for_list_of_servers},
	{"STATISTICS", NULL, NULL, &Query_for_list_of_statistics},
	{"SUBSCRIPTION", NULL, Query_for_list_of_subscriptions},
	{"SYSTEM", NULL, NULL, NULL, NULL, THING_NO_CREATE | THING_NO_DROP},
	{"TABLE", NULL, NULL, &Query_for_list_of_tables},
	{"TABLESPACE", Query_for_list_of_tablespaces},
	{"TEMP", NULL, NULL, NULL, NULL, THING_NO_DROP | THING_NO_ALTER},	/* for CREATE TEMP TABLE
																		 * ... */
	{"TEMPLATE", NULL, NULL, &Query_for_list_of_ts_templates, NULL, THING_NO_SHOW},
	{"TEMPORARY", NULL, NULL, NULL, NULL, THING_NO_DROP | THING_NO_ALTER},	/* for CREATE TEMPORARY
																			 * TABLE ... */
	{"TEXT SEARCH", NULL, NULL, NULL},
	{"TRANSFORM", NULL, NULL, NULL, NULL, THING_NO_ALTER},
	{"TRIGGER", "SELECT tgname FROM pg_catalog.pg_trigger WHERE tgname LIKE '%s' AND NOT tgisinternal"},
	{"TYPE", NULL, NULL, &Query_for_list_of_datatypes},
	{"UNIQUE", NULL, NULL, NULL, NULL, THING_NO_DROP | THING_NO_ALTER}, /* for CREATE UNIQUE
																		 * INDEX ... */
	{"UNLOGGED", NULL, NULL, NULL, NULL, THING_NO_DROP | THING_NO_ALTER},	/* for CREATE UNLOGGED
																			 * TABLE ... */
	{"USER", Query_for_list_of_roles, NULL, NULL, Keywords_for_user_thing},
	{"USER MAPPING FOR", NULL, NULL, NULL},
	{"VIEW", NULL, NULL, &Query_for_list_of_views},
	{NULL}						/* end of list */
};

/* Storage parameters for CREATE TABLE and ALTER TABLE */
static const char *const table_storage_parameters[] = {
	"autovacuum_analyze_scale_factor",
	"autovacuum_analyze_threshold",
	"autovacuum_enabled",
	"autovacuum_freeze_max_age",
	"autovacuum_freeze_min_age",
	"autovacuum_freeze_table_age",
	"autovacuum_multixact_freeze_max_age",
	"autovacuum_multixact_freeze_min_age",
	"autovacuum_multixact_freeze_table_age",
	"autovacuum_vacuum_cost_delay",
	"autovacuum_vacuum_cost_limit",
	"autovacuum_vacuum_insert_scale_factor",
	"autovacuum_vacuum_insert_threshold",
	"autovacuum_vacuum_scale_factor",
	"autovacuum_vacuum_threshold",
	"fillfactor",
	"log_autovacuum_min_duration",
	"parallel_workers",
	"toast.autovacuum_enabled",
	"toast.autovacuum_freeze_max_age",
	"toast.autovacuum_freeze_min_age",
	"toast.autovacuum_freeze_table_age",
	"toast.autovacuum_multixact_freeze_max_age",
	"toast.autovacuum_multixact_freeze_min_age",
	"toast.autovacuum_multixact_freeze_table_age",
	"toast.autovacuum_vacuum_cost_delay",
	"toast.autovacuum_vacuum_cost_limit",
	"toast.autovacuum_vacuum_insert_scale_factor",
	"toast.autovacuum_vacuum_insert_threshold",
	"toast.autovacuum_vacuum_scale_factor",
	"toast.autovacuum_vacuum_threshold",
	"toast.log_autovacuum_min_duration",
	"toast.vacuum_index_cleanup",
	"toast.vacuum_truncate",
	"toast_tuple_target",
	"user_catalog_table",
	"vacuum_index_cleanup",
	"vacuum_truncate",
	NULL
};

/* Optional parameters for CREATE VIEW and ALTER VIEW */
static const char *const view_optional_parameters[] = {
	"check_option",
	"security_barrier",
	"security_invoker",
	NULL
};

/* Forward declaration of functions */
static char **psql_completion(const char *text, int start, int end);
static char *create_command_generator(const char *text, int state);
static char *drop_command_generator(const char *text, int state);
static char *alter_command_generator(const char *text, int state);
static char *complete_from_query(const char *text, int state);
static char *complete_from_versioned_query(const char *text, int state);
static char *complete_from_schema_query(const char *text, int state);
static char *complete_from_versioned_schema_query(const char *text, int state);
static char *_complete_from_query(const char *simple_query,
								  const SchemaQuery *schema_query,
								  const char *const *keywords,
								  bool verbatim,
								  const char *text, int state);
static void set_completion_reference(const char *word);
static void set_completion_reference_verbatim(const char *word);
static char *complete_from_list(const char *text, int state);
static char *complete_from_const(const char *text, int state);
static void append_variable_names(char ***varnames, int *nvars,
								  int *maxvars, const char *varname,
								  const char *prefix, const char *suffix);
static char **complete_from_variables(const char *text,
									  const char *prefix, const char *suffix, bool need_value);
static char *complete_from_files(const char *text, int state);

static char *pg_strdup_keyword_case(const char *s, const char *ref);
static char *escape_string(const char *text);
static char *make_like_pattern(const char *word);
static void parse_identifier(const char *ident,
							 char **schemaname, char **objectname,
							 bool *schemaquoted, bool *objectquoted);
static char *requote_identifier(const char *schemaname, const char *objectname,
								bool quote_schema, bool quote_object);
static bool identifier_needs_quotes(const char *ident);
static PGresult *exec_query(const char *query);

static char **get_previous_words(int point, char **buffer, int *nwords);

static char *get_guctype(const char *varname);

#ifdef USE_FILENAME_QUOTING_FUNCTIONS
static char *quote_file_name(char *fname, int match_type, char *quote_pointer);
static char *dequote_file_name(char *fname, int quote_char);
#endif


/*
 * Initialize the readline library for our purposes.
 */
void
initialize_readline(void)
{
	rl_readline_name = (char *) pset.progname;
	rl_attempted_completion_function = psql_completion;

#ifdef USE_FILENAME_QUOTING_FUNCTIONS
	rl_filename_quoting_function = quote_file_name;
	rl_filename_dequoting_function = dequote_file_name;
#endif

	rl_basic_word_break_characters = WORD_BREAKS;

	/*
	 * Ideally we'd include '"' in rl_completer_quote_characters too, which
	 * should allow us to complete quoted identifiers that include spaces.
	 * However, the library support for rl_completer_quote_characters is
	 * presently too inconsistent to want to mess with that.  (Note in
	 * particular that libedit has this variable but completely ignores it.)
	 */
	rl_completer_quote_characters = "'";

	/*
	 * Set rl_filename_quote_characters to "all possible characters",
	 * otherwise Readline will skip filename quoting if it thinks a filename
	 * doesn't need quoting.  Readline actually interprets this as bytes, so
	 * there are no encoding considerations here.
	 */
#ifdef HAVE_RL_FILENAME_QUOTE_CHARACTERS
	{
		unsigned char *fqc = (unsigned char *) pg_malloc(256);

		for (int i = 0; i < 255; i++)
			fqc[i] = (unsigned char) (i + 1);
		fqc[255] = '\0';
		rl_filename_quote_characters = (const char *) fqc;
	}
#endif

	completion_max_records = 1000;

	/*
	 * There is a variable rl_completion_query_items for this but apparently
	 * it's not defined everywhere.
	 */
}

/*
 * Check if 'word' matches any of the '|'-separated strings in 'pattern',
 * using case-insensitive or case-sensitive comparisons.
 *
 * If pattern is NULL, it's a wild card that matches any word.
 * If pattern begins with '!', the result is negated, ie we check that 'word'
 * does *not* match any alternative appearing in the rest of 'pattern'.
 * Any alternative can contain '*' which is a wild card, i.e., it can match
 * any substring; however, we allow at most one '*' per alternative.
 *
 * For readability, callers should use the macros MatchAny and MatchAnyExcept
 * to invoke those two special cases for 'pattern'.  (But '|' and '*' must
 * just be written directly in patterns.)
 */
#define MatchAny  NULL
#define MatchAnyExcept(pattern)  ("!" pattern)

static bool
word_matches(const char *pattern,
			 const char *word,
			 bool case_sensitive)
{
	size_t		wordlen;

#define cimatch(s1, s2, n) \
	(case_sensitive ? strncmp(s1, s2, n) == 0 : pg_strncasecmp(s1, s2, n) == 0)

	/* NULL pattern matches anything. */
	if (pattern == NULL)
		return true;

	/* Handle negated patterns from the MatchAnyExcept macro. */
	if (*pattern == '!')
		return !word_matches(pattern + 1, word, case_sensitive);

	/* Else consider each alternative in the pattern. */
	wordlen = strlen(word);
	for (;;)
	{
		const char *star = NULL;
		const char *c;

		/* Find end of current alternative, and locate any wild card. */
		c = pattern;
		while (*c != '\0' && *c != '|')
		{
			if (*c == '*')
				star = c;
			c++;
		}
		/* Was there a wild card? */
		if (star)
		{
			/* Yes, wildcard match? */
			size_t		beforelen = star - pattern,
						afterlen = c - star - 1;

			if (wordlen >= (beforelen + afterlen) &&
				cimatch(word, pattern, beforelen) &&
				cimatch(word + wordlen - afterlen, star + 1, afterlen))
				return true;
		}
		else
		{
			/* No, plain match? */
			if (wordlen == (c - pattern) &&
				cimatch(word, pattern, wordlen))
				return true;
		}
		/* Out of alternatives? */
		if (*c == '\0')
			break;
		/* Nope, try next alternative. */
		pattern = c + 1;
	}

	return false;
}

/*
 * Implementation of TailMatches and TailMatchesCS macros: do the last N words
 * in previous_words match the variadic arguments?
 *
 * The array indexing might look backwards, but remember that
 * previous_words[0] contains the *last* word on the line, not the first.
 */
static bool
TailMatchesImpl(bool case_sensitive,
				int previous_words_count, char **previous_words,
				int narg,...)
{
	va_list		args;

	if (previous_words_count < narg)
		return false;

	va_start(args, narg);

	for (int argno = 0; argno < narg; argno++)
	{
		const char *arg = va_arg(args, const char *);

		if (!word_matches(arg, previous_words[narg - argno - 1],
						  case_sensitive))
		{
			va_end(args);
			return false;
		}
	}

	va_end(args);

	return true;
}

/*
 * Implementation of Matches and MatchesCS macros: do all of the words
 * in previous_words match the variadic arguments?
 */
static bool
MatchesImpl(bool case_sensitive,
			int previous_words_count, char **previous_words,
			int narg,...)
{
	va_list		args;

	if (previous_words_count != narg)
		return false;

	va_start(args, narg);

	for (int argno = 0; argno < narg; argno++)
	{
		const char *arg = va_arg(args, const char *);

		if (!word_matches(arg, previous_words[narg - argno - 1],
						  case_sensitive))
		{
			va_end(args);
			return false;
		}
	}

	va_end(args);

	return true;
}

/*
 * Implementation of HeadMatches and HeadMatchesCS macros: do the first N
 * words in previous_words match the variadic arguments?
 */
static bool
HeadMatchesImpl(bool case_sensitive,
				int previous_words_count, char **previous_words,
				int narg,...)
{
	va_list		args;

	if (previous_words_count < narg)
		return false;

	va_start(args, narg);

	for (int argno = 0; argno < narg; argno++)
	{
		const char *arg = va_arg(args, const char *);

		if (!word_matches(arg, previous_words[previous_words_count - argno - 1],
						  case_sensitive))
		{
			va_end(args);
			return false;
		}
	}

	va_end(args);

	return true;
}

/*
 * Check if the final character of 's' is 'c'.
 */
static bool
ends_with(const char *s, char c)
{
	size_t		length = strlen(s);

	return (length > 0 && s[length - 1] == c);
}

/*
 * The completion function.
 *
 * According to readline spec this gets passed the text entered so far and its
 * start and end positions in the readline buffer. The return value is some
 * partially obscure list format that can be generated by readline's
 * rl_completion_matches() function, so we don't have to worry about it.
 */
static char **
psql_completion(const char *text, int start, int end)
{
	/* This is the variable we'll return. */
	char	  **matches = NULL;

	/* Workspace for parsed words. */
	char	   *words_buffer;

	/* This array will contain pointers to parsed words. */
	char	  **previous_words;

	/* The number of words found on the input line. */
	int			previous_words_count;

	/*
	 * For compactness, we use these macros to reference previous_words[].
	 * Caution: do not access a previous_words[] entry without having checked
	 * previous_words_count to be sure it's valid.  In most cases below, that
	 * check is implicit in a TailMatches() or similar macro, but in some
	 * places we have to check it explicitly.
	 */
#define prev_wd   (previous_words[0])
#define prev2_wd  (previous_words[1])
#define prev3_wd  (previous_words[2])
#define prev4_wd  (previous_words[3])
#define prev5_wd  (previous_words[4])
#define prev6_wd  (previous_words[5])
#define prev7_wd  (previous_words[6])
#define prev8_wd  (previous_words[7])
#define prev9_wd  (previous_words[8])

	/* Match the last N words before point, case-insensitively. */
#define TailMatches(...) \
	TailMatchesImpl(false, previous_words_count, previous_words, \
					VA_ARGS_NARGS(__VA_ARGS__), __VA_ARGS__)

	/* Match the last N words before point, case-sensitively. */
#define TailMatchesCS(...) \
	TailMatchesImpl(true, previous_words_count, previous_words, \
					VA_ARGS_NARGS(__VA_ARGS__), __VA_ARGS__)

	/* Match N words representing all of the line, case-insensitively. */
#define Matches(...) \
	MatchesImpl(false, previous_words_count, previous_words, \
				VA_ARGS_NARGS(__VA_ARGS__), __VA_ARGS__)

	/* Match N words representing all of the line, case-sensitively. */
#define MatchesCS(...) \
	MatchesImpl(true, previous_words_count, previous_words, \
				VA_ARGS_NARGS(__VA_ARGS__), __VA_ARGS__)

	/* Match the first N words on the line, case-insensitively. */
#define HeadMatches(...) \
	HeadMatchesImpl(false, previous_words_count, previous_words, \
					VA_ARGS_NARGS(__VA_ARGS__), __VA_ARGS__)

	/* Match the first N words on the line, case-sensitively. */
#define HeadMatchesCS(...) \
	HeadMatchesImpl(true, previous_words_count, previous_words, \
					VA_ARGS_NARGS(__VA_ARGS__), __VA_ARGS__)

	/* Known command-starting keywords. */
	static const char *const sql_commands[] = {
		"ABORT", "ALTER", "ANALYZE", "BEGIN", "CALL", "CHECKPOINT", "CLOSE", "CLUSTER",
		"COMMENT", "COMMIT", "COPY", "CREATE", "DEALLOCATE", "DECLARE",
		"DELETE FROM", "DISCARD", "DO", "DROP", "END", "EXECUTE", "EXPLAIN",
		"FETCH", "GRANT", "IMPORT FOREIGN SCHEMA", "INSERT INTO", "LISTEN", "LOAD", "LOCK",
		"MERGE INTO", "MOVE", "NOTIFY", "PREPARE",
		"REASSIGN", "REFRESH MATERIALIZED VIEW", "REINDEX", "RELEASE",
		"RESET", "REVOKE", "ROLLBACK",
		"SAVEPOINT", "SECURITY LABEL", "SELECT", "SET", "SHOW", "START",
		"TABLE", "TRUNCATE", "UNLISTEN", "UPDATE", "VACUUM", "VALUES", "WITH",
		NULL
	};

	/* psql's backslash commands. */
	static const char *const backslash_commands[] = {
		"\\a",
		"\\bind",
		"\\connect", "\\conninfo", "\\C", "\\cd", "\\copy",
		"\\copyright", "\\crosstabview",
		"\\d", "\\da", "\\dA", "\\dAc", "\\dAf", "\\dAo", "\\dAp",
		"\\db", "\\dc", "\\dconfig", "\\dC", "\\dd", "\\ddp", "\\dD",
		"\\des", "\\det", "\\deu", "\\dew", "\\dE", "\\df",
		"\\dF", "\\dFd", "\\dFp", "\\dFt", "\\dg", "\\di", "\\dl", "\\dL",
		"\\dm", "\\dn", "\\do", "\\dO", "\\dp", "\\dP", "\\dPi", "\\dPt",
		"\\drds", "\\drg", "\\dRs", "\\dRp", "\\ds",
		"\\dt", "\\dT", "\\dv", "\\du", "\\dx", "\\dX", "\\dy",
		"\\echo", "\\edit", "\\ef", "\\elif", "\\else", "\\encoding",
		"\\endif", "\\errverbose", "\\ev",
		"\\f",
		"\\g", "\\gdesc", "\\getenv", "\\gexec", "\\gset", "\\gx",
		"\\help", "\\html",
		"\\if", "\\include", "\\include_relative", "\\ir",
		"\\list", "\\lo_import", "\\lo_export", "\\lo_list", "\\lo_unlink",
		"\\out",
		"\\password", "\\print", "\\prompt", "\\pset",
		"\\qecho", "\\quit",
		"\\reset",
		"\\s", "\\set", "\\setenv", "\\sf", "\\sv",
		"\\t", "\\T", "\\timing",
		"\\unset",
		"\\x",
		"\\warn", "\\watch", "\\write",
		"\\z",
		"\\!", "\\?",
		NULL
	};

	/*
	 * Temporary workaround for a bug in recent (2019) libedit: it incorrectly
	 * de-escapes the input "text", causing us to fail to recognize backslash
	 * commands.  So get the string to look at from rl_line_buffer instead.
	 */
	char	   *text_copy = pnstrdup(rl_line_buffer + start, end - start);
	text = text_copy;

	/* Remember last char of the given input word. */
	completion_last_char = (end > start) ? text[end - start - 1] : '\0';

	/* We usually want the append character to be a space. */
	rl_completion_append_character = ' ';

	/* Clear a few things. */
	completion_charp = NULL;
	completion_charpp = NULL;
	completion_vquery = NULL;
	completion_squery = NULL;
	completion_ref_object = NULL;
	completion_ref_schema = NULL;

	/*
	 * Scan the input line to extract the words before our current position.
	 * According to those we'll make some smart decisions on what the user is
	 * probably intending to type.
	 */
	previous_words = get_previous_words(start,
										&words_buffer,
										&previous_words_count);

	/* If current word is a backslash command, offer completions for that */
	if (text[0] == '\\')
		COMPLETE_WITH_LIST_CS(backslash_commands);

	/* If current word is a variable interpolation, handle that case */
	else if (text[0] == ':' && text[1] != ':')
	{
		if (text[1] == '\'')
			matches = complete_from_variables(text, ":'", "'", true);
		else if (text[1] == '"')
			matches = complete_from_variables(text, ":\"", "\"", true);
		else
			matches = complete_from_variables(text, ":", "", true);
	}

	/* If no previous word, suggest one of the basic sql commands */
	else if (previous_words_count == 0)
		COMPLETE_WITH_LIST(sql_commands);

/* CREATE */
	/* complete with something you can create */
	else if (TailMatches("CREATE"))
	{
		/* only some object types can be created as part of CREATE SCHEMA */
		if (HeadMatches("CREATE", "SCHEMA"))
			COMPLETE_WITH("TABLE", "VIEW", "INDEX", "SEQUENCE", "TRIGGER",
			/* for INDEX and TABLE/SEQUENCE, respectively */
						  "UNIQUE", "UNLOGGED");
		else
			matches = rl_completion_matches(text, create_command_generator);
	}
	/* complete with something you can create or replace */
	else if (TailMatches("CREATE", "OR", "REPLACE"))
		COMPLETE_WITH("FUNCTION", "PROCEDURE", "LANGUAGE", "RULE", "VIEW",
					  "AGGREGATE", "TRANSFORM", "TRIGGER");

/* DROP, but not DROP embedded in other commands */
	/* complete with something you can drop */
	else if (Matches("DROP"))
		matches = rl_completion_matches(text, drop_command_generator);

/* ALTER */

	/* ALTER TABLE */
	else if (Matches("ALTER", "TABLE"))
		COMPLETE_WITH_SCHEMA_QUERY_PLUS(Query_for_list_of_tables,
										"ALL IN TABLESPACE");

	/* ALTER something */
	else if (Matches("ALTER"))
		matches = rl_completion_matches(text, alter_command_generator);
	/* ALTER TABLE,INDEX,MATERIALIZED VIEW ALL IN TABLESPACE xxx */
	else if (TailMatches("ALL", "IN", "TABLESPACE", MatchAny))
		COMPLETE_WITH("SET TABLESPACE", "OWNED BY");
	/* ALTER TABLE,INDEX,MATERIALIZED VIEW ALL IN TABLESPACE xxx OWNED BY */
	else if (TailMatches("ALL", "IN", "TABLESPACE", MatchAny, "OWNED", "BY"))
		COMPLETE_WITH_QUERY(Query_for_list_of_roles);
	/* ALTER TABLE,INDEX,MATERIALIZED VIEW ALL IN TABLESPACE xxx OWNED BY xxx */
	else if (TailMatches("ALL", "IN", "TABLESPACE", MatchAny, "OWNED", "BY", MatchAny))
		COMPLETE_WITH("SET TABLESPACE");
	/* ALTER AGGREGATE,FUNCTION,PROCEDURE,ROUTINE <name> */
	else if (Matches("ALTER", "AGGREGATE|FUNCTION|PROCEDURE|ROUTINE", MatchAny))
		COMPLETE_WITH("(");
	/* ALTER AGGREGATE <name> (...) */
	else if (Matches("ALTER", "AGGREGATE", MatchAny, MatchAny))
	{
		if (ends_with(prev_wd, ')'))
			COMPLETE_WITH("OWNER TO", "RENAME TO", "SET SCHEMA");
		else
			COMPLETE_WITH_FUNCTION_ARG(prev2_wd);
	}
	/* ALTER FUNCTION <name> (...) */
	else if (Matches("ALTER", "FUNCTION", MatchAny, MatchAny))
	{
		if (ends_with(prev_wd, ')'))
			COMPLETE_WITH(Alter_function_options);
		else
			COMPLETE_WITH_FUNCTION_ARG(prev2_wd);
	}
	/* ALTER PROCEDURE <name> (...) */
	else if (Matches("ALTER", "PROCEDURE", MatchAny, MatchAny))
	{
		if (ends_with(prev_wd, ')'))
			COMPLETE_WITH(Alter_procedure_options);
		else
			COMPLETE_WITH_FUNCTION_ARG(prev2_wd);
	}
	/* ALTER ROUTINE <name> (...) */
	else if (Matches("ALTER", "ROUTINE", MatchAny, MatchAny))
	{
		if (ends_with(prev_wd, ')'))
			COMPLETE_WITH(Alter_routine_options);
		else
			COMPLETE_WITH_FUNCTION_ARG(prev2_wd);
	}
	/* ALTER FUNCTION|ROUTINE <name> (...) PARALLEL */
	else if (Matches("ALTER", "FUNCTION|ROUTINE", MatchAny, MatchAny, "PARALLEL"))
		COMPLETE_WITH("RESTRICTED", "SAFE", "UNSAFE");
	/* ALTER FUNCTION|PROCEDURE|ROUTINE <name> (...) [EXTERNAL] SECURITY */
	else if (Matches("ALTER", "FUNCTION|PROCEDURE|ROUTINE", MatchAny, MatchAny, "SECURITY") ||
			 Matches("ALTER", "FUNCTION|PROCEDURE|ROUTINE", MatchAny, MatchAny, "EXTERNAL", "SECURITY"))
		COMPLETE_WITH("DEFINER", "INVOKER");
	/* ALTER FUNCTION|PROCEDURE|ROUTINE <name> (...) RESET */
	else if (Matches("ALTER", "FUNCTION|PROCEDURE|ROUTINE", MatchAny, MatchAny, "RESET"))
		COMPLETE_WITH_QUERY_VERBATIM_PLUS(Query_for_list_of_set_vars,
										  "ALL");
	/* ALTER FUNCTION|PROCEDURE|ROUTINE <name> (...) SET */
	else if (Matches("ALTER", "FUNCTION|PROCEDURE|ROUTINE", MatchAny, MatchAny, "SET"))
		COMPLETE_WITH_QUERY_VERBATIM_PLUS(Query_for_list_of_set_vars,
										  "SCHEMA");

	/* ALTER PUBLICATION <name> */
	else if (Matches("ALTER", "PUBLICATION", MatchAny))
		COMPLETE_WITH("ADD", "DROP", "OWNER TO", "RENAME TO", "SET");
	/* ALTER PUBLICATION <name> ADD */
	else if (Matches("ALTER", "PUBLICATION", MatchAny, "ADD"))
		COMPLETE_WITH("TABLES IN SCHEMA", "TABLE");
	else if (Matches("ALTER", "PUBLICATION", MatchAny, "ADD|SET", "TABLE") ||
			 (HeadMatches("ALTER", "PUBLICATION", MatchAny, "ADD|SET", "TABLE") &&
			  ends_with(prev_wd, ',')))
		COMPLETE_WITH_SCHEMA_QUERY(Query_for_list_of_tables);

	/*
	 * "ALTER PUBLICATION <name> SET TABLE <name> WHERE (" - complete with
	 * table attributes
	 *
	 * "ALTER PUBLICATION <name> ADD TABLE <name> WHERE (" - complete with
	 * table attributes
	 */
	else if (HeadMatches("ALTER", "PUBLICATION", MatchAny) && TailMatches("WHERE"))
		COMPLETE_WITH("(");
	else if (HeadMatches("ALTER", "PUBLICATION", MatchAny) && TailMatches("WHERE", "("))
		COMPLETE_WITH_ATTR(prev3_wd);
	else if (HeadMatches("ALTER", "PUBLICATION", MatchAny, "ADD|SET", "TABLE") &&
			 !TailMatches("WHERE", "(*)"))
		COMPLETE_WITH(",", "WHERE (");
	else if (HeadMatches("ALTER", "PUBLICATION", MatchAny, "ADD|SET", "TABLE"))
		COMPLETE_WITH(",");
	/* ALTER PUBLICATION <name> DROP */
	else if (Matches("ALTER", "PUBLICATION", MatchAny, "DROP"))
		COMPLETE_WITH("TABLES IN SCHEMA", "TABLE");
	/* ALTER PUBLICATION <name> SET */
	else if (Matches("ALTER", "PUBLICATION", MatchAny, "SET"))
		COMPLETE_WITH("(", "TABLES IN SCHEMA", "TABLE");
	else if (Matches("ALTER", "PUBLICATION", MatchAny, "ADD|DROP|SET", "TABLES", "IN", "SCHEMA"))
		COMPLETE_WITH_QUERY_PLUS(Query_for_list_of_schemas
								 " AND nspname NOT LIKE E'pg\\\\_%%'",
								 "CURRENT_SCHEMA");
	/* ALTER PUBLICATION <name> SET ( */
	else if (HeadMatches("ALTER", "PUBLICATION", MatchAny) && TailMatches("SET", "("))
		COMPLETE_WITH("publish", "publish_via_partition_root");
	/* ALTER SUBSCRIPTION <name> */
	else if (Matches("ALTER", "SUBSCRIPTION", MatchAny))
		COMPLETE_WITH("CONNECTION", "ENABLE", "DISABLE", "OWNER TO",
					  "RENAME TO", "REFRESH PUBLICATION", "SET", "SKIP (",
					  "ADD PUBLICATION", "DROP PUBLICATION");
	/* ALTER SUBSCRIPTION <name> REFRESH PUBLICATION */
	else if (HeadMatches("ALTER", "SUBSCRIPTION", MatchAny) &&
			 TailMatches("REFRESH", "PUBLICATION"))
		COMPLETE_WITH("WITH (");
	/* ALTER SUBSCRIPTION <name> REFRESH PUBLICATION WITH ( */
	else if (HeadMatches("ALTER", "SUBSCRIPTION", MatchAny) &&
			 TailMatches("REFRESH", "PUBLICATION", "WITH", "("))
		COMPLETE_WITH("copy_data");
	/* ALTER SUBSCRIPTION <name> SET */
	else if (Matches("ALTER", "SUBSCRIPTION", MatchAny, "SET"))
		COMPLETE_WITH("(", "PUBLICATION");
	/* ALTER SUBSCRIPTION <name> SET ( */
	else if (HeadMatches("ALTER", "SUBSCRIPTION", MatchAny) && TailMatches("SET", "("))
		COMPLETE_WITH("binary", "disable_on_error", "origin",
					  "password_required", "run_as_owner", "slot_name",
					  "streaming", "synchronous_commit");
	/* ALTER SUBSCRIPTION <name> SKIP ( */
	else if (HeadMatches("ALTER", "SUBSCRIPTION", MatchAny) && TailMatches("SKIP", "("))
		COMPLETE_WITH("lsn");
	/* ALTER SUBSCRIPTION <name> SET PUBLICATION */
	else if (HeadMatches("ALTER", "SUBSCRIPTION", MatchAny) && TailMatches("SET", "PUBLICATION"))
	{
		/* complete with nothing here as this refers to remote publications */
	}
	/* ALTER SUBSCRIPTION <name> ADD|DROP|SET PUBLICATION <name> */
	else if (HeadMatches("ALTER", "SUBSCRIPTION", MatchAny) &&
			 TailMatches("ADD|DROP|SET", "PUBLICATION", MatchAny))
		COMPLETE_WITH("WITH (");
	/* ALTER SUBSCRIPTION <name> ADD|DROP|SET PUBLICATION <name> WITH ( */
	else if (HeadMatches("ALTER", "SUBSCRIPTION", MatchAny) &&
			 TailMatches("ADD|DROP|SET", "PUBLICATION", MatchAny, "WITH", "("))
		COMPLETE_WITH("copy_data", "refresh");

	/* ALTER SCHEMA <name> */
	else if (Matches("ALTER", "SCHEMA", MatchAny))
		COMPLETE_WITH("OWNER TO", "RENAME TO");

	/* ALTER COLLATION <name> */
	else if (Matches("ALTER", "COLLATION", MatchAny))
		COMPLETE_WITH("OWNER TO", "REFRESH VERSION", "RENAME TO", "SET SCHEMA");

	/* ALTER CONVERSION <name> */
	else if (Matches("ALTER", "CONVERSION", MatchAny))
		COMPLETE_WITH("OWNER TO", "RENAME TO", "SET SCHEMA");

	/* ALTER DATABASE <name> */
	else if (Matches("ALTER", "DATABASE", MatchAny))
		COMPLETE_WITH("RESET", "SET", "OWNER TO", "REFRESH COLLATION VERSION", "RENAME TO",
					  "IS_TEMPLATE", "ALLOW_CONNECTIONS",
					  "CONNECTION LIMIT");

	/* ALTER DATABASE <name> SET TABLESPACE */
	else if (Matches("ALTER", "DATABASE", MatchAny, "SET", "TABLESPACE"))
		COMPLETE_WITH_QUERY(Query_for_list_of_tablespaces);

	/* ALTER EVENT TRIGGER */
	else if (Matches("ALTER", "EVENT", "TRIGGER"))
		COMPLETE_WITH_QUERY(Query_for_list_of_event_triggers);

	/* ALTER EVENT TRIGGER <name> */
	else if (Matches("ALTER", "EVENT", "TRIGGER", MatchAny))
		COMPLETE_WITH("DISABLE", "ENABLE", "OWNER TO", "RENAME TO");

	/* ALTER EVENT TRIGGER <name> ENABLE */
	else if (Matches("ALTER", "EVENT", "TRIGGER", MatchAny, "ENABLE"))
		COMPLETE_WITH("REPLICA", "ALWAYS");

	/* ALTER EXTENSION <name> */
	else if (Matches("ALTER", "EXTENSION", MatchAny))
		COMPLETE_WITH("ADD", "DROP", "UPDATE", "SET SCHEMA");

	/* ALTER EXTENSION <name> ADD|DROP */
	else if (Matches("ALTER", "EXTENSION", MatchAny, "ADD|DROP"))
		COMPLETE_WITH("ACCESS METHOD", "AGGREGATE", "CAST", "COLLATION",
					  "CONVERSION", "DOMAIN", "EVENT TRIGGER", "FOREIGN",
					  "FUNCTION", "MATERIALIZED VIEW", "OPERATOR",
					  "LANGUAGE", "PROCEDURE", "ROUTINE", "SCHEMA",
					  "SEQUENCE", "SERVER", "TABLE", "TEXT SEARCH",
					  "TRANSFORM FOR", "TYPE", "VIEW");

	/* ALTER EXTENSION <name> ADD|DROP FOREIGN */
	else if (Matches("ALTER", "EXTENSION", MatchAny, "ADD|DROP", "FOREIGN"))
		COMPLETE_WITH("DATA WRAPPER", "TABLE");

	/* ALTER EXTENSION <name> ADD|DROP OPERATOR */
	else if (Matches("ALTER", "EXTENSION", MatchAny, "ADD|DROP", "OPERATOR"))
		COMPLETE_WITH("CLASS", "FAMILY");

	/* ALTER EXTENSION <name> ADD|DROP TEXT SEARCH */
	else if (Matches("ALTER", "EXTENSION", MatchAny, "ADD|DROP", "TEXT", "SEARCH"))
		COMPLETE_WITH("CONFIGURATION", "DICTIONARY", "PARSER", "TEMPLATE");

	/* ALTER EXTENSION <name> UPDATE */
	else if (Matches("ALTER", "EXTENSION", MatchAny, "UPDATE"))
		COMPLETE_WITH("TO");

	/* ALTER EXTENSION <name> UPDATE TO */
	else if (Matches("ALTER", "EXTENSION", MatchAny, "UPDATE", "TO"))
	{
		set_completion_reference(prev3_wd);
		COMPLETE_WITH_QUERY(Query_for_list_of_available_extension_versions);
	}

	/* ALTER FOREIGN */
	else if (Matches("ALTER", "FOREIGN"))
		COMPLETE_WITH("DATA WRAPPER", "TABLE");

	/* ALTER FOREIGN DATA WRAPPER <name> */
	else if (Matches("ALTER", "FOREIGN", "DATA", "WRAPPER", MatchAny))
		COMPLETE_WITH("HANDLER", "VALIDATOR", "NO",
					  "OPTIONS", "OWNER TO", "RENAME TO");
	else if (Matches("ALTER", "FOREIGN", "DATA", "WRAPPER", MatchAny, "NO"))
		COMPLETE_WITH("HANDLER", "VALIDATOR");

	/* ALTER FOREIGN TABLE <name> */
	else if (Matches("ALTER", "FOREIGN", "TABLE", MatchAny))
		COMPLETE_WITH("ADD", "ALTER", "DISABLE TRIGGER", "DROP", "ENABLE",
					  "INHERIT", "NO INHERIT", "OPTIONS", "OWNER TO",
					  "RENAME", "SET", "VALIDATE CONSTRAINT");

	/* ALTER INDEX */
	else if (Matches("ALTER", "INDEX"))
		COMPLETE_WITH_SCHEMA_QUERY_PLUS(Query_for_list_of_indexes,
										"ALL IN TABLESPACE");
	/* ALTER INDEX <name> */
	else if (Matches("ALTER", "INDEX", MatchAny))
		COMPLETE_WITH("ALTER COLUMN", "OWNER TO", "RENAME TO", "SET",
					  "RESET", "ATTACH PARTITION",
					  "DEPENDS ON EXTENSION", "NO DEPENDS ON EXTENSION");
	else if (Matches("ALTER", "INDEX", MatchAny, "ATTACH"))
		COMPLETE_WITH("PARTITION");
	else if (Matches("ALTER", "INDEX", MatchAny, "ATTACH", "PARTITION"))
		COMPLETE_WITH_SCHEMA_QUERY(Query_for_list_of_indexes);
	/* ALTER INDEX <name> ALTER */
	else if (Matches("ALTER", "INDEX", MatchAny, "ALTER"))
		COMPLETE_WITH("COLUMN");
	/* ALTER INDEX <name> ALTER COLUMN */
	else if (Matches("ALTER", "INDEX", MatchAny, "ALTER", "COLUMN"))
	{
		set_completion_reference(prev3_wd);
		COMPLETE_WITH_SCHEMA_QUERY_VERBATIM(Query_for_list_of_attribute_numbers);
	}
	/* ALTER INDEX <name> ALTER COLUMN <colnum> */
	else if (Matches("ALTER", "INDEX", MatchAny, "ALTER", "COLUMN", MatchAny))
		COMPLETE_WITH("SET STATISTICS");
	/* ALTER INDEX <name> ALTER COLUMN <colnum> SET */
	else if (Matches("ALTER", "INDEX", MatchAny, "ALTER", "COLUMN", MatchAny, "SET"))
		COMPLETE_WITH("STATISTICS");
	/* ALTER INDEX <name> ALTER COLUMN <colnum> SET STATISTICS */
	else if (Matches("ALTER", "INDEX", MatchAny, "ALTER", "COLUMN", MatchAny, "SET", "STATISTICS"))
	{
		/* Enforce no completion here, as an integer has to be specified */
	}
	/* ALTER INDEX <name> SET */
	else if (Matches("ALTER", "INDEX", MatchAny, "SET"))
		COMPLETE_WITH("(", "TABLESPACE");
	/* ALTER INDEX <name> RESET */
	else if (Matches("ALTER", "INDEX", MatchAny, "RESET"))
		COMPLETE_WITH("(");
	/* ALTER INDEX <foo> SET|RESET ( */
	else if (Matches("ALTER", "INDEX", MatchAny, "RESET", "("))
		COMPLETE_WITH("fillfactor",
					  "deduplicate_items",	/* BTREE */
					  "fastupdate", "gin_pending_list_limit",	/* GIN */
					  "buffering",	/* GiST */
					  "pages_per_range", "autosummarize"	/* BRIN */
			);
	else if (Matches("ALTER", "INDEX", MatchAny, "SET", "("))
		COMPLETE_WITH("fillfactor =",
					  "deduplicate_items =",	/* BTREE */
					  "fastupdate =", "gin_pending_list_limit =",	/* GIN */
					  "buffering =",	/* GiST */
					  "pages_per_range =", "autosummarize ="	/* BRIN */
			);
	else if (Matches("ALTER", "INDEX", MatchAny, "NO", "DEPENDS"))
		COMPLETE_WITH("ON EXTENSION");
	else if (Matches("ALTER", "INDEX", MatchAny, "DEPENDS"))
		COMPLETE_WITH("ON EXTENSION");

	/* ALTER LANGUAGE <name> */
	else if (Matches("ALTER", "LANGUAGE", MatchAny))
		COMPLETE_WITH("OWNER TO", "RENAME TO");

	/* ALTER LARGE OBJECT <oid> */
	else if (Matches("ALTER", "LARGE", "OBJECT", MatchAny))
		COMPLETE_WITH("OWNER TO");

	/* ALTER MATERIALIZED VIEW */
	else if (Matches("ALTER", "MATERIALIZED", "VIEW"))
		COMPLETE_WITH_SCHEMA_QUERY_PLUS(Query_for_list_of_matviews,
										"ALL IN TABLESPACE");

	/* ALTER USER,ROLE <name> */
	else if (Matches("ALTER", "USER|ROLE", MatchAny) &&
			 !TailMatches("USER", "MAPPING"))
		COMPLETE_WITH("BYPASSRLS", "CONNECTION LIMIT", "CREATEDB", "CREATEROLE",
					  "ENCRYPTED PASSWORD", "INHERIT", "LOGIN", "NOBYPASSRLS",
					  "NOCREATEDB", "NOCREATEROLE", "NOINHERIT",
					  "NOLOGIN", "NOREPLICATION", "NOSUPERUSER", "PASSWORD",
					  "RENAME TO", "REPLICATION", "RESET", "SET", "SUPERUSER",
					  "VALID UNTIL", "WITH");

	/* ALTER USER,ROLE <name> WITH */
	else if (Matches("ALTER", "USER|ROLE", MatchAny, "WITH"))
		/* Similar to the above, but don't complete "WITH" again. */
		COMPLETE_WITH("BYPASSRLS", "CONNECTION LIMIT", "CREATEDB", "CREATEROLE",
					  "ENCRYPTED PASSWORD", "INHERIT", "LOGIN", "NOBYPASSRLS",
					  "NOCREATEDB", "NOCREATEROLE", "NOINHERIT",
					  "NOLOGIN", "NOREPLICATION", "NOSUPERUSER", "PASSWORD",
					  "RENAME TO", "REPLICATION", "RESET", "SET", "SUPERUSER",
					  "VALID UNTIL");

	/* ALTER DEFAULT PRIVILEGES */
	else if (Matches("ALTER", "DEFAULT", "PRIVILEGES"))
		COMPLETE_WITH("FOR ROLE", "IN SCHEMA");
	/* ALTER DEFAULT PRIVILEGES FOR */
	else if (Matches("ALTER", "DEFAULT", "PRIVILEGES", "FOR"))
		COMPLETE_WITH("ROLE");
	/* ALTER DEFAULT PRIVILEGES IN */
	else if (Matches("ALTER", "DEFAULT", "PRIVILEGES", "IN"))
		COMPLETE_WITH("SCHEMA");
	/* ALTER DEFAULT PRIVILEGES FOR ROLE|USER ... */
	else if (Matches("ALTER", "DEFAULT", "PRIVILEGES", "FOR", "ROLE|USER",
					 MatchAny))
		COMPLETE_WITH("GRANT", "REVOKE", "IN SCHEMA");
	/* ALTER DEFAULT PRIVILEGES IN SCHEMA ... */
	else if (Matches("ALTER", "DEFAULT", "PRIVILEGES", "IN", "SCHEMA",
					 MatchAny))
		COMPLETE_WITH("GRANT", "REVOKE", "FOR ROLE");
	/* ALTER DEFAULT PRIVILEGES IN SCHEMA ... FOR */
	else if (Matches("ALTER", "DEFAULT", "PRIVILEGES", "IN", "SCHEMA",
					 MatchAny, "FOR"))
		COMPLETE_WITH("ROLE");
	/* ALTER DEFAULT PRIVILEGES FOR ROLE|USER ... IN SCHEMA ... */
	/* ALTER DEFAULT PRIVILEGES IN SCHEMA ... FOR ROLE|USER ... */
	else if (Matches("ALTER", "DEFAULT", "PRIVILEGES", "FOR", "ROLE|USER",
					 MatchAny, "IN", "SCHEMA", MatchAny) ||
			 Matches("ALTER", "DEFAULT", "PRIVILEGES", "IN", "SCHEMA",
					 MatchAny, "FOR", "ROLE|USER", MatchAny))
		COMPLETE_WITH("GRANT", "REVOKE");
	/* ALTER DOMAIN <name> */
	else if (Matches("ALTER", "DOMAIN", MatchAny))
		COMPLETE_WITH("ADD", "DROP", "OWNER TO", "RENAME", "SET",
					  "VALIDATE CONSTRAINT");
	/* ALTER DOMAIN <sth> DROP */
	else if (Matches("ALTER", "DOMAIN", MatchAny, "DROP"))
		COMPLETE_WITH("CONSTRAINT", "DEFAULT", "NOT NULL");
	/* ALTER DOMAIN <sth> DROP|RENAME|VALIDATE CONSTRAINT */
	else if (Matches("ALTER", "DOMAIN", MatchAny, "DROP|RENAME|VALIDATE", "CONSTRAINT"))
	{
		set_completion_reference(prev3_wd);
		COMPLETE_WITH_SCHEMA_QUERY(Query_for_constraint_of_type);
	}
	/* ALTER DOMAIN <sth> RENAME */
	else if (Matches("ALTER", "DOMAIN", MatchAny, "RENAME"))
		COMPLETE_WITH("CONSTRAINT", "TO");
	/* ALTER DOMAIN <sth> RENAME CONSTRAINT <sth> */
	else if (Matches("ALTER", "DOMAIN", MatchAny, "RENAME", "CONSTRAINT", MatchAny))
		COMPLETE_WITH("TO");

	/* ALTER DOMAIN <sth> SET */
	else if (Matches("ALTER", "DOMAIN", MatchAny, "SET"))
		COMPLETE_WITH("DEFAULT", "NOT NULL", "SCHEMA");
	/* ALTER SEQUENCE <name> */
	else if (Matches("ALTER", "SEQUENCE", MatchAny))
		COMPLETE_WITH("AS", "INCREMENT", "MINVALUE", "MAXVALUE", "RESTART",
					  "START", "NO", "CACHE", "CYCLE", "SET", "OWNED BY",
					  "OWNER TO", "RENAME TO");
	/* ALTER SEQUENCE <name> AS */
	else if (TailMatches("ALTER", "SEQUENCE", MatchAny, "AS"))
		COMPLETE_WITH_CS("smallint", "integer", "bigint");
	/* ALTER SEQUENCE <name> NO */
	else if (Matches("ALTER", "SEQUENCE", MatchAny, "NO"))
		COMPLETE_WITH("MINVALUE", "MAXVALUE", "CYCLE");
	/* ALTER SEQUENCE <name> SET */
	else if (Matches("ALTER", "SEQUENCE", MatchAny, "SET"))
		COMPLETE_WITH("SCHEMA", "LOGGED", "UNLOGGED");
	/* ALTER SERVER <name> */
	else if (Matches("ALTER", "SERVER", MatchAny))
		COMPLETE_WITH("VERSION", "OPTIONS", "OWNER TO", "RENAME TO");
	/* ALTER SERVER <name> VERSION <version> */
	else if (Matches("ALTER", "SERVER", MatchAny, "VERSION", MatchAny))
		COMPLETE_WITH("OPTIONS");
	/* ALTER SYSTEM SET, RESET, RESET ALL */
	else if (Matches("ALTER", "SYSTEM"))
		COMPLETE_WITH("SET", "RESET");
	else if (Matches("ALTER", "SYSTEM", "SET|RESET"))
		COMPLETE_WITH_QUERY_VERBATIM_PLUS(Query_for_list_of_alter_system_set_vars,
										  "ALL");
	else if (Matches("ALTER", "SYSTEM", "SET", MatchAny))
		COMPLETE_WITH("TO");
	/* ALTER VIEW <name> */
	else if (Matches("ALTER", "VIEW", MatchAny))
		COMPLETE_WITH("ALTER COLUMN", "OWNER TO", "RENAME", "RESET", "SET");
	/* ALTER VIEW xxx RENAME */
	else if (Matches("ALTER", "VIEW", MatchAny, "RENAME"))
		COMPLETE_WITH_ATTR_PLUS(prev2_wd, "COLUMN", "TO");
	else if (Matches("ALTER", "VIEW", MatchAny, "ALTER|RENAME", "COLUMN"))
		COMPLETE_WITH_ATTR(prev3_wd);
	/* ALTER VIEW xxx ALTER [ COLUMN ] yyy */
	else if (Matches("ALTER", "VIEW", MatchAny, "ALTER", MatchAny) ||
			 Matches("ALTER", "VIEW", MatchAny, "ALTER", "COLUMN", MatchAny))
		COMPLETE_WITH("SET DEFAULT", "DROP DEFAULT");
	/* ALTER VIEW xxx RENAME yyy */
	else if (Matches("ALTER", "VIEW", MatchAny, "RENAME", MatchAnyExcept("TO")))
		COMPLETE_WITH("TO");
	/* ALTER VIEW xxx RENAME COLUMN yyy */
	else if (Matches("ALTER", "VIEW", MatchAny, "RENAME", "COLUMN", MatchAnyExcept("TO")))
		COMPLETE_WITH("TO");
	/* ALTER VIEW xxx RESET ( */
	else if (Matches("ALTER", "VIEW", MatchAny, "RESET"))
		COMPLETE_WITH("(");
	/* Complete ALTER VIEW xxx SET with "(" or "SCHEMA" */
	else if (Matches("ALTER", "VIEW", MatchAny, "SET"))
		COMPLETE_WITH("(", "SCHEMA");
	/* ALTER VIEW xxx SET|RESET ( yyy [= zzz] ) */
	else if (Matches("ALTER", "VIEW", MatchAny, "SET|RESET", "("))
		COMPLETE_WITH_LIST(view_optional_parameters);
	else if (Matches("ALTER", "VIEW", MatchAny, "SET", "(", MatchAny))
		COMPLETE_WITH("=");
	else if (Matches("ALTER", "VIEW", MatchAny, "SET", "(", "check_option", "="))
		COMPLETE_WITH("local", "cascaded");
	else if (Matches("ALTER", "VIEW", MatchAny, "SET", "(", "security_barrier|security_invoker", "="))
		COMPLETE_WITH("true", "false");

	/* ALTER MATERIALIZED VIEW <name> */
	else if (Matches("ALTER", "MATERIALIZED", "VIEW", MatchAny))
		COMPLETE_WITH("ALTER COLUMN", "CLUSTER ON", "DEPENDS ON EXTENSION",
					  "NO DEPENDS ON EXTENSION", "OWNER TO", "RENAME",
					  "RESET (", "SET");
	/* ALTER MATERIALIZED VIEW xxx RENAME */
	else if (Matches("ALTER", "MATERIALIZED", "VIEW", MatchAny, "RENAME"))
		COMPLETE_WITH_ATTR_PLUS(prev2_wd, "COLUMN", "TO");
	else if (Matches("ALTER", "MATERIALIZED", "VIEW", MatchAny, "ALTER|RENAME", "COLUMN"))
		COMPLETE_WITH_ATTR(prev3_wd);
	/* ALTER MATERIALIZED VIEW xxx RENAME yyy */
	else if (Matches("ALTER", "MATERIALIZED", "VIEW", MatchAny, "RENAME", MatchAnyExcept("TO")))
		COMPLETE_WITH("TO");
	/* ALTER MATERIALIZED VIEW xxx RENAME COLUMN yyy */
	else if (Matches("ALTER", "MATERIALIZED", "VIEW", MatchAny, "RENAME", "COLUMN", MatchAnyExcept("TO")))
		COMPLETE_WITH("TO");
	/* ALTER MATERIALIZED VIEW xxx SET */
	else if (Matches("ALTER", "MATERIALIZED", "VIEW", MatchAny, "SET"))
		COMPLETE_WITH("(", "ACCESS METHOD", "SCHEMA", "TABLESPACE", "WITHOUT CLUSTER");
	/* ALTER MATERIALIZED VIEW xxx SET ACCESS METHOD */
	else if (Matches("ALTER", "MATERIALIZED", "VIEW", MatchAny, "SET", "ACCESS", "METHOD"))
		COMPLETE_WITH_QUERY(Query_for_list_of_table_access_methods);

	/* ALTER POLICY <name> */
	else if (Matches("ALTER", "POLICY"))
		COMPLETE_WITH_QUERY(Query_for_list_of_policies);
	/* ALTER POLICY <name> ON */
	else if (Matches("ALTER", "POLICY", MatchAny))
		COMPLETE_WITH("ON");
	/* ALTER POLICY <name> ON <table> */
	else if (Matches("ALTER", "POLICY", MatchAny, "ON"))
	{
		set_completion_reference(prev2_wd);
		COMPLETE_WITH_SCHEMA_QUERY(Query_for_list_of_tables_for_policy);
	}
	/* ALTER POLICY <name> ON <table> - show options */
	else if (Matches("ALTER", "POLICY", MatchAny, "ON", MatchAny))
		COMPLETE_WITH("RENAME TO", "TO", "USING (", "WITH CHECK (");
	/* ALTER POLICY <name> ON <table> TO <role> */
	else if (Matches("ALTER", "POLICY", MatchAny, "ON", MatchAny, "TO"))
		COMPLETE_WITH_QUERY_PLUS(Query_for_list_of_roles,
								 Keywords_for_list_of_grant_roles);
	/* ALTER POLICY <name> ON <table> USING ( */
	else if (Matches("ALTER", "POLICY", MatchAny, "ON", MatchAny, "USING"))
		COMPLETE_WITH("(");
	/* ALTER POLICY <name> ON <table> WITH CHECK ( */
	else if (Matches("ALTER", "POLICY", MatchAny, "ON", MatchAny, "WITH", "CHECK"))
		COMPLETE_WITH("(");

	/* ALTER RULE <name>, add ON */
	else if (Matches("ALTER", "RULE", MatchAny))
		COMPLETE_WITH("ON");

	/* If we have ALTER RULE <name> ON, then add the correct tablename */
	else if (Matches("ALTER", "RULE", MatchAny, "ON"))
	{
		set_completion_reference(prev2_wd);
		COMPLETE_WITH_SCHEMA_QUERY(Query_for_list_of_tables_for_rule);
	}

	/* ALTER RULE <name> ON <name> */
	else if (Matches("ALTER", "RULE", MatchAny, "ON", MatchAny))
		COMPLETE_WITH("RENAME TO");

	/* ALTER STATISTICS <name> */
	else if (Matches("ALTER", "STATISTICS", MatchAny))
		COMPLETE_WITH("OWNER TO", "RENAME TO", "SET SCHEMA", "SET STATISTICS");
	/* ALTER STATISTICS <name> SET */
	else if (Matches("ALTER", "STATISTICS", MatchAny, "SET"))
		COMPLETE_WITH("SCHEMA", "STATISTICS");

	/* ALTER TRIGGER <name>, add ON */
	else if (Matches("ALTER", "TRIGGER", MatchAny))
		COMPLETE_WITH("ON");

	else if (Matches("ALTER", "TRIGGER", MatchAny, "ON"))
	{
		set_completion_reference(prev2_wd);
		COMPLETE_WITH_SCHEMA_QUERY(Query_for_list_of_tables_for_trigger);
	}

	/* ALTER TRIGGER <name> ON <name> */
	else if (Matches("ALTER", "TRIGGER", MatchAny, "ON", MatchAny))
		COMPLETE_WITH("RENAME TO", "DEPENDS ON EXTENSION",
					  "NO DEPENDS ON EXTENSION");

	/*
	 * If we detect ALTER TABLE <name>, suggest sub commands
	 */
	else if (Matches("ALTER", "TABLE", MatchAny))
		COMPLETE_WITH("ADD", "ALTER", "CLUSTER ON", "DISABLE", "DROP",
					  "ENABLE", "INHERIT", "NO", "RENAME", "RESET",
					  "OWNER TO", "SET", "VALIDATE CONSTRAINT",
					  "REPLICA IDENTITY", "ATTACH PARTITION",
					  "DETACH PARTITION", "FORCE ROW LEVEL SECURITY",
					  "OF", "NOT OF");
	/* ALTER TABLE xxx ADD */
	else if (Matches("ALTER", "TABLE", MatchAny, "ADD"))
	{
		/* make sure to keep this list and the !Matches() below in sync */
		COMPLETE_WITH("COLUMN", "CONSTRAINT", "CHECK", "UNIQUE", "PRIMARY KEY",
					  "EXCLUDE", "FOREIGN KEY");
	}
	/* ALTER TABLE xxx ADD [COLUMN] yyy */
	else if (Matches("ALTER", "TABLE", MatchAny, "ADD", "COLUMN", MatchAny) ||
			 (Matches("ALTER", "TABLE", MatchAny, "ADD", MatchAny) &&
			  !Matches("ALTER", "TABLE", MatchAny, "ADD", "COLUMN|CONSTRAINT|CHECK|UNIQUE|PRIMARY|EXCLUDE|FOREIGN")))
		COMPLETE_WITH_SCHEMA_QUERY(Query_for_list_of_datatypes);
	/* ALTER TABLE xxx ADD CONSTRAINT yyy */
	else if (Matches("ALTER", "TABLE", MatchAny, "ADD", "CONSTRAINT", MatchAny))
		COMPLETE_WITH("CHECK", "UNIQUE", "PRIMARY KEY", "EXCLUDE", "FOREIGN KEY");
	/* ALTER TABLE xxx ADD [CONSTRAINT yyy] (PRIMARY KEY|UNIQUE) */
	else if (Matches("ALTER", "TABLE", MatchAny, "ADD", "PRIMARY", "KEY") ||
			 Matches("ALTER", "TABLE", MatchAny, "ADD", "UNIQUE") ||
			 Matches("ALTER", "TABLE", MatchAny, "ADD", "CONSTRAINT", MatchAny, "PRIMARY", "KEY") ||
			 Matches("ALTER", "TABLE", MatchAny, "ADD", "CONSTRAINT", MatchAny, "UNIQUE"))
		COMPLETE_WITH("(", "USING INDEX");
	/* ALTER TABLE xxx ADD PRIMARY KEY USING INDEX */
	else if (Matches("ALTER", "TABLE", MatchAny, "ADD", "PRIMARY", "KEY", "USING", "INDEX"))
	{
		set_completion_reference(prev6_wd);
		COMPLETE_WITH_SCHEMA_QUERY(Query_for_unique_index_of_table);
	}
	/* ALTER TABLE xxx ADD UNIQUE USING INDEX */
	else if (Matches("ALTER", "TABLE", MatchAny, "ADD", "UNIQUE", "USING", "INDEX"))
	{
		set_completion_reference(prev5_wd);
		COMPLETE_WITH_SCHEMA_QUERY(Query_for_unique_index_of_table);
	}
	/* ALTER TABLE xxx ADD CONSTRAINT yyy PRIMARY KEY USING INDEX */
	else if (Matches("ALTER", "TABLE", MatchAny, "ADD", "CONSTRAINT", MatchAny,
					 "PRIMARY", "KEY", "USING", "INDEX"))
	{
		set_completion_reference(prev8_wd);
		COMPLETE_WITH_SCHEMA_QUERY(Query_for_unique_index_of_table);
	}
	/* ALTER TABLE xxx ADD CONSTRAINT yyy UNIQUE USING INDEX */
	else if (Matches("ALTER", "TABLE", MatchAny, "ADD", "CONSTRAINT", MatchAny,
					 "UNIQUE", "USING", "INDEX"))
	{
		set_completion_reference(prev7_wd);
		COMPLETE_WITH_SCHEMA_QUERY(Query_for_unique_index_of_table);
	}
	/* ALTER TABLE xxx ENABLE */
	else if (Matches("ALTER", "TABLE", MatchAny, "ENABLE"))
		COMPLETE_WITH("ALWAYS", "REPLICA", "ROW LEVEL SECURITY", "RULE",
					  "TRIGGER");
	else if (Matches("ALTER", "TABLE", MatchAny, "ENABLE", "REPLICA|ALWAYS"))
		COMPLETE_WITH("RULE", "TRIGGER");
	else if (Matches("ALTER", "TABLE", MatchAny, "ENABLE", "RULE"))
	{
		set_completion_reference(prev3_wd);
		COMPLETE_WITH_SCHEMA_QUERY(Query_for_rule_of_table);
	}
	else if (Matches("ALTER", "TABLE", MatchAny, "ENABLE", MatchAny, "RULE"))
	{
		set_completion_reference(prev4_wd);
		COMPLETE_WITH_SCHEMA_QUERY(Query_for_rule_of_table);
	}
	else if (Matches("ALTER", "TABLE", MatchAny, "ENABLE", "TRIGGER"))
	{
		set_completion_reference(prev3_wd);
		COMPLETE_WITH_SCHEMA_QUERY(Query_for_trigger_of_table);
	}
	else if (Matches("ALTER", "TABLE", MatchAny, "ENABLE", MatchAny, "TRIGGER"))
	{
		set_completion_reference(prev4_wd);
		COMPLETE_WITH_SCHEMA_QUERY(Query_for_trigger_of_table);
	}
	/* ALTER TABLE xxx INHERIT */
	else if (Matches("ALTER", "TABLE", MatchAny, "INHERIT"))
		COMPLETE_WITH_SCHEMA_QUERY(Query_for_list_of_tables);
	/* ALTER TABLE xxx NO */
	else if (Matches("ALTER", "TABLE", MatchAny, "NO"))
		COMPLETE_WITH("FORCE ROW LEVEL SECURITY", "INHERIT");
	/* ALTER TABLE xxx NO INHERIT */
	else if (Matches("ALTER", "TABLE", MatchAny, "NO", "INHERIT"))
		COMPLETE_WITH_SCHEMA_QUERY(Query_for_list_of_tables);
	/* ALTER TABLE xxx DISABLE */
	else if (Matches("ALTER", "TABLE", MatchAny, "DISABLE"))
		COMPLETE_WITH("ROW LEVEL SECURITY", "RULE", "TRIGGER");
	else if (Matches("ALTER", "TABLE", MatchAny, "DISABLE", "RULE"))
	{
		set_completion_reference(prev3_wd);
		COMPLETE_WITH_SCHEMA_QUERY(Query_for_rule_of_table);
	}
	else if (Matches("ALTER", "TABLE", MatchAny, "DISABLE", "TRIGGER"))
	{
		set_completion_reference(prev3_wd);
		COMPLETE_WITH_SCHEMA_QUERY(Query_for_trigger_of_table);
	}

	/* ALTER TABLE xxx ALTER */
	else if (Matches("ALTER", "TABLE", MatchAny, "ALTER"))
		COMPLETE_WITH_ATTR_PLUS(prev2_wd, "COLUMN", "CONSTRAINT");

	/* ALTER TABLE xxx RENAME */
	else if (Matches("ALTER", "TABLE", MatchAny, "RENAME"))
		COMPLETE_WITH_ATTR_PLUS(prev2_wd, "COLUMN", "CONSTRAINT", "TO");
	else if (Matches("ALTER", "TABLE", MatchAny, "ALTER|RENAME", "COLUMN"))
		COMPLETE_WITH_ATTR(prev3_wd);

	/* ALTER TABLE xxx RENAME yyy */
	else if (Matches("ALTER", "TABLE", MatchAny, "RENAME", MatchAnyExcept("CONSTRAINT|TO")))
		COMPLETE_WITH("TO");

	/* ALTER TABLE xxx RENAME COLUMN/CONSTRAINT yyy */
	else if (Matches("ALTER", "TABLE", MatchAny, "RENAME", "COLUMN|CONSTRAINT", MatchAnyExcept("TO")))
		COMPLETE_WITH("TO");

	/* If we have ALTER TABLE <sth> DROP, provide COLUMN or CONSTRAINT */
	else if (Matches("ALTER", "TABLE", MatchAny, "DROP"))
		COMPLETE_WITH("COLUMN", "CONSTRAINT");
	/* If we have ALTER TABLE <sth> DROP COLUMN, provide list of columns */
	else if (Matches("ALTER", "TABLE", MatchAny, "DROP", "COLUMN"))
		COMPLETE_WITH_ATTR(prev3_wd);
	/* ALTER TABLE <sth> ALTER|DROP|RENAME CONSTRAINT <constraint> */
	else if (Matches("ALTER", "TABLE", MatchAny, "ALTER|DROP|RENAME", "CONSTRAINT"))
	{
		set_completion_reference(prev3_wd);
		COMPLETE_WITH_SCHEMA_QUERY(Query_for_constraint_of_table);
	}
	/* ALTER TABLE <sth> VALIDATE CONSTRAINT <non-validated constraint> */
	else if (Matches("ALTER", "TABLE", MatchAny, "VALIDATE", "CONSTRAINT"))
	{
		set_completion_reference(prev3_wd);
		COMPLETE_WITH_SCHEMA_QUERY(Query_for_constraint_of_table_not_validated);
	}
	/* ALTER TABLE ALTER [COLUMN] <foo> */
	else if (Matches("ALTER", "TABLE", MatchAny, "ALTER", "COLUMN", MatchAny) ||
			 Matches("ALTER", "TABLE", MatchAny, "ALTER", MatchAny))
		COMPLETE_WITH("TYPE", "SET", "RESET", "RESTART", "ADD", "DROP");
	/* ALTER TABLE ALTER [COLUMN] <foo> ADD */
	else if (Matches("ALTER", "TABLE", MatchAny, "ALTER", "COLUMN", MatchAny, "ADD") ||
			 Matches("ALTER", "TABLE", MatchAny, "ALTER", MatchAny, "ADD"))
		COMPLETE_WITH("GENERATED");
	/* ALTER TABLE ALTER [COLUMN] <foo> ADD GENERATED */
	else if (Matches("ALTER", "TABLE", MatchAny, "ALTER", "COLUMN", MatchAny, "ADD", "GENERATED") ||
			 Matches("ALTER", "TABLE", MatchAny, "ALTER", MatchAny, "ADD", "GENERATED"))
		COMPLETE_WITH("ALWAYS", "BY DEFAULT");
	/* ALTER TABLE ALTER [COLUMN] <foo> ADD GENERATED */
	else if (Matches("ALTER", "TABLE", MatchAny, "ALTER", "COLUMN", MatchAny, "ADD", "GENERATED", "ALWAYS") ||
			 Matches("ALTER", "TABLE", MatchAny, "ALTER", MatchAny, "ADD", "GENERATED", "ALWAYS") ||
			 Matches("ALTER", "TABLE", MatchAny, "ALTER", "COLUMN", MatchAny, "ADD", "GENERATED", "BY", "DEFAULT") ||
			 Matches("ALTER", "TABLE", MatchAny, "ALTER", MatchAny, "ADD", "GENERATED", "BY", "DEFAULT"))
		COMPLETE_WITH("AS IDENTITY");
	/* ALTER TABLE ALTER [COLUMN] <foo> SET */
	else if (Matches("ALTER", "TABLE", MatchAny, "ALTER", "COLUMN", MatchAny, "SET") ||
			 Matches("ALTER", "TABLE", MatchAny, "ALTER", MatchAny, "SET"))
		COMPLETE_WITH("(", "COMPRESSION", "DEFAULT", "EXPRESSION", "GENERATED", "NOT NULL", "STATISTICS", "STORAGE",
		/* a subset of ALTER SEQUENCE options */
					  "INCREMENT", "MINVALUE", "MAXVALUE", "START", "NO", "CACHE", "CYCLE");
	/* ALTER TABLE ALTER [COLUMN] <foo> SET ( */
	else if (Matches("ALTER", "TABLE", MatchAny, "ALTER", "COLUMN", MatchAny, "SET", "(") ||
			 Matches("ALTER", "TABLE", MatchAny, "ALTER", MatchAny, "SET", "("))
		COMPLETE_WITH("n_distinct", "n_distinct_inherited");
	/* ALTER TABLE ALTER [COLUMN] <foo> SET COMPRESSION */
	else if (Matches("ALTER", "TABLE", MatchAny, "ALTER", "COLUMN", MatchAny, "SET", "COMPRESSION") ||
			 Matches("ALTER", "TABLE", MatchAny, "ALTER", MatchAny, "SET", "COMPRESSION"))
		COMPLETE_WITH("DEFAULT", "PGLZ", "LZ4");
	/* ALTER TABLE ALTER [COLUMN] <foo> SET EXPRESSION */
	else if (Matches("ALTER", "TABLE", MatchAny, "ALTER", "COLUMN", MatchAny, "SET", "EXPRESSION") ||
			 Matches("ALTER", "TABLE", MatchAny, "ALTER", MatchAny, "SET", "EXPRESSION"))
		COMPLETE_WITH("AS");
	/* ALTER TABLE ALTER [COLUMN] <foo> SET EXPRESSION AS */
	else if (Matches("ALTER", "TABLE", MatchAny, "ALTER", "COLUMN", MatchAny, "SET", "EXPRESSION", "AS") ||
			 Matches("ALTER", "TABLE", MatchAny, "ALTER", MatchAny, "SET", "EXPRESSION", "AS"))
		COMPLETE_WITH("(");
	/* ALTER TABLE ALTER [COLUMN] <foo> SET GENERATED */
	else if (Matches("ALTER", "TABLE", MatchAny, "ALTER", "COLUMN", MatchAny, "SET", "GENERATED") ||
			 Matches("ALTER", "TABLE", MatchAny, "ALTER", MatchAny, "SET", "GENERATED"))
		COMPLETE_WITH("ALWAYS", "BY DEFAULT");
	/* ALTER TABLE ALTER [COLUMN] <foo> SET NO */
	else if (Matches("ALTER", "TABLE", MatchAny, "ALTER", "COLUMN", MatchAny, "SET", "NO") ||
			 Matches("ALTER", "TABLE", MatchAny, "ALTER", MatchAny, "SET", "NO"))
		COMPLETE_WITH("MINVALUE", "MAXVALUE", "CYCLE");
	/* ALTER TABLE ALTER [COLUMN] <foo> SET STORAGE */
	else if (Matches("ALTER", "TABLE", MatchAny, "ALTER", "COLUMN", MatchAny, "SET", "STORAGE") ||
			 Matches("ALTER", "TABLE", MatchAny, "ALTER", MatchAny, "SET", "STORAGE"))
		COMPLETE_WITH("DEFAULT", "PLAIN", "EXTERNAL", "EXTENDED", "MAIN");
	/* ALTER TABLE ALTER [COLUMN] <foo> SET STATISTICS */
	else if (Matches("ALTER", "TABLE", MatchAny, "ALTER", "COLUMN", MatchAny, "SET", "STATISTICS") ||
			 Matches("ALTER", "TABLE", MatchAny, "ALTER", MatchAny, "SET", "STATISTICS"))
	{
		/* Enforce no completion here, as an integer has to be specified */
	}
	/* ALTER TABLE ALTER [COLUMN] <foo> DROP */
	else if (Matches("ALTER", "TABLE", MatchAny, "ALTER", "COLUMN", MatchAny, "DROP") ||
			 Matches("ALTER", "TABLE", MatchAny, "ALTER", MatchAny, "DROP"))
		COMPLETE_WITH("DEFAULT", "EXPRESSION", "IDENTITY", "NOT NULL");
	else if (Matches("ALTER", "TABLE", MatchAny, "CLUSTER"))
		COMPLETE_WITH("ON");
	else if (Matches("ALTER", "TABLE", MatchAny, "CLUSTER", "ON"))
	{
		set_completion_reference(prev3_wd);
		COMPLETE_WITH_SCHEMA_QUERY(Query_for_index_of_table);
	}
	/* If we have ALTER TABLE <sth> SET, provide list of attributes and '(' */
	else if (Matches("ALTER", "TABLE", MatchAny, "SET"))
		COMPLETE_WITH("(", "ACCESS METHOD", "LOGGED", "SCHEMA",
					  "TABLESPACE", "UNLOGGED", "WITH", "WITHOUT");

	/*
	 * If we have ALTER TABLE <sth> SET ACCESS METHOD provide a list of table
	 * AMs.
	 */
	else if (Matches("ALTER", "TABLE", MatchAny, "SET", "ACCESS", "METHOD"))
		COMPLETE_WITH_QUERY(Query_for_list_of_table_access_methods);

	/*
	 * If we have ALTER TABLE <sth> SET TABLESPACE provide a list of
	 * tablespaces
	 */
	else if (Matches("ALTER", "TABLE", MatchAny, "SET", "TABLESPACE"))
		COMPLETE_WITH_QUERY(Query_for_list_of_tablespaces);
	/* If we have ALTER TABLE <sth> SET WITHOUT provide CLUSTER or OIDS */
	else if (Matches("ALTER", "TABLE", MatchAny, "SET", "WITHOUT"))
		COMPLETE_WITH("CLUSTER", "OIDS");
	/* ALTER TABLE <foo> RESET */
	else if (Matches("ALTER", "TABLE", MatchAny, "RESET"))
		COMPLETE_WITH("(");
	/* ALTER TABLE <foo> SET|RESET ( */
	else if (Matches("ALTER", "TABLE", MatchAny, "SET|RESET", "("))
		COMPLETE_WITH_LIST(table_storage_parameters);
	else if (Matches("ALTER", "TABLE", MatchAny, "REPLICA", "IDENTITY", "USING", "INDEX"))
	{
		set_completion_reference(prev5_wd);
		COMPLETE_WITH_SCHEMA_QUERY(Query_for_index_of_table);
	}
	else if (Matches("ALTER", "TABLE", MatchAny, "REPLICA", "IDENTITY", "USING"))
		COMPLETE_WITH("INDEX");
	else if (Matches("ALTER", "TABLE", MatchAny, "REPLICA", "IDENTITY"))
		COMPLETE_WITH("FULL", "NOTHING", "DEFAULT", "USING");
	else if (Matches("ALTER", "TABLE", MatchAny, "REPLICA"))
		COMPLETE_WITH("IDENTITY");

	/*
	 * If we have ALTER TABLE <foo> ATTACH PARTITION, provide a list of
	 * tables.
	 */
	else if (Matches("ALTER", "TABLE", MatchAny, "ATTACH", "PARTITION"))
		COMPLETE_WITH_SCHEMA_QUERY(Query_for_list_of_tables);
	/* Limited completion support for partition bound specification */
	else if (TailMatches("ATTACH", "PARTITION", MatchAny))
		COMPLETE_WITH("FOR VALUES", "DEFAULT");
	else if (TailMatches("FOR", "VALUES"))
		COMPLETE_WITH("FROM (", "IN (", "WITH (");

	/*
	 * If we have ALTER TABLE <foo> DETACH PARTITION, provide a list of
	 * partitions of <foo>.
	 */
	else if (Matches("ALTER", "TABLE", MatchAny, "DETACH", "PARTITION"))
	{
		set_completion_reference(prev3_wd);
		COMPLETE_WITH_SCHEMA_QUERY(Query_for_partition_of_table);
	}
	else if (Matches("ALTER", "TABLE", MatchAny, "DETACH", "PARTITION", MatchAny))
		COMPLETE_WITH("CONCURRENTLY", "FINALIZE");

	/* ALTER TABLE <name> OF */
	else if (Matches("ALTER", "TABLE", MatchAny, "OF"))
		COMPLETE_WITH_SCHEMA_QUERY(Query_for_list_of_composite_datatypes);

	/* ALTER TABLESPACE <foo> with RENAME TO, OWNER TO, SET, RESET */
	else if (Matches("ALTER", "TABLESPACE", MatchAny))
		COMPLETE_WITH("RENAME TO", "OWNER TO", "SET", "RESET");
	/* ALTER TABLESPACE <foo> SET|RESET */
	else if (Matches("ALTER", "TABLESPACE", MatchAny, "SET|RESET"))
		COMPLETE_WITH("(");
	/* ALTER TABLESPACE <foo> SET|RESET ( */
	else if (Matches("ALTER", "TABLESPACE", MatchAny, "SET|RESET", "("))
		COMPLETE_WITH("seq_page_cost", "random_page_cost",
					  "effective_io_concurrency", "maintenance_io_concurrency");

	/* ALTER TEXT SEARCH */
	else if (Matches("ALTER", "TEXT", "SEARCH"))
		COMPLETE_WITH("CONFIGURATION", "DICTIONARY", "PARSER", "TEMPLATE");
	else if (Matches("ALTER", "TEXT", "SEARCH", "TEMPLATE|PARSER", MatchAny))
		COMPLETE_WITH("RENAME TO", "SET SCHEMA");
	else if (Matches("ALTER", "TEXT", "SEARCH", "DICTIONARY", MatchAny))
		COMPLETE_WITH("(", "OWNER TO", "RENAME TO", "SET SCHEMA");
	else if (Matches("ALTER", "TEXT", "SEARCH", "CONFIGURATION", MatchAny))
		COMPLETE_WITH("ADD MAPPING FOR", "ALTER MAPPING",
					  "DROP MAPPING FOR",
					  "OWNER TO", "RENAME TO", "SET SCHEMA");

	/* complete ALTER TYPE <foo> with actions */
	else if (Matches("ALTER", "TYPE", MatchAny))
		COMPLETE_WITH("ADD ATTRIBUTE", "ADD VALUE", "ALTER ATTRIBUTE",
					  "DROP ATTRIBUTE",
					  "OWNER TO", "RENAME", "SET SCHEMA", "SET (");
	/* complete ALTER TYPE <foo> ADD with actions */
	else if (Matches("ALTER", "TYPE", MatchAny, "ADD"))
		COMPLETE_WITH("ATTRIBUTE", "VALUE");
	/* ALTER TYPE <foo> RENAME	*/
	else if (Matches("ALTER", "TYPE", MatchAny, "RENAME"))
		COMPLETE_WITH("ATTRIBUTE", "TO", "VALUE");
	/* ALTER TYPE xxx RENAME (ATTRIBUTE|VALUE) yyy */
	else if (Matches("ALTER", "TYPE", MatchAny, "RENAME", "ATTRIBUTE|VALUE", MatchAny))
		COMPLETE_WITH("TO");

	/*
	 * If we have ALTER TYPE <sth> ALTER/DROP/RENAME ATTRIBUTE, provide list
	 * of attributes
	 */
	else if (Matches("ALTER", "TYPE", MatchAny, "ALTER|DROP|RENAME", "ATTRIBUTE"))
		COMPLETE_WITH_ATTR(prev3_wd);
	/* ALTER TYPE ALTER ATTRIBUTE <foo> */
	else if (Matches("ALTER", "TYPE", MatchAny, "ALTER", "ATTRIBUTE", MatchAny))
		COMPLETE_WITH("TYPE");
	/* complete ALTER TYPE <sth> RENAME VALUE with list of enum values */
	else if (Matches("ALTER", "TYPE", MatchAny, "RENAME", "VALUE"))
		COMPLETE_WITH_ENUM_VALUE(prev3_wd);
	/* ALTER TYPE <foo> SET */
	else if (Matches("ALTER", "TYPE", MatchAny, "SET"))
		COMPLETE_WITH("(", "SCHEMA");
	/* complete ALTER TYPE <foo> SET ( with settable properties */
	else if (Matches("ALTER", "TYPE", MatchAny, "SET", "("))
		COMPLETE_WITH("ANALYZE", "RECEIVE", "SEND", "STORAGE", "SUBSCRIPT",
					  "TYPMOD_IN", "TYPMOD_OUT");

	/* complete ALTER GROUP <foo> */
	else if (Matches("ALTER", "GROUP", MatchAny))
		COMPLETE_WITH("ADD USER", "DROP USER", "RENAME TO");
	/* complete ALTER GROUP <foo> ADD|DROP with USER */
	else if (Matches("ALTER", "GROUP", MatchAny, "ADD|DROP"))
		COMPLETE_WITH("USER");
	/* complete ALTER GROUP <foo> ADD|DROP USER with a user name */
	else if (Matches("ALTER", "GROUP", MatchAny, "ADD|DROP", "USER"))
		COMPLETE_WITH_QUERY(Query_for_list_of_roles);

/*
 * ANALYZE [ ( option [, ...] ) ] [ table_and_columns [, ...] ]
 * ANALYZE [ VERBOSE ] [ table_and_columns [, ...] ]
 */
	else if (Matches("ANALYZE"))
		COMPLETE_WITH_SCHEMA_QUERY_PLUS(Query_for_list_of_analyzables,
										"VERBOSE");
	else if (HeadMatches("ANALYZE", "(*") &&
			 !HeadMatches("ANALYZE", "(*)"))
	{
		/*
		 * This fires if we're in an unfinished parenthesized option list.
		 * get_previous_words treats a completed parenthesized option list as
		 * one word, so the above test is correct.
		 */
		if (ends_with(prev_wd, '(') || ends_with(prev_wd, ','))
			COMPLETE_WITH("VERBOSE", "SKIP_LOCKED", "BUFFER_USAGE_LIMIT");
		else if (TailMatches("VERBOSE|SKIP_LOCKED"))
			COMPLETE_WITH("ON", "OFF");
	}
	else if (HeadMatches("ANALYZE") && TailMatches("("))
		/* "ANALYZE (" should be caught above, so assume we want columns */
		COMPLETE_WITH_ATTR(prev2_wd);
	else if (HeadMatches("ANALYZE"))
		COMPLETE_WITH_SCHEMA_QUERY(Query_for_list_of_analyzables);

/* BEGIN */
	else if (Matches("BEGIN"))
		COMPLETE_WITH("WORK", "TRANSACTION", "ISOLATION LEVEL", "READ", "DEFERRABLE", "NOT DEFERRABLE");
/* END, ABORT */
	else if (Matches("END|ABORT"))
		COMPLETE_WITH("AND", "WORK", "TRANSACTION");
/* COMMIT */
	else if (Matches("COMMIT"))
		COMPLETE_WITH("AND", "WORK", "TRANSACTION", "PREPARED");
/* RELEASE SAVEPOINT */
	else if (Matches("RELEASE"))
		COMPLETE_WITH("SAVEPOINT");
/* ROLLBACK */
	else if (Matches("ROLLBACK"))
		COMPLETE_WITH("AND", "WORK", "TRANSACTION", "TO SAVEPOINT", "PREPARED");
	else if (Matches("ABORT|END|COMMIT|ROLLBACK", "AND"))
		COMPLETE_WITH("CHAIN");
/* CALL */
	else if (Matches("CALL"))
		COMPLETE_WITH_VERSIONED_SCHEMA_QUERY(Query_for_list_of_procedures);
	else if (Matches("CALL", MatchAny))
		COMPLETE_WITH("(");
/* CLOSE */
	else if (Matches("CLOSE"))
		COMPLETE_WITH_QUERY_PLUS(Query_for_list_of_cursors,
								 "ALL");
/* CLUSTER */
	else if (Matches("CLUSTER"))
		COMPLETE_WITH_SCHEMA_QUERY_PLUS(Query_for_list_of_clusterables,
										"VERBOSE");
	else if (Matches("CLUSTER", "VERBOSE") ||
			 Matches("CLUSTER", "(*)"))
		COMPLETE_WITH_SCHEMA_QUERY(Query_for_list_of_clusterables);
	/* If we have CLUSTER <sth>, then add "USING" */
	else if (Matches("CLUSTER", MatchAnyExcept("VERBOSE|ON|(|(*)")))
		COMPLETE_WITH("USING");
	/* If we have CLUSTER VERBOSE <sth>, then add "USING" */
	else if (Matches("CLUSTER", "VERBOSE|(*)", MatchAny))
		COMPLETE_WITH("USING");
	/* If we have CLUSTER <sth> USING, then add the index as well */
	else if (Matches("CLUSTER", MatchAny, "USING") ||
			 Matches("CLUSTER", "VERBOSE|(*)", MatchAny, "USING"))
	{
		set_completion_reference(prev2_wd);
		COMPLETE_WITH_SCHEMA_QUERY(Query_for_index_of_table);
	}
	else if (HeadMatches("CLUSTER", "(*") &&
			 !HeadMatches("CLUSTER", "(*)"))
	{
		/*
		 * This fires if we're in an unfinished parenthesized option list.
		 * get_previous_words treats a completed parenthesized option list as
		 * one word, so the above test is correct.
		 */
		if (ends_with(prev_wd, '(') || ends_with(prev_wd, ','))
			COMPLETE_WITH("VERBOSE");
	}

/* COMMENT */
	else if (Matches("COMMENT"))
		COMPLETE_WITH("ON");
	else if (Matches("COMMENT", "ON"))
		COMPLETE_WITH("ACCESS METHOD", "AGGREGATE", "CAST", "COLLATION",
					  "COLUMN", "CONSTRAINT", "CONVERSION", "DATABASE",
					  "DOMAIN", "EXTENSION", "EVENT TRIGGER",
					  "FOREIGN DATA WRAPPER", "FOREIGN TABLE",
					  "FUNCTION", "INDEX", "LANGUAGE", "LARGE OBJECT",
					  "MATERIALIZED VIEW", "OPERATOR", "POLICY",
					  "PROCEDURE", "PROCEDURAL LANGUAGE", "PUBLICATION", "ROLE",
					  "ROUTINE", "RULE", "SCHEMA", "SEQUENCE", "SERVER",
					  "STATISTICS", "SUBSCRIPTION", "TABLE",
					  "TABLESPACE", "TEXT SEARCH", "TRANSFORM FOR",
					  "TRIGGER", "TYPE", "VIEW");
	else if (Matches("COMMENT", "ON", "ACCESS", "METHOD"))
		COMPLETE_WITH_QUERY(Query_for_list_of_access_methods);
	else if (Matches("COMMENT", "ON", "CONSTRAINT"))
		COMPLETE_WITH_QUERY(Query_for_all_table_constraints);
	else if (Matches("COMMENT", "ON", "CONSTRAINT", MatchAny))
		COMPLETE_WITH("ON");
	else if (Matches("COMMENT", "ON", "CONSTRAINT", MatchAny, "ON"))
	{
		set_completion_reference(prev2_wd);
		COMPLETE_WITH_SCHEMA_QUERY_PLUS(Query_for_list_of_tables_for_constraint,
										"DOMAIN");
	}
	else if (Matches("COMMENT", "ON", "CONSTRAINT", MatchAny, "ON", "DOMAIN"))
		COMPLETE_WITH_SCHEMA_QUERY(Query_for_list_of_domains);
	else if (Matches("COMMENT", "ON", "EVENT", "TRIGGER"))
		COMPLETE_WITH_QUERY(Query_for_list_of_event_triggers);
	else if (Matches("COMMENT", "ON", "FOREIGN"))
		COMPLETE_WITH("DATA WRAPPER", "TABLE");
	else if (Matches("COMMENT", "ON", "FOREIGN", "TABLE"))
		COMPLETE_WITH_SCHEMA_QUERY(Query_for_list_of_foreign_tables);
	else if (Matches("COMMENT", "ON", "MATERIALIZED", "VIEW"))
		COMPLETE_WITH_SCHEMA_QUERY(Query_for_list_of_matviews);
	else if (Matches("COMMENT", "ON", "POLICY"))
		COMPLETE_WITH_QUERY(Query_for_list_of_policies);
	else if (Matches("COMMENT", "ON", "POLICY", MatchAny))
		COMPLETE_WITH("ON");
	else if (Matches("COMMENT", "ON", "POLICY", MatchAny, "ON"))
	{
		set_completion_reference(prev2_wd);
		COMPLETE_WITH_SCHEMA_QUERY(Query_for_list_of_tables_for_policy);
	}
	else if (Matches("COMMENT", "ON", "PROCEDURAL", "LANGUAGE"))
		COMPLETE_WITH_QUERY(Query_for_list_of_languages);
	else if (Matches("COMMENT", "ON", "RULE", MatchAny))
		COMPLETE_WITH("ON");
	else if (Matches("COMMENT", "ON", "RULE", MatchAny, "ON"))
	{
		set_completion_reference(prev2_wd);
		COMPLETE_WITH_SCHEMA_QUERY(Query_for_list_of_tables_for_rule);
	}
	else if (Matches("COMMENT", "ON", "TEXT", "SEARCH"))
		COMPLETE_WITH("CONFIGURATION", "DICTIONARY", "PARSER", "TEMPLATE");
	else if (Matches("COMMENT", "ON", "TEXT", "SEARCH", "CONFIGURATION"))
		COMPLETE_WITH_SCHEMA_QUERY(Query_for_list_of_ts_configurations);
	else if (Matches("COMMENT", "ON", "TEXT", "SEARCH", "DICTIONARY"))
		COMPLETE_WITH_SCHEMA_QUERY(Query_for_list_of_ts_dictionaries);
	else if (Matches("COMMENT", "ON", "TEXT", "SEARCH", "PARSER"))
		COMPLETE_WITH_SCHEMA_QUERY(Query_for_list_of_ts_parsers);
	else if (Matches("COMMENT", "ON", "TEXT", "SEARCH", "TEMPLATE"))
		COMPLETE_WITH_SCHEMA_QUERY(Query_for_list_of_ts_templates);
	else if (Matches("COMMENT", "ON", "TRANSFORM", "FOR"))
		COMPLETE_WITH_SCHEMA_QUERY(Query_for_list_of_datatypes);
	else if (Matches("COMMENT", "ON", "TRANSFORM", "FOR", MatchAny))
		COMPLETE_WITH("LANGUAGE");
	else if (Matches("COMMENT", "ON", "TRANSFORM", "FOR", MatchAny, "LANGUAGE"))
	{
		set_completion_reference(prev2_wd);
		COMPLETE_WITH_QUERY(Query_for_list_of_languages);
	}
	else if (Matches("COMMENT", "ON", "TRIGGER", MatchAny))
		COMPLETE_WITH("ON");
	else if (Matches("COMMENT", "ON", "TRIGGER", MatchAny, "ON"))
	{
		set_completion_reference(prev2_wd);
		COMPLETE_WITH_SCHEMA_QUERY(Query_for_list_of_tables_for_trigger);
	}
	else if (Matches("COMMENT", "ON", MatchAny, MatchAnyExcept("IS")) ||
			 Matches("COMMENT", "ON", MatchAny, MatchAny, MatchAnyExcept("IS")) ||
			 Matches("COMMENT", "ON", MatchAny, MatchAny, MatchAny, MatchAnyExcept("IS")) ||
			 Matches("COMMENT", "ON", MatchAny, MatchAny, MatchAny, MatchAny, MatchAnyExcept("IS")))
		COMPLETE_WITH("IS");

/* COPY */

	/*
	 * If we have COPY, offer list of tables or "(" (Also cover the analogous
	 * backslash command).
	 */
	else if (Matches("COPY|\\copy"))
		COMPLETE_WITH_SCHEMA_QUERY_PLUS(Query_for_list_of_tables, "(");
	/* Complete COPY ( with legal query commands */
	else if (Matches("COPY|\\copy", "("))
		COMPLETE_WITH("SELECT", "TABLE", "VALUES", "INSERT INTO", "UPDATE", "DELETE FROM", "WITH");
	/* Complete COPY <sth> */
	else if (Matches("COPY|\\copy", MatchAny))
		COMPLETE_WITH("FROM", "TO");
	/* Complete COPY <sth> FROM|TO with filename */
	else if (Matches("COPY", MatchAny, "FROM|TO"))
	{
		completion_charp = "";
		completion_force_quote = true;	/* COPY requires quoted filename */
		matches = rl_completion_matches(text, complete_from_files);
	}
	else if (Matches("\\copy", MatchAny, "FROM|TO"))
	{
		completion_charp = "";
		completion_force_quote = false;
		matches = rl_completion_matches(text, complete_from_files);
	}

	/* Complete COPY <sth> TO <sth> */
	else if (Matches("COPY|\\copy", MatchAny, "TO", MatchAny))
		COMPLETE_WITH("WITH (");

	/* Complete COPY <sth> FROM <sth> */
	else if (Matches("COPY|\\copy", MatchAny, "FROM", MatchAny))
		COMPLETE_WITH("WITH (", "WHERE");

	/* Complete COPY <sth> FROM|TO filename WITH ( */
	else if (Matches("COPY|\\copy", MatchAny, "FROM|TO", MatchAny, "WITH", "("))
		COMPLETE_WITH("FORMAT", "FREEZE", "DELIMITER", "NULL",
					  "HEADER", "QUOTE", "ESCAPE", "FORCE_QUOTE",
					  "FORCE_NOT_NULL", "FORCE_NULL", "ENCODING", "DEFAULT",
					  "SAVE_ERROR_TO");

	/* Complete COPY <sth> FROM|TO filename WITH (FORMAT */
	else if (Matches("COPY|\\copy", MatchAny, "FROM|TO", MatchAny, "WITH", "(", "FORMAT"))
		COMPLETE_WITH("binary", "csv", "text");

	/* Complete COPY <sth> FROM filename WITH (SAVE_ERROR_TO */
	else if (Matches("COPY|\\copy", MatchAny, "FROM|TO", MatchAny, "WITH", "(", "SAVE_ERROR_TO"))
<<<<<<< HEAD
		COMPLETE_WITH("none");
=======
		COMPLETE_WITH("error", "none");
>>>>>>> 65c5864d

	/* Complete COPY <sth> FROM <sth> WITH (<options>) */
	else if (Matches("COPY|\\copy", MatchAny, "FROM", MatchAny, "WITH", MatchAny))
		COMPLETE_WITH("WHERE");

	/* CREATE ACCESS METHOD */
	/* Complete "CREATE ACCESS METHOD <name>" */
	else if (Matches("CREATE", "ACCESS", "METHOD", MatchAny))
		COMPLETE_WITH("TYPE");
	/* Complete "CREATE ACCESS METHOD <name> TYPE" */
	else if (Matches("CREATE", "ACCESS", "METHOD", MatchAny, "TYPE"))
		COMPLETE_WITH("INDEX", "TABLE");
	/* Complete "CREATE ACCESS METHOD <name> TYPE <type>" */
	else if (Matches("CREATE", "ACCESS", "METHOD", MatchAny, "TYPE", MatchAny))
		COMPLETE_WITH("HANDLER");

	/* CREATE COLLATION */
	else if (Matches("CREATE", "COLLATION", MatchAny))
		COMPLETE_WITH("(", "FROM");
	else if (Matches("CREATE", "COLLATION", MatchAny, "FROM"))
		COMPLETE_WITH_SCHEMA_QUERY(Query_for_list_of_collations);
	else if (HeadMatches("CREATE", "COLLATION", MatchAny, "(*"))
	{
		if (TailMatches("(|*,"))
			COMPLETE_WITH("LOCALE =", "LC_COLLATE =", "LC_CTYPE =",
						  "PROVIDER =", "DETERMINISTIC =");
		else if (TailMatches("PROVIDER", "="))
			COMPLETE_WITH("libc", "icu");
		else if (TailMatches("DETERMINISTIC", "="))
			COMPLETE_WITH("true", "false");
	}

	/* CREATE DATABASE */
	else if (Matches("CREATE", "DATABASE", MatchAny))
		COMPLETE_WITH("OWNER", "TEMPLATE", "ENCODING", "TABLESPACE",
					  "IS_TEMPLATE", "STRATEGY",
					  "ALLOW_CONNECTIONS", "CONNECTION LIMIT",
					  "LC_COLLATE", "LC_CTYPE", "LOCALE", "OID",
					  "LOCALE_PROVIDER", "ICU_LOCALE");

	else if (Matches("CREATE", "DATABASE", MatchAny, "TEMPLATE"))
		COMPLETE_WITH_QUERY(Query_for_list_of_template_databases);
	else if (Matches("CREATE", "DATABASE", MatchAny, "STRATEGY"))
		COMPLETE_WITH("WAL_LOG", "FILE_COPY");

	/* CREATE DOMAIN */
	else if (Matches("CREATE", "DOMAIN", MatchAny))
		COMPLETE_WITH("AS");
	else if (Matches("CREATE", "DOMAIN", MatchAny, "AS"))
		COMPLETE_WITH_SCHEMA_QUERY(Query_for_list_of_datatypes);
	else if (Matches("CREATE", "DOMAIN", MatchAny, "AS", MatchAny))
		COMPLETE_WITH("COLLATE", "DEFAULT", "CONSTRAINT",
					  "NOT NULL", "NULL", "CHECK (");
	else if (Matches("CREATE", "DOMAIN", MatchAny, "COLLATE"))
		COMPLETE_WITH_SCHEMA_QUERY(Query_for_list_of_collations);

	/* CREATE EXTENSION */
	/* Complete with available extensions rather than installed ones. */
	else if (Matches("CREATE", "EXTENSION"))
		COMPLETE_WITH_QUERY(Query_for_list_of_available_extensions);
	/* CREATE EXTENSION <name> */
	else if (Matches("CREATE", "EXTENSION", MatchAny))
		COMPLETE_WITH("WITH SCHEMA", "CASCADE", "VERSION");
	/* CREATE EXTENSION <name> VERSION */
	else if (Matches("CREATE", "EXTENSION", MatchAny, "VERSION"))
	{
		set_completion_reference(prev2_wd);
		COMPLETE_WITH_QUERY(Query_for_list_of_available_extension_versions);
	}

	/* CREATE FOREIGN */
	else if (Matches("CREATE", "FOREIGN"))
		COMPLETE_WITH("DATA WRAPPER", "TABLE");

	/* CREATE FOREIGN DATA WRAPPER */
	else if (Matches("CREATE", "FOREIGN", "DATA", "WRAPPER", MatchAny))
		COMPLETE_WITH("HANDLER", "VALIDATOR", "OPTIONS");

	/* CREATE FOREIGN TABLE */
	else if (Matches("CREATE", "FOREIGN", "TABLE", MatchAny))
		COMPLETE_WITH("(", "PARTITION OF");

	/* CREATE INDEX --- is allowed inside CREATE SCHEMA, so use TailMatches */
	/* First off we complete CREATE UNIQUE with "INDEX" */
	else if (TailMatches("CREATE", "UNIQUE"))
		COMPLETE_WITH("INDEX");

	/*
	 * If we have CREATE|UNIQUE INDEX, then add "ON", "CONCURRENTLY", and
	 * existing indexes
	 */
	else if (TailMatches("CREATE|UNIQUE", "INDEX"))
		COMPLETE_WITH_SCHEMA_QUERY_PLUS(Query_for_list_of_indexes,
										"ON", "CONCURRENTLY");

	/*
	 * Complete ... INDEX|CONCURRENTLY [<name>] ON with a list of relations
	 * that indexes can be created on
	 */
	else if (TailMatches("INDEX|CONCURRENTLY", MatchAny, "ON") ||
			 TailMatches("INDEX|CONCURRENTLY", "ON"))
		COMPLETE_WITH_SCHEMA_QUERY(Query_for_list_of_indexables);

	/*
	 * Complete CREATE|UNIQUE INDEX CONCURRENTLY with "ON" and existing
	 * indexes
	 */
	else if (TailMatches("CREATE|UNIQUE", "INDEX", "CONCURRENTLY"))
		COMPLETE_WITH_SCHEMA_QUERY_PLUS(Query_for_list_of_indexes,
										"ON");
	/* Complete CREATE|UNIQUE INDEX [CONCURRENTLY] <sth> with "ON" */
	else if (TailMatches("CREATE|UNIQUE", "INDEX", MatchAny) ||
			 TailMatches("CREATE|UNIQUE", "INDEX", "CONCURRENTLY", MatchAny))
		COMPLETE_WITH("ON");

	/*
	 * Complete INDEX <name> ON <table> with a list of table columns (which
	 * should really be in parens)
	 */
	else if (TailMatches("INDEX", MatchAny, "ON", MatchAny) ||
			 TailMatches("INDEX|CONCURRENTLY", "ON", MatchAny))
		COMPLETE_WITH("(", "USING");
	else if (TailMatches("INDEX", MatchAny, "ON", MatchAny, "(") ||
			 TailMatches("INDEX|CONCURRENTLY", "ON", MatchAny, "("))
		COMPLETE_WITH_ATTR(prev2_wd);
	/* same if you put in USING */
	else if (TailMatches("ON", MatchAny, "USING", MatchAny, "("))
		COMPLETE_WITH_ATTR(prev4_wd);
	/* Complete USING with an index method */
	else if (TailMatches("INDEX", MatchAny, MatchAny, "ON", MatchAny, "USING") ||
			 TailMatches("INDEX", MatchAny, "ON", MatchAny, "USING") ||
			 TailMatches("INDEX", "ON", MatchAny, "USING"))
		COMPLETE_WITH_QUERY(Query_for_list_of_index_access_methods);
	else if (TailMatches("ON", MatchAny, "USING", MatchAny) &&
			 !TailMatches("POLICY", MatchAny, MatchAny, MatchAny, MatchAny, MatchAny) &&
			 !TailMatches("FOR", MatchAny, MatchAny, MatchAny))
		COMPLETE_WITH("(");

	/* CREATE OR REPLACE */
	else if (Matches("CREATE", "OR"))
		COMPLETE_WITH("REPLACE");

	/* CREATE POLICY */
	/* Complete "CREATE POLICY <name> ON" */
	else if (Matches("CREATE", "POLICY", MatchAny))
		COMPLETE_WITH("ON");
	/* Complete "CREATE POLICY <name> ON <table>" */
	else if (Matches("CREATE", "POLICY", MatchAny, "ON"))
		COMPLETE_WITH_SCHEMA_QUERY(Query_for_list_of_tables);
	/* Complete "CREATE POLICY <name> ON <table> AS|FOR|TO|USING|WITH CHECK" */
	else if (Matches("CREATE", "POLICY", MatchAny, "ON", MatchAny))
		COMPLETE_WITH("AS", "FOR", "TO", "USING (", "WITH CHECK (");
	/* CREATE POLICY <name> ON <table> AS PERMISSIVE|RESTRICTIVE */
	else if (Matches("CREATE", "POLICY", MatchAny, "ON", MatchAny, "AS"))
		COMPLETE_WITH("PERMISSIVE", "RESTRICTIVE");

	/*
	 * CREATE POLICY <name> ON <table> AS PERMISSIVE|RESTRICTIVE
	 * FOR|TO|USING|WITH CHECK
	 */
	else if (Matches("CREATE", "POLICY", MatchAny, "ON", MatchAny, "AS", MatchAny))
		COMPLETE_WITH("FOR", "TO", "USING", "WITH CHECK");
	/* CREATE POLICY <name> ON <table> FOR ALL|SELECT|INSERT|UPDATE|DELETE */
	else if (Matches("CREATE", "POLICY", MatchAny, "ON", MatchAny, "FOR"))
		COMPLETE_WITH("ALL", "SELECT", "INSERT", "UPDATE", "DELETE");
	/* Complete "CREATE POLICY <name> ON <table> FOR INSERT TO|WITH CHECK" */
	else if (Matches("CREATE", "POLICY", MatchAny, "ON", MatchAny, "FOR", "INSERT"))
		COMPLETE_WITH("TO", "WITH CHECK (");
	/* Complete "CREATE POLICY <name> ON <table> FOR SELECT|DELETE TO|USING" */
	else if (Matches("CREATE", "POLICY", MatchAny, "ON", MatchAny, "FOR", "SELECT|DELETE"))
		COMPLETE_WITH("TO", "USING (");
	/* CREATE POLICY <name> ON <table> FOR ALL|UPDATE TO|USING|WITH CHECK */
	else if (Matches("CREATE", "POLICY", MatchAny, "ON", MatchAny, "FOR", "ALL|UPDATE"))
		COMPLETE_WITH("TO", "USING (", "WITH CHECK (");
	/* Complete "CREATE POLICY <name> ON <table> TO <role>" */
	else if (Matches("CREATE", "POLICY", MatchAny, "ON", MatchAny, "TO"))
		COMPLETE_WITH_QUERY_PLUS(Query_for_list_of_roles,
								 Keywords_for_list_of_grant_roles);
	/* Complete "CREATE POLICY <name> ON <table> USING (" */
	else if (Matches("CREATE", "POLICY", MatchAny, "ON", MatchAny, "USING"))
		COMPLETE_WITH("(");

	/*
	 * CREATE POLICY <name> ON <table> AS PERMISSIVE|RESTRICTIVE FOR
	 * ALL|SELECT|INSERT|UPDATE|DELETE
	 */
	else if (Matches("CREATE", "POLICY", MatchAny, "ON", MatchAny, "AS", MatchAny, "FOR"))
		COMPLETE_WITH("ALL", "SELECT", "INSERT", "UPDATE", "DELETE");

	/*
	 * Complete "CREATE POLICY <name> ON <table> AS PERMISSIVE|RESTRICTIVE FOR
	 * INSERT TO|WITH CHECK"
	 */
	else if (Matches("CREATE", "POLICY", MatchAny, "ON", MatchAny, "AS", MatchAny, "FOR", "INSERT"))
		COMPLETE_WITH("TO", "WITH CHECK (");

	/*
	 * Complete "CREATE POLICY <name> ON <table> AS PERMISSIVE|RESTRICTIVE FOR
	 * SELECT|DELETE TO|USING"
	 */
	else if (Matches("CREATE", "POLICY", MatchAny, "ON", MatchAny, "AS", MatchAny, "FOR", "SELECT|DELETE"))
		COMPLETE_WITH("TO", "USING (");

	/*
	 * CREATE POLICY <name> ON <table> AS PERMISSIVE|RESTRICTIVE FOR
	 * ALL|UPDATE TO|USING|WITH CHECK
	 */
	else if (Matches("CREATE", "POLICY", MatchAny, "ON", MatchAny, "AS", MatchAny, "FOR", "ALL|UPDATE"))
		COMPLETE_WITH("TO", "USING (", "WITH CHECK (");

	/*
	 * Complete "CREATE POLICY <name> ON <table> AS PERMISSIVE|RESTRICTIVE TO
	 * <role>"
	 */
	else if (Matches("CREATE", "POLICY", MatchAny, "ON", MatchAny, "AS", MatchAny, "TO"))
		COMPLETE_WITH_QUERY_PLUS(Query_for_list_of_roles,
								 Keywords_for_list_of_grant_roles);

	/*
	 * Complete "CREATE POLICY <name> ON <table> AS PERMISSIVE|RESTRICTIVE
	 * USING ("
	 */
	else if (Matches("CREATE", "POLICY", MatchAny, "ON", MatchAny, "AS", MatchAny, "USING"))
		COMPLETE_WITH("(");


/* CREATE PUBLICATION */
	else if (Matches("CREATE", "PUBLICATION", MatchAny))
		COMPLETE_WITH("FOR TABLE", "FOR ALL TABLES", "FOR TABLES IN SCHEMA", "WITH (");
	else if (Matches("CREATE", "PUBLICATION", MatchAny, "FOR"))
		COMPLETE_WITH("TABLE", "ALL TABLES", "TABLES IN SCHEMA");
	else if (Matches("CREATE", "PUBLICATION", MatchAny, "FOR", "ALL"))
		COMPLETE_WITH("TABLES");
	else if (Matches("CREATE", "PUBLICATION", MatchAny, "FOR", "ALL", "TABLES"))
		COMPLETE_WITH("WITH (");
	else if (Matches("CREATE", "PUBLICATION", MatchAny, "FOR", "TABLES"))
		COMPLETE_WITH("IN SCHEMA");
	else if (Matches("CREATE", "PUBLICATION", MatchAny, "FOR", "TABLE", MatchAny) && !ends_with(prev_wd, ','))
		COMPLETE_WITH("WHERE (", "WITH (");
	/* Complete "CREATE PUBLICATION <name> FOR TABLE" with "<table>, ..." */
	else if (Matches("CREATE", "PUBLICATION", MatchAny, "FOR", "TABLE"))
		COMPLETE_WITH_SCHEMA_QUERY(Query_for_list_of_tables);

	/*
	 * "CREATE PUBLICATION <name> FOR TABLE <name> WHERE (" - complete with
	 * table attributes
	 */
	else if (HeadMatches("CREATE", "PUBLICATION", MatchAny) && TailMatches("WHERE"))
		COMPLETE_WITH("(");
	else if (HeadMatches("CREATE", "PUBLICATION", MatchAny) && TailMatches("WHERE", "("))
		COMPLETE_WITH_ATTR(prev3_wd);
	else if (HeadMatches("CREATE", "PUBLICATION", MatchAny) && TailMatches("WHERE", "(*)"))
		COMPLETE_WITH(" WITH (");

	/*
	 * Complete "CREATE PUBLICATION <name> FOR TABLES IN SCHEMA <schema>, ..."
	 */
	else if (Matches("CREATE", "PUBLICATION", MatchAny, "FOR", "TABLES", "IN", "SCHEMA"))
		COMPLETE_WITH_QUERY_PLUS(Query_for_list_of_schemas
								 " AND nspname NOT LIKE E'pg\\\\_%%'",
								 "CURRENT_SCHEMA");
	else if (Matches("CREATE", "PUBLICATION", MatchAny, "FOR", "TABLES", "IN", "SCHEMA", MatchAny) && (!ends_with(prev_wd, ',')))
		COMPLETE_WITH("WITH (");
	/* Complete "CREATE PUBLICATION <name> [...] WITH" */
	else if (HeadMatches("CREATE", "PUBLICATION") && TailMatches("WITH", "("))
		COMPLETE_WITH("publish", "publish_via_partition_root");

/* CREATE RULE */
	/* Complete "CREATE [ OR REPLACE ] RULE <sth>" with "AS ON" */
	else if (Matches("CREATE", "RULE", MatchAny) ||
			 Matches("CREATE", "OR", "REPLACE", "RULE", MatchAny))
		COMPLETE_WITH("AS ON");
	/* Complete "CREATE [ OR REPLACE ] RULE <sth> AS" with "ON" */
	else if (Matches("CREATE", "RULE", MatchAny, "AS") ||
			 Matches("CREATE", "OR", "REPLACE", "RULE", MatchAny, "AS"))
		COMPLETE_WITH("ON");

	/*
	 * Complete "CREATE [ OR REPLACE ] RULE <sth> AS ON" with
	 * SELECT|UPDATE|INSERT|DELETE
	 */
	else if (Matches("CREATE", "RULE", MatchAny, "AS", "ON") ||
			 Matches("CREATE", "OR", "REPLACE", "RULE", MatchAny, "AS", "ON"))
		COMPLETE_WITH("SELECT", "UPDATE", "INSERT", "DELETE");
	/* Complete "AS ON SELECT|UPDATE|INSERT|DELETE" with a "TO" */
	else if (TailMatches("AS", "ON", "SELECT|UPDATE|INSERT|DELETE"))
		COMPLETE_WITH("TO");
	/* Complete "AS ON <sth> TO" with a table name */
	else if (TailMatches("AS", "ON", "SELECT|UPDATE|INSERT|DELETE", "TO"))
		COMPLETE_WITH_SCHEMA_QUERY(Query_for_list_of_tables);

/* CREATE SCHEMA [ <name> ] [ AUTHORIZATION ] */
	else if (Matches("CREATE", "SCHEMA"))
		COMPLETE_WITH_QUERY_PLUS(Query_for_list_of_schemas,
								 "AUTHORIZATION");
	else if (Matches("CREATE", "SCHEMA", "AUTHORIZATION") ||
			 Matches("CREATE", "SCHEMA", MatchAny, "AUTHORIZATION"))
		COMPLETE_WITH_QUERY_PLUS(Query_for_list_of_roles,
								 Keywords_for_list_of_owner_roles);
	else if (Matches("CREATE", "SCHEMA", "AUTHORIZATION", MatchAny) ||
			 Matches("CREATE", "SCHEMA", MatchAny, "AUTHORIZATION", MatchAny))
		COMPLETE_WITH("CREATE", "GRANT");
	else if (Matches("CREATE", "SCHEMA", MatchAny))
		COMPLETE_WITH("AUTHORIZATION", "CREATE", "GRANT");

/* CREATE SEQUENCE --- is allowed inside CREATE SCHEMA, so use TailMatches */
	else if (TailMatches("CREATE", "SEQUENCE", MatchAny) ||
			 TailMatches("CREATE", "TEMP|TEMPORARY", "SEQUENCE", MatchAny))
		COMPLETE_WITH("AS", "INCREMENT BY", "MINVALUE", "MAXVALUE", "NO",
					  "CACHE", "CYCLE", "OWNED BY", "START WITH");
	else if (TailMatches("CREATE", "SEQUENCE", MatchAny, "AS") ||
			 TailMatches("CREATE", "TEMP|TEMPORARY", "SEQUENCE", MatchAny, "AS"))
		COMPLETE_WITH_CS("smallint", "integer", "bigint");
	else if (TailMatches("CREATE", "SEQUENCE", MatchAny, "NO") ||
			 TailMatches("CREATE", "TEMP|TEMPORARY", "SEQUENCE", MatchAny, "NO"))
		COMPLETE_WITH("MINVALUE", "MAXVALUE", "CYCLE");

/* CREATE SERVER <name> */
	else if (Matches("CREATE", "SERVER", MatchAny))
		COMPLETE_WITH("TYPE", "VERSION", "FOREIGN DATA WRAPPER");

/* CREATE STATISTICS <name> */
	else if (Matches("CREATE", "STATISTICS", MatchAny))
		COMPLETE_WITH("(", "ON");
	else if (Matches("CREATE", "STATISTICS", MatchAny, "("))
		COMPLETE_WITH("ndistinct", "dependencies", "mcv");
	else if (Matches("CREATE", "STATISTICS", MatchAny, "(*)"))
		COMPLETE_WITH("ON");
	else if (HeadMatches("CREATE", "STATISTICS", MatchAny) &&
			 TailMatches("FROM"))
		COMPLETE_WITH_SCHEMA_QUERY(Query_for_list_of_tables);

/* CREATE TABLE --- is allowed inside CREATE SCHEMA, so use TailMatches */
	/* Complete "CREATE TEMP/TEMPORARY" with the possible temp objects */
	else if (TailMatches("CREATE", "TEMP|TEMPORARY"))
		COMPLETE_WITH("SEQUENCE", "TABLE", "VIEW");
	/* Complete "CREATE UNLOGGED" with TABLE, SEQUENCE or MATVIEW */
	else if (TailMatches("CREATE", "UNLOGGED"))
	{
		/* but not MATVIEW in CREATE SCHEMA */
		if (HeadMatches("CREATE", "SCHEMA"))
			COMPLETE_WITH("TABLE", "SEQUENCE");
		else
			COMPLETE_WITH("TABLE", "SEQUENCE", "MATERIALIZED VIEW");
	}
	/* Complete PARTITION BY with RANGE ( or LIST ( or ... */
	else if (TailMatches("PARTITION", "BY"))
		COMPLETE_WITH("RANGE (", "LIST (", "HASH (");
	/* If we have xxx PARTITION OF, provide a list of partitioned tables */
	else if (TailMatches("PARTITION", "OF"))
		COMPLETE_WITH_SCHEMA_QUERY(Query_for_list_of_partitioned_tables);
	/* Limited completion support for partition bound specification */
	else if (TailMatches("PARTITION", "OF", MatchAny))
		COMPLETE_WITH("FOR VALUES", "DEFAULT");
	/* Complete CREATE TABLE <name> with '(', AS, OF or PARTITION OF */
	else if (TailMatches("CREATE", "TABLE", MatchAny) ||
			 TailMatches("CREATE", "TEMP|TEMPORARY|UNLOGGED", "TABLE", MatchAny))
		COMPLETE_WITH("(", "AS", "OF", "PARTITION OF");
	/* Complete CREATE TABLE <name> OF with list of composite types */
	else if (TailMatches("CREATE", "TABLE", MatchAny, "OF") ||
			 TailMatches("CREATE", "TEMP|TEMPORARY|UNLOGGED", "TABLE", MatchAny, "OF"))
		COMPLETE_WITH_SCHEMA_QUERY(Query_for_list_of_composite_datatypes);
	/* Complete CREATE TABLE <name> [ (...) ] AS with list of keywords */
	else if (TailMatches("CREATE", "TABLE", MatchAny, "AS") ||
			 TailMatches("CREATE", "TABLE", MatchAny, "(*)", "AS") ||
			 TailMatches("CREATE", "TEMP|TEMPORARY|UNLOGGED", "TABLE", MatchAny, "AS") ||
			 TailMatches("CREATE", "TEMP|TEMPORARY|UNLOGGED", "TABLE", MatchAny, "(*)", "AS"))
		COMPLETE_WITH("EXECUTE", "SELECT", "TABLE", "VALUES", "WITH");
	/* Complete CREATE TABLE name (...) with supported options */
	else if (TailMatches("CREATE", "TABLE", MatchAny, "(*)") ||
			 TailMatches("CREATE", "UNLOGGED", "TABLE", MatchAny, "(*)"))
		COMPLETE_WITH("AS", "INHERITS (", "PARTITION BY", "USING", "TABLESPACE", "WITH (");
	else if (TailMatches("CREATE", "TEMP|TEMPORARY", "TABLE", MatchAny, "(*)"))
		COMPLETE_WITH("AS", "INHERITS (", "ON COMMIT", "PARTITION BY",
					  "TABLESPACE", "WITH (");
	/* Complete CREATE TABLE (...) USING with table access methods */
	else if (TailMatches("CREATE", "TABLE", MatchAny, "(*)", "USING") ||
			 TailMatches("CREATE", "TEMP|TEMPORARY|UNLOGGED", "TABLE", MatchAny, "(*)", "USING"))
		COMPLETE_WITH_QUERY(Query_for_list_of_table_access_methods);
	/* Complete CREATE TABLE (...) WITH with storage parameters */
	else if (TailMatches("CREATE", "TABLE", MatchAny, "(*)", "WITH", "(") ||
			 TailMatches("CREATE", "TEMP|TEMPORARY|UNLOGGED", "TABLE", MatchAny, "(*)", "WITH", "("))
		COMPLETE_WITH_LIST(table_storage_parameters);
	/* Complete CREATE TABLE ON COMMIT with actions */
	else if (TailMatches("CREATE", "TEMP|TEMPORARY", "TABLE", MatchAny, "(*)", "ON", "COMMIT"))
		COMPLETE_WITH("DELETE ROWS", "DROP", "PRESERVE ROWS");

/* CREATE TABLESPACE */
	else if (Matches("CREATE", "TABLESPACE", MatchAny))
		COMPLETE_WITH("OWNER", "LOCATION");
	/* Complete CREATE TABLESPACE name OWNER name with "LOCATION" */
	else if (Matches("CREATE", "TABLESPACE", MatchAny, "OWNER", MatchAny))
		COMPLETE_WITH("LOCATION");

/* CREATE TEXT SEARCH */
	else if (Matches("CREATE", "TEXT", "SEARCH"))
		COMPLETE_WITH("CONFIGURATION", "DICTIONARY", "PARSER", "TEMPLATE");
	else if (Matches("CREATE", "TEXT", "SEARCH", "CONFIGURATION|DICTIONARY|PARSER|TEMPLATE", MatchAny))
		COMPLETE_WITH("(");

/* CREATE TRANSFORM */
	else if (Matches("CREATE", "TRANSFORM") ||
			 Matches("CREATE", "OR", "REPLACE", "TRANSFORM"))
		COMPLETE_WITH("FOR");
	else if (Matches("CREATE", "TRANSFORM", "FOR") ||
			 Matches("CREATE", "OR", "REPLACE", "TRANSFORM", "FOR"))
		COMPLETE_WITH_SCHEMA_QUERY(Query_for_list_of_datatypes);
	else if (Matches("CREATE", "TRANSFORM", "FOR", MatchAny) ||
			 Matches("CREATE", "OR", "REPLACE", "TRANSFORM", "FOR", MatchAny))
		COMPLETE_WITH("LANGUAGE");
	else if (Matches("CREATE", "TRANSFORM", "FOR", MatchAny, "LANGUAGE") ||
			 Matches("CREATE", "OR", "REPLACE", "TRANSFORM", "FOR", MatchAny, "LANGUAGE"))
	{
		set_completion_reference(prev2_wd);
		COMPLETE_WITH_QUERY(Query_for_list_of_languages);
	}

/* CREATE SUBSCRIPTION */
	else if (Matches("CREATE", "SUBSCRIPTION", MatchAny))
		COMPLETE_WITH("CONNECTION");
	else if (Matches("CREATE", "SUBSCRIPTION", MatchAny, "CONNECTION", MatchAny))
		COMPLETE_WITH("PUBLICATION");
	else if (Matches("CREATE", "SUBSCRIPTION", MatchAny, "CONNECTION",
					 MatchAny, "PUBLICATION"))
	{
		/* complete with nothing here as this refers to remote publications */
	}
	else if (HeadMatches("CREATE", "SUBSCRIPTION") && TailMatches("PUBLICATION", MatchAny))
		COMPLETE_WITH("WITH (");
	/* Complete "CREATE SUBSCRIPTION <name> ...  WITH ( <opt>" */
	else if (HeadMatches("CREATE", "SUBSCRIPTION") && TailMatches("WITH", "("))
		COMPLETE_WITH("binary", "connect", "copy_data", "create_slot",
					  "disable_on_error", "enabled", "origin",
					  "password_required", "run_as_owner", "slot_name",
					  "streaming", "synchronous_commit", "two_phase");

/* CREATE TRIGGER --- is allowed inside CREATE SCHEMA, so use TailMatches */

	/*
	 * Complete CREATE [ OR REPLACE ] TRIGGER <name> with BEFORE|AFTER|INSTEAD
	 * OF.
	 */
	else if (TailMatches("CREATE", "TRIGGER", MatchAny) ||
			 TailMatches("CREATE", "OR", "REPLACE", "TRIGGER", MatchAny))
		COMPLETE_WITH("BEFORE", "AFTER", "INSTEAD OF");

	/*
	 * Complete CREATE [ OR REPLACE ] TRIGGER <name> BEFORE,AFTER with an
	 * event.
	 */
	else if (TailMatches("CREATE", "TRIGGER", MatchAny, "BEFORE|AFTER") ||
			 TailMatches("CREATE", "OR", "REPLACE", "TRIGGER", MatchAny, "BEFORE|AFTER"))
		COMPLETE_WITH("INSERT", "DELETE", "UPDATE", "TRUNCATE");
	/* Complete CREATE [ OR REPLACE ] TRIGGER <name> INSTEAD OF with an event */
	else if (TailMatches("CREATE", "TRIGGER", MatchAny, "INSTEAD", "OF") ||
			 TailMatches("CREATE", "OR", "REPLACE", "TRIGGER", MatchAny, "INSTEAD", "OF"))
		COMPLETE_WITH("INSERT", "DELETE", "UPDATE");

	/*
	 * Complete CREATE [ OR REPLACE ] TRIGGER <name> BEFORE,AFTER sth with
	 * OR|ON.
	 */
	else if (TailMatches("CREATE", "TRIGGER", MatchAny, "BEFORE|AFTER", MatchAny) ||
			 TailMatches("CREATE", "OR", "REPLACE", "TRIGGER", MatchAny, "BEFORE|AFTER", MatchAny) ||
			 TailMatches("CREATE", "TRIGGER", MatchAny, "INSTEAD", "OF", MatchAny) ||
			 TailMatches("CREATE", "OR", "REPLACE", "TRIGGER", MatchAny, "INSTEAD", "OF", MatchAny))
		COMPLETE_WITH("ON", "OR");

	/*
	 * Complete CREATE [ OR REPLACE ] TRIGGER <name> BEFORE,AFTER event ON
	 * with a list of tables.  EXECUTE FUNCTION is the recommended grammar
	 * instead of EXECUTE PROCEDURE in version 11 and upwards.
	 */
	else if (TailMatches("CREATE", "TRIGGER", MatchAny, "BEFORE|AFTER", MatchAny, "ON") ||
			 TailMatches("CREATE", "OR", "REPLACE", "TRIGGER", MatchAny, "BEFORE|AFTER", MatchAny, "ON"))
		COMPLETE_WITH_SCHEMA_QUERY(Query_for_list_of_tables);

	/*
	 * Complete CREATE [ OR REPLACE ] TRIGGER ... INSTEAD OF event ON with a
	 * list of views.
	 */
	else if (TailMatches("CREATE", "TRIGGER", MatchAny, "INSTEAD", "OF", MatchAny, "ON") ||
			 TailMatches("CREATE", "OR", "REPLACE", "TRIGGER", MatchAny, "INSTEAD", "OF", MatchAny, "ON"))
		COMPLETE_WITH_SCHEMA_QUERY(Query_for_list_of_views);
	else if ((HeadMatches("CREATE", "TRIGGER") ||
			  HeadMatches("CREATE", "OR", "REPLACE", "TRIGGER")) &&
			 TailMatches("ON", MatchAny))
	{
		if (pset.sversion >= 110000)
			COMPLETE_WITH("NOT DEFERRABLE", "DEFERRABLE", "INITIALLY",
						  "REFERENCING", "FOR", "WHEN (", "EXECUTE FUNCTION");
		else
			COMPLETE_WITH("NOT DEFERRABLE", "DEFERRABLE", "INITIALLY",
						  "REFERENCING", "FOR", "WHEN (", "EXECUTE PROCEDURE");
	}
	else if ((HeadMatches("CREATE", "TRIGGER") ||
			  HeadMatches("CREATE", "OR", "REPLACE", "TRIGGER")) &&
			 (TailMatches("DEFERRABLE") || TailMatches("INITIALLY", "IMMEDIATE|DEFERRED")))
	{
		if (pset.sversion >= 110000)
			COMPLETE_WITH("REFERENCING", "FOR", "WHEN (", "EXECUTE FUNCTION");
		else
			COMPLETE_WITH("REFERENCING", "FOR", "WHEN (", "EXECUTE PROCEDURE");
	}
	else if ((HeadMatches("CREATE", "TRIGGER") ||
			  HeadMatches("CREATE", "OR", "REPLACE", "TRIGGER")) &&
			 TailMatches("REFERENCING"))
		COMPLETE_WITH("OLD TABLE", "NEW TABLE");
	else if ((HeadMatches("CREATE", "TRIGGER") ||
			  HeadMatches("CREATE", "OR", "REPLACE", "TRIGGER")) &&
			 TailMatches("OLD|NEW", "TABLE"))
		COMPLETE_WITH("AS");
	else if ((HeadMatches("CREATE", "TRIGGER") ||
			  HeadMatches("CREATE", "OR", "REPLACE", "TRIGGER")) &&
			 (TailMatches("REFERENCING", "OLD", "TABLE", "AS", MatchAny) ||
			  TailMatches("REFERENCING", "OLD", "TABLE", MatchAny)))
	{
		if (pset.sversion >= 110000)
			COMPLETE_WITH("NEW TABLE", "FOR", "WHEN (", "EXECUTE FUNCTION");
		else
			COMPLETE_WITH("NEW TABLE", "FOR", "WHEN (", "EXECUTE PROCEDURE");
	}
	else if ((HeadMatches("CREATE", "TRIGGER") ||
			  HeadMatches("CREATE", "OR", "REPLACE", "TRIGGER")) &&
			 (TailMatches("REFERENCING", "NEW", "TABLE", "AS", MatchAny) ||
			  TailMatches("REFERENCING", "NEW", "TABLE", MatchAny)))
	{
		if (pset.sversion >= 110000)
			COMPLETE_WITH("OLD TABLE", "FOR", "WHEN (", "EXECUTE FUNCTION");
		else
			COMPLETE_WITH("OLD TABLE", "FOR", "WHEN (", "EXECUTE PROCEDURE");
	}
	else if ((HeadMatches("CREATE", "TRIGGER") ||
			  HeadMatches("CREATE", "OR", "REPLACE", "TRIGGER")) &&
			 (TailMatches("REFERENCING", "OLD|NEW", "TABLE", "AS", MatchAny, "OLD|NEW", "TABLE", "AS", MatchAny) ||
			  TailMatches("REFERENCING", "OLD|NEW", "TABLE", MatchAny, "OLD|NEW", "TABLE", "AS", MatchAny) ||
			  TailMatches("REFERENCING", "OLD|NEW", "TABLE", "AS", MatchAny, "OLD|NEW", "TABLE", MatchAny) ||
			  TailMatches("REFERENCING", "OLD|NEW", "TABLE", MatchAny, "OLD|NEW", "TABLE", MatchAny)))
	{
		if (pset.sversion >= 110000)
			COMPLETE_WITH("FOR", "WHEN (", "EXECUTE FUNCTION");
		else
			COMPLETE_WITH("FOR", "WHEN (", "EXECUTE PROCEDURE");
	}
	else if ((HeadMatches("CREATE", "TRIGGER") ||
			  HeadMatches("CREATE", "OR", "REPLACE", "TRIGGER")) &&
			 TailMatches("FOR"))
		COMPLETE_WITH("EACH", "ROW", "STATEMENT");
	else if ((HeadMatches("CREATE", "TRIGGER") ||
			  HeadMatches("CREATE", "OR", "REPLACE", "TRIGGER")) &&
			 TailMatches("FOR", "EACH"))
		COMPLETE_WITH("ROW", "STATEMENT");
	else if ((HeadMatches("CREATE", "TRIGGER") ||
			  HeadMatches("CREATE", "OR", "REPLACE", "TRIGGER")) &&
			 (TailMatches("FOR", "EACH", "ROW|STATEMENT") ||
			  TailMatches("FOR", "ROW|STATEMENT")))
	{
		if (pset.sversion >= 110000)
			COMPLETE_WITH("WHEN (", "EXECUTE FUNCTION");
		else
			COMPLETE_WITH("WHEN (", "EXECUTE PROCEDURE");
	}
	else if ((HeadMatches("CREATE", "TRIGGER") ||
			  HeadMatches("CREATE", "OR", "REPLACE", "TRIGGER")) &&
			 TailMatches("WHEN", "(*)"))
	{
		if (pset.sversion >= 110000)
			COMPLETE_WITH("EXECUTE FUNCTION");
		else
			COMPLETE_WITH("EXECUTE PROCEDURE");
	}

	/*
	 * Complete CREATE [ OR REPLACE ] TRIGGER ... EXECUTE with
	 * PROCEDURE|FUNCTION.
	 */
	else if ((HeadMatches("CREATE", "TRIGGER") ||
			  HeadMatches("CREATE", "OR", "REPLACE", "TRIGGER")) &&
			 TailMatches("EXECUTE"))
	{
		if (pset.sversion >= 110000)
			COMPLETE_WITH("FUNCTION");
		else
			COMPLETE_WITH("PROCEDURE");
	}
	else if ((HeadMatches("CREATE", "TRIGGER") ||
			  HeadMatches("CREATE", "OR", "REPLACE", "TRIGGER")) &&
			 TailMatches("EXECUTE", "FUNCTION|PROCEDURE"))
		COMPLETE_WITH_VERSIONED_SCHEMA_QUERY(Query_for_list_of_functions);

/* CREATE ROLE,USER,GROUP <name> */
	else if (Matches("CREATE", "ROLE|GROUP|USER", MatchAny) &&
			 !TailMatches("USER", "MAPPING"))
		COMPLETE_WITH("ADMIN", "BYPASSRLS", "CONNECTION LIMIT", "CREATEDB",
					  "CREATEROLE", "ENCRYPTED PASSWORD", "IN", "INHERIT",
					  "LOGIN", "NOBYPASSRLS",
					  "NOCREATEDB", "NOCREATEROLE", "NOINHERIT",
					  "NOLOGIN", "NOREPLICATION", "NOSUPERUSER", "PASSWORD",
					  "REPLICATION", "ROLE", "SUPERUSER", "SYSID",
					  "VALID UNTIL", "WITH");

/* CREATE ROLE,USER,GROUP <name> WITH */
	else if (Matches("CREATE", "ROLE|GROUP|USER", MatchAny, "WITH"))
		/* Similar to the above, but don't complete "WITH" again. */
		COMPLETE_WITH("ADMIN", "BYPASSRLS", "CONNECTION LIMIT", "CREATEDB",
					  "CREATEROLE", "ENCRYPTED PASSWORD", "IN", "INHERIT",
					  "LOGIN", "NOBYPASSRLS",
					  "NOCREATEDB", "NOCREATEROLE", "NOINHERIT",
					  "NOLOGIN", "NOREPLICATION", "NOSUPERUSER", "PASSWORD",
					  "REPLICATION", "ROLE", "SUPERUSER", "SYSID",
					  "VALID UNTIL");

	/* complete CREATE ROLE,USER,GROUP <name> IN with ROLE,GROUP */
	else if (Matches("CREATE", "ROLE|USER|GROUP", MatchAny, "IN"))
		COMPLETE_WITH("GROUP", "ROLE");

/* CREATE TYPE */
	else if (Matches("CREATE", "TYPE", MatchAny))
		COMPLETE_WITH("(", "AS");
	else if (Matches("CREATE", "TYPE", MatchAny, "AS"))
		COMPLETE_WITH("ENUM", "RANGE", "(");
	else if (HeadMatches("CREATE", "TYPE", MatchAny, "AS", "("))
	{
		if (TailMatches("(|*,", MatchAny))
			COMPLETE_WITH_SCHEMA_QUERY(Query_for_list_of_datatypes);
		else if (TailMatches("(|*,", MatchAny, MatchAnyExcept("*)")))
			COMPLETE_WITH("COLLATE", ",", ")");
	}
	else if (Matches("CREATE", "TYPE", MatchAny, "AS", "ENUM|RANGE"))
		COMPLETE_WITH("(");
	else if (HeadMatches("CREATE", "TYPE", MatchAny, "("))
	{
		if (TailMatches("(|*,"))
			COMPLETE_WITH("INPUT", "OUTPUT", "RECEIVE", "SEND",
						  "TYPMOD_IN", "TYPMOD_OUT", "ANALYZE", "SUBSCRIPT",
						  "INTERNALLENGTH", "PASSEDBYVALUE", "ALIGNMENT",
						  "STORAGE", "LIKE", "CATEGORY", "PREFERRED",
						  "DEFAULT", "ELEMENT", "DELIMITER",
						  "COLLATABLE");
		else if (TailMatches("(*|*,", MatchAnyExcept("*=")))
			COMPLETE_WITH("=");
		else if (TailMatches("=", MatchAnyExcept("*)")))
			COMPLETE_WITH(",", ")");
	}
	else if (HeadMatches("CREATE", "TYPE", MatchAny, "AS", "RANGE", "("))
	{
		if (TailMatches("(|*,"))
			COMPLETE_WITH("SUBTYPE", "SUBTYPE_OPCLASS", "COLLATION",
						  "CANONICAL", "SUBTYPE_DIFF",
						  "MULTIRANGE_TYPE_NAME");
		else if (TailMatches("(*|*,", MatchAnyExcept("*=")))
			COMPLETE_WITH("=");
		else if (TailMatches("=", MatchAnyExcept("*)")))
			COMPLETE_WITH(",", ")");
	}

/* CREATE VIEW --- is allowed inside CREATE SCHEMA, so use TailMatches */
	/* Complete CREATE [ OR REPLACE ] VIEW <name> with AS or WITH */
	else if (TailMatches("CREATE", "VIEW", MatchAny) ||
			 TailMatches("CREATE", "OR", "REPLACE", "VIEW", MatchAny))
		COMPLETE_WITH("AS", "WITH");
	/* Complete "CREATE [ OR REPLACE ] VIEW <sth> AS with "SELECT" */
	else if (TailMatches("CREATE", "VIEW", MatchAny, "AS") ||
			 TailMatches("CREATE", "OR", "REPLACE", "VIEW", MatchAny, "AS"))
		COMPLETE_WITH("SELECT");
	/* CREATE [ OR REPLACE ] VIEW <name> WITH ( yyy [= zzz] ) */
	else if (TailMatches("CREATE", "VIEW", MatchAny, "WITH") ||
			 TailMatches("CREATE", "OR", "REPLACE", "VIEW", MatchAny, "WITH"))
		COMPLETE_WITH("(");
	else if (TailMatches("CREATE", "VIEW", MatchAny, "WITH", "(") ||
			 TailMatches("CREATE", "OR", "REPLACE", "VIEW", MatchAny, "WITH", "("))
		COMPLETE_WITH_LIST(view_optional_parameters);
	else if (TailMatches("CREATE", "VIEW", MatchAny, "WITH", "(", "check_option") ||
			 TailMatches("CREATE", "OR", "REPLACE", "VIEW", MatchAny, "WITH", "(", "check_option"))
		COMPLETE_WITH("=");
	else if (TailMatches("CREATE", "VIEW", MatchAny, "WITH", "(", "check_option", "=") ||
			 TailMatches("CREATE", "OR", "REPLACE", "VIEW", MatchAny, "WITH", "(", "check_option", "="))
		COMPLETE_WITH("local", "cascaded");
	/* CREATE [ OR REPLACE ] VIEW <name> WITH ( ... ) AS */
	else if (TailMatches("CREATE", "VIEW", MatchAny, "WITH", "(*)") ||
			 TailMatches("CREATE", "OR", "REPLACE", "VIEW", MatchAny, "WITH", "(*)"))
		COMPLETE_WITH("AS");
	/* CREATE [ OR REPLACE ] VIEW <name> WITH ( ... ) AS SELECT */
	else if (TailMatches("CREATE", "VIEW", MatchAny, "WITH", "(*)", "AS") ||
			 TailMatches("CREATE", "OR", "REPLACE", "VIEW", MatchAny, "WITH", "(*)", "AS"))
		COMPLETE_WITH("SELECT");

/* CREATE MATERIALIZED VIEW */
	else if (Matches("CREATE", "MATERIALIZED"))
		COMPLETE_WITH("VIEW");
	/* Complete CREATE MATERIALIZED VIEW <name> with AS */
	else if (Matches("CREATE", "MATERIALIZED", "VIEW", MatchAny))
		COMPLETE_WITH("AS");
	/* Complete "CREATE MATERIALIZED VIEW <sth> AS with "SELECT" */
	else if (Matches("CREATE", "MATERIALIZED", "VIEW", MatchAny, "AS"))
		COMPLETE_WITH("SELECT");

/* CREATE EVENT TRIGGER */
	else if (Matches("CREATE", "EVENT"))
		COMPLETE_WITH("TRIGGER");
	/* Complete CREATE EVENT TRIGGER <name> with ON */
	else if (Matches("CREATE", "EVENT", "TRIGGER", MatchAny))
		COMPLETE_WITH("ON");
	/* Complete CREATE EVENT TRIGGER <name> ON with event_type */
	else if (Matches("CREATE", "EVENT", "TRIGGER", MatchAny, "ON"))
		COMPLETE_WITH("ddl_command_start", "ddl_command_end", "login",
					  "sql_drop", "table_rewrite");

	/*
	 * Complete CREATE EVENT TRIGGER <name> ON <event_type>.  EXECUTE FUNCTION
	 * is the recommended grammar instead of EXECUTE PROCEDURE in version 11
	 * and upwards.
	 */
	else if (Matches("CREATE", "EVENT", "TRIGGER", MatchAny, "ON", MatchAny))
	{
		if (pset.sversion >= 110000)
			COMPLETE_WITH("WHEN TAG IN (", "EXECUTE FUNCTION");
		else
			COMPLETE_WITH("WHEN TAG IN (", "EXECUTE PROCEDURE");
	}
	else if (HeadMatches("CREATE", "EVENT", "TRIGGER") &&
			 TailMatches("WHEN|AND", MatchAny, "IN", "(*)"))
	{
		if (pset.sversion >= 110000)
			COMPLETE_WITH("EXECUTE FUNCTION");
		else
			COMPLETE_WITH("EXECUTE PROCEDURE");
	}
	else if (HeadMatches("CREATE", "EVENT", "TRIGGER") &&
			 TailMatches("EXECUTE", "FUNCTION|PROCEDURE"))
		COMPLETE_WITH_VERSIONED_SCHEMA_QUERY(Query_for_list_of_functions);

/* DEALLOCATE */
	else if (Matches("DEALLOCATE"))
		COMPLETE_WITH_QUERY_PLUS(Query_for_list_of_prepared_statements,
								 "ALL");

/* DECLARE */

	/*
	 * Complete DECLARE <name> with one of BINARY, ASENSITIVE, INSENSITIVE,
	 * SCROLL, NO SCROLL, and CURSOR.
	 */
	else if (Matches("DECLARE", MatchAny))
		COMPLETE_WITH("BINARY", "ASENSITIVE", "INSENSITIVE", "SCROLL", "NO SCROLL",
					  "CURSOR");

	/*
	 * Complete DECLARE ... <option> with other options. The PostgreSQL parser
	 * allows DECLARE options to be specified in any order. But the
	 * tab-completion follows the ordering of them that the SQL standard
	 * provides, like the syntax of DECLARE command in the documentation
	 * indicates.
	 */
	else if (HeadMatches("DECLARE") && TailMatches("BINARY"))
		COMPLETE_WITH("ASENSITIVE", "INSENSITIVE", "SCROLL", "NO SCROLL", "CURSOR");
	else if (HeadMatches("DECLARE") && TailMatches("ASENSITIVE|INSENSITIVE"))
		COMPLETE_WITH("SCROLL", "NO SCROLL", "CURSOR");
	else if (HeadMatches("DECLARE") && TailMatches("SCROLL"))
		COMPLETE_WITH("CURSOR");
	/* Complete DECLARE ... [options] NO with SCROLL */
	else if (HeadMatches("DECLARE") && TailMatches("NO"))
		COMPLETE_WITH("SCROLL");

	/*
	 * Complete DECLARE ... CURSOR with one of WITH HOLD, WITHOUT HOLD, and
	 * FOR
	 */
	else if (HeadMatches("DECLARE") && TailMatches("CURSOR"))
		COMPLETE_WITH("WITH HOLD", "WITHOUT HOLD", "FOR");
	/* Complete DECLARE ... CURSOR WITH|WITHOUT with HOLD */
	else if (HeadMatches("DECLARE") && TailMatches("CURSOR", "WITH|WITHOUT"))
		COMPLETE_WITH("HOLD");
	/* Complete DECLARE ... CURSOR WITH|WITHOUT HOLD with FOR */
	else if (HeadMatches("DECLARE") && TailMatches("CURSOR", "WITH|WITHOUT", "HOLD"))
		COMPLETE_WITH("FOR");

/* DELETE --- can be inside EXPLAIN, RULE, etc */
	/* Complete DELETE with "FROM" */
	else if (Matches("DELETE"))
		COMPLETE_WITH("FROM");
	/* Complete DELETE FROM with a list of tables */
	else if (TailMatches("DELETE", "FROM"))
		COMPLETE_WITH_SCHEMA_QUERY(Query_for_list_of_updatables);
	/* Complete DELETE FROM <table> */
	else if (TailMatches("DELETE", "FROM", MatchAny))
		COMPLETE_WITH("USING", "WHERE");
	/* XXX: implement tab completion for DELETE ... USING */

/* DISCARD */
	else if (Matches("DISCARD"))
		COMPLETE_WITH("ALL", "PLANS", "SEQUENCES", "TEMP");

/* DO */
	else if (Matches("DO"))
		COMPLETE_WITH("LANGUAGE");

/* DROP */
	/* Complete DROP object with CASCADE / RESTRICT */
	else if (Matches("DROP",
					 "COLLATION|CONVERSION|DOMAIN|EXTENSION|LANGUAGE|PUBLICATION|SCHEMA|SEQUENCE|SERVER|SUBSCRIPTION|STATISTICS|TABLE|TYPE|VIEW",
					 MatchAny) ||
			 Matches("DROP", "ACCESS", "METHOD", MatchAny) ||
			 (Matches("DROP", "AGGREGATE|FUNCTION|PROCEDURE|ROUTINE", MatchAny, MatchAny) &&
			  ends_with(prev_wd, ')')) ||
			 Matches("DROP", "EVENT", "TRIGGER", MatchAny) ||
			 Matches("DROP", "FOREIGN", "DATA", "WRAPPER", MatchAny) ||
			 Matches("DROP", "FOREIGN", "TABLE", MatchAny) ||
			 Matches("DROP", "TEXT", "SEARCH", "CONFIGURATION|DICTIONARY|PARSER|TEMPLATE", MatchAny))
		COMPLETE_WITH("CASCADE", "RESTRICT");

	/* help completing some of the variants */
	else if (Matches("DROP", "AGGREGATE|FUNCTION|PROCEDURE|ROUTINE", MatchAny))
		COMPLETE_WITH("(");
	else if (Matches("DROP", "AGGREGATE|FUNCTION|PROCEDURE|ROUTINE", MatchAny, "("))
		COMPLETE_WITH_FUNCTION_ARG(prev2_wd);
	else if (Matches("DROP", "FOREIGN"))
		COMPLETE_WITH("DATA WRAPPER", "TABLE");
	else if (Matches("DROP", "DATABASE", MatchAny))
		COMPLETE_WITH("WITH (");
	else if (HeadMatches("DROP", "DATABASE") && (ends_with(prev_wd, '(')))
		COMPLETE_WITH("FORCE");

	/* DROP INDEX */
	else if (Matches("DROP", "INDEX"))
		COMPLETE_WITH_SCHEMA_QUERY_PLUS(Query_for_list_of_indexes,
										"CONCURRENTLY");
	else if (Matches("DROP", "INDEX", "CONCURRENTLY"))
		COMPLETE_WITH_SCHEMA_QUERY(Query_for_list_of_indexes);
	else if (Matches("DROP", "INDEX", MatchAny))
		COMPLETE_WITH("CASCADE", "RESTRICT");
	else if (Matches("DROP", "INDEX", "CONCURRENTLY", MatchAny))
		COMPLETE_WITH("CASCADE", "RESTRICT");

	/* DROP MATERIALIZED VIEW */
	else if (Matches("DROP", "MATERIALIZED"))
		COMPLETE_WITH("VIEW");
	else if (Matches("DROP", "MATERIALIZED", "VIEW"))
		COMPLETE_WITH_SCHEMA_QUERY(Query_for_list_of_matviews);
	else if (Matches("DROP", "MATERIALIZED", "VIEW", MatchAny))
		COMPLETE_WITH("CASCADE", "RESTRICT");

	/* DROP OWNED BY */
	else if (Matches("DROP", "OWNED"))
		COMPLETE_WITH("BY");
	else if (Matches("DROP", "OWNED", "BY"))
		COMPLETE_WITH_QUERY(Query_for_list_of_roles);
	else if (Matches("DROP", "OWNED", "BY", MatchAny))
		COMPLETE_WITH("CASCADE", "RESTRICT");

	/* DROP TEXT SEARCH */
	else if (Matches("DROP", "TEXT", "SEARCH"))
		COMPLETE_WITH("CONFIGURATION", "DICTIONARY", "PARSER", "TEMPLATE");

	/* DROP TRIGGER */
	else if (Matches("DROP", "TRIGGER", MatchAny))
		COMPLETE_WITH("ON");
	else if (Matches("DROP", "TRIGGER", MatchAny, "ON"))
	{
		set_completion_reference(prev2_wd);
		COMPLETE_WITH_SCHEMA_QUERY(Query_for_list_of_tables_for_trigger);
	}
	else if (Matches("DROP", "TRIGGER", MatchAny, "ON", MatchAny))
		COMPLETE_WITH("CASCADE", "RESTRICT");

	/* DROP ACCESS METHOD */
	else if (Matches("DROP", "ACCESS"))
		COMPLETE_WITH("METHOD");
	else if (Matches("DROP", "ACCESS", "METHOD"))
		COMPLETE_WITH_QUERY(Query_for_list_of_access_methods);

	/* DROP EVENT TRIGGER */
	else if (Matches("DROP", "EVENT"))
		COMPLETE_WITH("TRIGGER");
	else if (Matches("DROP", "EVENT", "TRIGGER"))
		COMPLETE_WITH_QUERY(Query_for_list_of_event_triggers);

	/* DROP POLICY <name>  */
	else if (Matches("DROP", "POLICY"))
		COMPLETE_WITH_QUERY(Query_for_list_of_policies);
	/* DROP POLICY <name> ON */
	else if (Matches("DROP", "POLICY", MatchAny))
		COMPLETE_WITH("ON");
	/* DROP POLICY <name> ON <table> */
	else if (Matches("DROP", "POLICY", MatchAny, "ON"))
	{
		set_completion_reference(prev2_wd);
		COMPLETE_WITH_SCHEMA_QUERY(Query_for_list_of_tables_for_policy);
	}
	else if (Matches("DROP", "POLICY", MatchAny, "ON", MatchAny))
		COMPLETE_WITH("CASCADE", "RESTRICT");

	/* DROP RULE */
	else if (Matches("DROP", "RULE", MatchAny))
		COMPLETE_WITH("ON");
	else if (Matches("DROP", "RULE", MatchAny, "ON"))
	{
		set_completion_reference(prev2_wd);
		COMPLETE_WITH_SCHEMA_QUERY(Query_for_list_of_tables_for_rule);
	}
	else if (Matches("DROP", "RULE", MatchAny, "ON", MatchAny))
		COMPLETE_WITH("CASCADE", "RESTRICT");

	/* DROP TRANSFORM */
	else if (Matches("DROP", "TRANSFORM"))
		COMPLETE_WITH("FOR");
	else if (Matches("DROP", "TRANSFORM", "FOR"))
		COMPLETE_WITH_SCHEMA_QUERY(Query_for_list_of_datatypes);
	else if (Matches("DROP", "TRANSFORM", "FOR", MatchAny))
		COMPLETE_WITH("LANGUAGE");
	else if (Matches("DROP", "TRANSFORM", "FOR", MatchAny, "LANGUAGE"))
	{
		set_completion_reference(prev2_wd);
		COMPLETE_WITH_QUERY(Query_for_list_of_languages);
	}
	else if (Matches("DROP", "TRANSFORM", "FOR", MatchAny, "LANGUAGE", MatchAny))
		COMPLETE_WITH("CASCADE", "RESTRICT");

/* EXECUTE */
	else if (Matches("EXECUTE"))
		COMPLETE_WITH_QUERY(Query_for_list_of_prepared_statements);

/*
 * EXPLAIN [ ( option [, ...] ) ] statement
 * EXPLAIN [ ANALYZE ] [ VERBOSE ] statement
 */
	else if (Matches("EXPLAIN"))
		COMPLETE_WITH("SELECT", "INSERT INTO", "DELETE FROM", "UPDATE", "DECLARE",
					  "MERGE INTO", "EXECUTE", "ANALYZE", "VERBOSE");
	else if (HeadMatches("EXPLAIN", "(*") &&
			 !HeadMatches("EXPLAIN", "(*)"))
	{
		/*
		 * This fires if we're in an unfinished parenthesized option list.
		 * get_previous_words treats a completed parenthesized option list as
		 * one word, so the above test is correct.
		 */
		if (ends_with(prev_wd, '(') || ends_with(prev_wd, ','))
			COMPLETE_WITH("ANALYZE", "VERBOSE", "COSTS", "SETTINGS", "GENERIC_PLAN",
						  "BUFFERS", "WAL", "TIMING", "SUMMARY", "FORMAT");
		else if (TailMatches("ANALYZE|VERBOSE|COSTS|SETTINGS|GENERIC_PLAN|BUFFERS|WAL|TIMING|SUMMARY"))
			COMPLETE_WITH("ON", "OFF");
		else if (TailMatches("FORMAT"))
			COMPLETE_WITH("TEXT", "XML", "JSON", "YAML");
	}
	else if (Matches("EXPLAIN", "ANALYZE"))
		COMPLETE_WITH("SELECT", "INSERT INTO", "DELETE FROM", "UPDATE", "DECLARE",
					  "MERGE INTO", "EXECUTE", "VERBOSE");
	else if (Matches("EXPLAIN", "(*)") ||
			 Matches("EXPLAIN", "VERBOSE") ||
			 Matches("EXPLAIN", "ANALYZE", "VERBOSE"))
		COMPLETE_WITH("SELECT", "INSERT INTO", "DELETE FROM", "UPDATE", "DECLARE",
					  "MERGE INTO", "EXECUTE");

/* FETCH && MOVE */

	/*
	 * Complete FETCH with one of ABSOLUTE, BACKWARD, FORWARD, RELATIVE, ALL,
	 * NEXT, PRIOR, FIRST, LAST, FROM, IN, and a list of cursors
	 */
	else if (Matches("FETCH|MOVE"))
		COMPLETE_WITH_QUERY_PLUS(Query_for_list_of_cursors,
								 "ABSOLUTE",
								 "BACKWARD",
								 "FORWARD",
								 "RELATIVE",
								 "ALL",
								 "NEXT",
								 "PRIOR",
								 "FIRST",
								 "LAST",
								 "FROM",
								 "IN");

	/*
	 * Complete FETCH BACKWARD or FORWARD with one of ALL, FROM, IN, and a
	 * list of cursors
	 */
	else if (Matches("FETCH|MOVE", "BACKWARD|FORWARD"))
		COMPLETE_WITH_QUERY_PLUS(Query_for_list_of_cursors,
								 "ALL",
								 "FROM",
								 "IN");

	/*
	 * Complete FETCH <direction> with "FROM" or "IN". These are equivalent,
	 * but we may as well tab-complete both: perhaps some users prefer one
	 * variant or the other.
	 */
	else if (Matches("FETCH|MOVE", "ABSOLUTE|BACKWARD|FORWARD|RELATIVE",
					 MatchAnyExcept("FROM|IN")) ||
			 Matches("FETCH|MOVE", "ALL|NEXT|PRIOR|FIRST|LAST"))
		COMPLETE_WITH_QUERY_PLUS(Query_for_list_of_cursors,
								 "FROM",
								 "IN");
	/* Complete FETCH <direction> "FROM" or "IN" with a list of cursors */
	else if (HeadMatches("FETCH|MOVE") &&
			 TailMatches("FROM|IN"))
		COMPLETE_WITH_QUERY(Query_for_list_of_cursors);

/* FOREIGN DATA WRAPPER */
	/* applies in ALTER/DROP FDW and in CREATE SERVER */
	else if (TailMatches("FOREIGN", "DATA", "WRAPPER") &&
			 !TailMatches("CREATE", MatchAny, MatchAny, MatchAny))
		COMPLETE_WITH_QUERY(Query_for_list_of_fdws);
	/* applies in CREATE SERVER */
	else if (TailMatches("FOREIGN", "DATA", "WRAPPER", MatchAny) &&
			 HeadMatches("CREATE", "SERVER"))
		COMPLETE_WITH("OPTIONS");

/* FOREIGN TABLE */
	else if (TailMatches("FOREIGN", "TABLE") &&
			 !TailMatches("CREATE", MatchAny, MatchAny))
		COMPLETE_WITH_SCHEMA_QUERY(Query_for_list_of_foreign_tables);

/* FOREIGN SERVER */
	else if (TailMatches("FOREIGN", "SERVER"))
		COMPLETE_WITH_QUERY(Query_for_list_of_servers);

/*
 * GRANT and REVOKE are allowed inside CREATE SCHEMA and
 * ALTER DEFAULT PRIVILEGES, so use TailMatches
 */
	/* Complete GRANT/REVOKE with a list of roles and privileges */
	else if (TailMatches("GRANT|REVOKE") ||
			 TailMatches("REVOKE", "ADMIN|GRANT|INHERIT|SET", "OPTION", "FOR"))
	{
		/*
		 * With ALTER DEFAULT PRIVILEGES, restrict completion to grantable
		 * privileges (can't grant roles)
		 */
		if (HeadMatches("ALTER", "DEFAULT", "PRIVILEGES"))
			COMPLETE_WITH("SELECT", "INSERT", "UPDATE",
						  "DELETE", "TRUNCATE", "REFERENCES", "TRIGGER",
						  "CREATE", "EXECUTE", "USAGE", "ALL");
		else if (TailMatches("GRANT"))
			COMPLETE_WITH_QUERY_PLUS(Query_for_list_of_roles,
									 Privilege_options_of_grant_and_revoke);
		else if (TailMatches("REVOKE"))
			COMPLETE_WITH_QUERY_PLUS(Query_for_list_of_roles,
									 Privilege_options_of_grant_and_revoke,
									 "GRANT OPTION FOR",
									 "ADMIN OPTION FOR",
									 "INHERIT OPTION FOR",
									 "SET OPTION FOR");
		else if (TailMatches("REVOKE", "GRANT", "OPTION", "FOR"))
			COMPLETE_WITH(Privilege_options_of_grant_and_revoke);
		else if (TailMatches("REVOKE", "ADMIN|INHERIT|SET", "OPTION", "FOR"))
			COMPLETE_WITH_QUERY(Query_for_list_of_roles);
	}

	else if (TailMatches("GRANT|REVOKE", "ALTER") ||
			 TailMatches("REVOKE", "GRANT", "OPTION", "FOR", "ALTER"))
		COMPLETE_WITH("SYSTEM");

	else if (TailMatches("REVOKE", "SET"))
		COMPLETE_WITH("ON PARAMETER", "OPTION FOR");
	else if (TailMatches("GRANT", "SET") ||
			 TailMatches("REVOKE", "GRANT", "OPTION", "FOR", "SET") ||
			 TailMatches("GRANT|REVOKE", "ALTER", "SYSTEM") ||
			 TailMatches("REVOKE", "GRANT", "OPTION", "FOR", "ALTER", "SYSTEM"))
		COMPLETE_WITH("ON PARAMETER");

	else if (TailMatches("GRANT|REVOKE", MatchAny, "ON", "PARAMETER") ||
			 TailMatches("GRANT|REVOKE", MatchAny, MatchAny, "ON", "PARAMETER") ||
			 TailMatches("REVOKE", "GRANT", "OPTION", "FOR", MatchAny, "ON", "PARAMETER") ||
			 TailMatches("REVOKE", "GRANT", "OPTION", "FOR", MatchAny, MatchAny, "ON", "PARAMETER"))
		COMPLETE_WITH_QUERY_VERBATIM(Query_for_list_of_alter_system_set_vars);

	else if (TailMatches("GRANT", MatchAny, "ON", "PARAMETER", MatchAny) ||
			 TailMatches("GRANT", MatchAny, MatchAny, "ON", "PARAMETER", MatchAny))
		COMPLETE_WITH("TO");

	else if (TailMatches("REVOKE", MatchAny, "ON", "PARAMETER", MatchAny) ||
			 TailMatches("REVOKE", MatchAny, MatchAny, "ON", "PARAMETER", MatchAny) ||
			 TailMatches("REVOKE", "GRANT", "OPTION", "FOR", MatchAny, "ON", "PARAMETER", MatchAny) ||
			 TailMatches("REVOKE", "GRANT", "OPTION", "FOR", MatchAny, MatchAny, "ON", "PARAMETER", MatchAny))
		COMPLETE_WITH("FROM");

	/*
	 * Complete GRANT/REVOKE <privilege> with "ON", GRANT/REVOKE <role> with
	 * TO/FROM
	 */
	else if (TailMatches("GRANT|REVOKE", MatchAny) ||
			 TailMatches("REVOKE", "GRANT", "OPTION", "FOR", MatchAny))
	{
		if (TailMatches("SELECT|INSERT|UPDATE|DELETE|TRUNCATE|REFERENCES|TRIGGER|CREATE|CONNECT|TEMPORARY|TEMP|EXECUTE|USAGE|ALL"))
			COMPLETE_WITH("ON");
		else if (TailMatches("GRANT", MatchAny))
			COMPLETE_WITH("TO");
		else
			COMPLETE_WITH("FROM");
	}

	/*
	 * Complete GRANT/REVOKE <sth> ON with a list of appropriate relations.
	 *
	 * Note: GRANT/REVOKE can get quite complex; tab-completion as implemented
	 * here will only work if the privilege list contains exactly one
	 * privilege.
	 */
	else if (TailMatches("GRANT|REVOKE", MatchAny, "ON") ||
			 TailMatches("REVOKE", "GRANT", "OPTION", "FOR", MatchAny, "ON"))
	{
		/*
		 * With ALTER DEFAULT PRIVILEGES, restrict completion to the kinds of
		 * objects supported.
		 */
		if (HeadMatches("ALTER", "DEFAULT", "PRIVILEGES"))
			COMPLETE_WITH("TABLES", "SEQUENCES", "FUNCTIONS", "PROCEDURES", "ROUTINES", "TYPES", "SCHEMAS");
		else
			COMPLETE_WITH_SCHEMA_QUERY_PLUS(Query_for_list_of_grantables,
											"ALL FUNCTIONS IN SCHEMA",
											"ALL PROCEDURES IN SCHEMA",
											"ALL ROUTINES IN SCHEMA",
											"ALL SEQUENCES IN SCHEMA",
											"ALL TABLES IN SCHEMA",
											"DATABASE",
											"DOMAIN",
											"FOREIGN DATA WRAPPER",
											"FOREIGN SERVER",
											"FUNCTION",
											"LANGUAGE",
											"LARGE OBJECT",
											"PARAMETER",
											"PROCEDURE",
											"ROUTINE",
											"SCHEMA",
											"SEQUENCE",
											"TABLE",
											"TABLESPACE",
											"TYPE");
	}
	else if (TailMatches("GRANT|REVOKE", MatchAny, "ON", "ALL") ||
			 TailMatches("REVOKE", "GRANT", "OPTION", "FOR", MatchAny, "ON", "ALL"))
		COMPLETE_WITH("FUNCTIONS IN SCHEMA",
					  "PROCEDURES IN SCHEMA",
					  "ROUTINES IN SCHEMA",
					  "SEQUENCES IN SCHEMA",
					  "TABLES IN SCHEMA");
	else if (TailMatches("GRANT|REVOKE", MatchAny, "ON", "FOREIGN") ||
			 TailMatches("REVOKE", "GRANT", "OPTION", "FOR", MatchAny, "ON", "FOREIGN"))
		COMPLETE_WITH("DATA WRAPPER", "SERVER");

	/*
	 * Complete "GRANT/REVOKE * ON DATABASE/DOMAIN/..." with a list of
	 * appropriate objects.
	 *
	 * Complete "GRANT/REVOKE * ON *" with "TO/FROM".
	 */
	else if (TailMatches("GRANT|REVOKE", MatchAny, "ON", MatchAny) ||
			 TailMatches("REVOKE", "GRANT", "OPTION", "FOR", MatchAny, "ON", MatchAny))
	{
		if (TailMatches("DATABASE"))
			COMPLETE_WITH_QUERY(Query_for_list_of_databases);
		else if (TailMatches("DOMAIN"))
			COMPLETE_WITH_SCHEMA_QUERY(Query_for_list_of_domains);
		else if (TailMatches("FUNCTION"))
			COMPLETE_WITH_VERSIONED_SCHEMA_QUERY(Query_for_list_of_functions);
		else if (TailMatches("LANGUAGE"))
			COMPLETE_WITH_QUERY(Query_for_list_of_languages);
		else if (TailMatches("PROCEDURE"))
			COMPLETE_WITH_VERSIONED_SCHEMA_QUERY(Query_for_list_of_procedures);
		else if (TailMatches("ROUTINE"))
			COMPLETE_WITH_SCHEMA_QUERY(Query_for_list_of_routines);
		else if (TailMatches("SCHEMA"))
			COMPLETE_WITH_QUERY(Query_for_list_of_schemas);
		else if (TailMatches("SEQUENCE"))
			COMPLETE_WITH_SCHEMA_QUERY(Query_for_list_of_sequences);
		else if (TailMatches("TABLE"))
			COMPLETE_WITH_SCHEMA_QUERY(Query_for_list_of_grantables);
		else if (TailMatches("TABLESPACE"))
			COMPLETE_WITH_QUERY(Query_for_list_of_tablespaces);
		else if (TailMatches("TYPE"))
			COMPLETE_WITH_SCHEMA_QUERY(Query_for_list_of_datatypes);
		else if (TailMatches("GRANT", MatchAny, MatchAny, MatchAny))
			COMPLETE_WITH("TO");
		else
			COMPLETE_WITH("FROM");
	}

	/*
	 * Complete "GRANT/REVOKE ... TO/FROM" with username, PUBLIC,
	 * CURRENT_ROLE, CURRENT_USER, or SESSION_USER.
	 */
	else if ((HeadMatches("GRANT") && TailMatches("TO")) ||
			 (HeadMatches("REVOKE") && TailMatches("FROM")))
		COMPLETE_WITH_QUERY_PLUS(Query_for_list_of_roles,
								 Keywords_for_list_of_grant_roles);

	/*
	 * Offer grant options after that.
	 */
	else if (HeadMatches("GRANT") && TailMatches("TO", MatchAny))
		COMPLETE_WITH("WITH ADMIN",
					  "WITH INHERIT",
					  "WITH SET",
					  "WITH GRANT OPTION",
					  "GRANTED BY");
	else if (HeadMatches("GRANT") && TailMatches("TO", MatchAny, "WITH"))
		COMPLETE_WITH("ADMIN",
					  "INHERIT",
					  "SET",
					  "GRANT OPTION");
	else if (HeadMatches("GRANT") &&
			 (TailMatches("TO", MatchAny, "WITH", "ADMIN|INHERIT|SET")))
		COMPLETE_WITH("OPTION", "TRUE", "FALSE");
	else if (HeadMatches("GRANT") && TailMatches("TO", MatchAny, "WITH", MatchAny, "OPTION"))
		COMPLETE_WITH("GRANTED BY");
	else if (HeadMatches("GRANT") && TailMatches("TO", MatchAny, "WITH", MatchAny, "OPTION", "GRANTED", "BY"))
		COMPLETE_WITH_QUERY_PLUS(Query_for_list_of_roles,
								 Keywords_for_list_of_grant_roles);
	/* Complete "ALTER DEFAULT PRIVILEGES ... GRANT/REVOKE ... TO/FROM */
	else if (HeadMatches("ALTER", "DEFAULT", "PRIVILEGES") && TailMatches("TO|FROM"))
		COMPLETE_WITH_QUERY_PLUS(Query_for_list_of_roles,
								 Keywords_for_list_of_grant_roles);
	/* Complete "GRANT/REVOKE ... ON * *" with TO/FROM */
	else if (HeadMatches("GRANT") && TailMatches("ON", MatchAny, MatchAny))
		COMPLETE_WITH("TO");
	else if (HeadMatches("REVOKE") && TailMatches("ON", MatchAny, MatchAny))
		COMPLETE_WITH("FROM");

	/* Complete "GRANT/REVOKE * ON ALL * IN SCHEMA *" with TO/FROM */
	else if (TailMatches("GRANT|REVOKE", MatchAny, "ON", "ALL", MatchAny, "IN", "SCHEMA", MatchAny) ||
			 TailMatches("REVOKE", "GRANT", "OPTION", "FOR", MatchAny, "ON", "ALL", MatchAny, "IN", "SCHEMA", MatchAny))
	{
		if (TailMatches("GRANT", MatchAny, MatchAny, MatchAny, MatchAny, MatchAny, MatchAny, MatchAny))
			COMPLETE_WITH("TO");
		else
			COMPLETE_WITH("FROM");
	}

	/* Complete "GRANT/REVOKE * ON FOREIGN DATA WRAPPER *" with TO/FROM */
	else if (TailMatches("GRANT|REVOKE", MatchAny, "ON", "FOREIGN", "DATA", "WRAPPER", MatchAny) ||
			 TailMatches("REVOKE", "GRANT", "OPTION", "FOR", MatchAny, "ON", "FOREIGN", "DATA", "WRAPPER", MatchAny))
	{
		if (TailMatches("GRANT", MatchAny, MatchAny, MatchAny, MatchAny, MatchAny, MatchAny))
			COMPLETE_WITH("TO");
		else
			COMPLETE_WITH("FROM");
	}

	/* Complete "GRANT/REVOKE * ON FOREIGN SERVER *" with TO/FROM */
	else if (TailMatches("GRANT|REVOKE", MatchAny, "ON", "FOREIGN", "SERVER", MatchAny) ||
			 TailMatches("REVOKE", "GRANT", "OPTION", "FOR", MatchAny, "ON", "FOREIGN", "SERVER", MatchAny))
	{
		if (TailMatches("GRANT", MatchAny, MatchAny, MatchAny, MatchAny, MatchAny))
			COMPLETE_WITH("TO");
		else
			COMPLETE_WITH("FROM");
	}

/* GROUP BY */
	else if (TailMatches("FROM", MatchAny, "GROUP"))
		COMPLETE_WITH("BY");

/* IMPORT FOREIGN SCHEMA */
	else if (Matches("IMPORT"))
		COMPLETE_WITH("FOREIGN SCHEMA");
	else if (Matches("IMPORT", "FOREIGN"))
		COMPLETE_WITH("SCHEMA");
	else if (Matches("IMPORT", "FOREIGN", "SCHEMA", MatchAny))
		COMPLETE_WITH("EXCEPT (", "FROM SERVER", "LIMIT TO (");
	else if (TailMatches("LIMIT", "TO", "(*)") ||
			 TailMatches("EXCEPT", "(*)"))
		COMPLETE_WITH("FROM SERVER");
	else if (TailMatches("FROM", "SERVER", MatchAny))
		COMPLETE_WITH("INTO");
	else if (TailMatches("FROM", "SERVER", MatchAny, "INTO"))
		COMPLETE_WITH_QUERY(Query_for_list_of_schemas);
	else if (TailMatches("FROM", "SERVER", MatchAny, "INTO", MatchAny))
		COMPLETE_WITH("OPTIONS (");

/* INSERT --- can be inside EXPLAIN, RULE, etc */
	/* Complete NOT MATCHED THEN INSERT */
	else if (TailMatches("NOT", "MATCHED", "THEN", "INSERT"))
		COMPLETE_WITH("VALUES", "(");
	/* Complete INSERT with "INTO" */
	else if (TailMatches("INSERT"))
		COMPLETE_WITH("INTO");
	/* Complete INSERT INTO with table names */
	else if (TailMatches("INSERT", "INTO"))
		COMPLETE_WITH_SCHEMA_QUERY(Query_for_list_of_updatables);
	/* Complete "INSERT INTO <table> (" with attribute names */
	else if (TailMatches("INSERT", "INTO", MatchAny, "("))
		COMPLETE_WITH_ATTR(prev2_wd);

	/*
	 * Complete INSERT INTO <table> with "(" or "VALUES" or "SELECT" or
	 * "TABLE" or "DEFAULT VALUES" or "OVERRIDING"
	 */
	else if (TailMatches("INSERT", "INTO", MatchAny))
		COMPLETE_WITH("(", "DEFAULT VALUES", "SELECT", "TABLE", "VALUES", "OVERRIDING");

	/*
	 * Complete INSERT INTO <table> (attribs) with "VALUES" or "SELECT" or
	 * "TABLE" or "OVERRIDING"
	 */
	else if (TailMatches("INSERT", "INTO", MatchAny, MatchAny) &&
			 ends_with(prev_wd, ')'))
		COMPLETE_WITH("SELECT", "TABLE", "VALUES", "OVERRIDING");

	/* Complete OVERRIDING */
	else if (TailMatches("OVERRIDING"))
		COMPLETE_WITH("SYSTEM VALUE", "USER VALUE");

	/* Complete after OVERRIDING clause */
	else if (TailMatches("OVERRIDING", MatchAny, "VALUE"))
		COMPLETE_WITH("SELECT", "TABLE", "VALUES");

	/* Insert an open parenthesis after "VALUES" */
	else if (TailMatches("VALUES") && !TailMatches("DEFAULT", "VALUES"))
		COMPLETE_WITH("(");

/* LOCK */
	/* Complete LOCK [TABLE] [ONLY] with a list of tables */
	else if (Matches("LOCK"))
		COMPLETE_WITH_SCHEMA_QUERY_PLUS(Query_for_list_of_tables,
										"TABLE", "ONLY");
	else if (Matches("LOCK", "TABLE"))
		COMPLETE_WITH_SCHEMA_QUERY_PLUS(Query_for_list_of_tables,
										"ONLY");
	else if (Matches("LOCK", "TABLE", "ONLY") || Matches("LOCK", "ONLY"))
		COMPLETE_WITH_SCHEMA_QUERY(Query_for_list_of_tables);
	/* For the following, handle the case of a single table only for now */

	/* Complete LOCK [TABLE] [ONLY] <table> with IN or NOWAIT */
	else if (Matches("LOCK", MatchAnyExcept("TABLE|ONLY")) ||
			 Matches("LOCK", "TABLE", MatchAnyExcept("ONLY")) ||
			 Matches("LOCK", "ONLY", MatchAny) ||
			 Matches("LOCK", "TABLE", "ONLY", MatchAny))
		COMPLETE_WITH("IN", "NOWAIT");

	/* Complete LOCK [TABLE] [ONLY] <table> IN with a lock mode */
	else if (HeadMatches("LOCK") && TailMatches("IN"))
		COMPLETE_WITH("ACCESS SHARE MODE",
					  "ROW SHARE MODE", "ROW EXCLUSIVE MODE",
					  "SHARE UPDATE EXCLUSIVE MODE", "SHARE MODE",
					  "SHARE ROW EXCLUSIVE MODE",
					  "EXCLUSIVE MODE", "ACCESS EXCLUSIVE MODE");

	/*
	 * Complete LOCK [TABLE][ONLY] <table> IN ACCESS|ROW with rest of lock
	 * mode
	 */
	else if (HeadMatches("LOCK") && TailMatches("IN", "ACCESS|ROW"))
		COMPLETE_WITH("EXCLUSIVE MODE", "SHARE MODE");

	/* Complete LOCK [TABLE] [ONLY] <table> IN SHARE with rest of lock mode */
	else if (HeadMatches("LOCK") && TailMatches("IN", "SHARE"))
		COMPLETE_WITH("MODE", "ROW EXCLUSIVE MODE",
					  "UPDATE EXCLUSIVE MODE");

	/* Complete LOCK [TABLE] [ONLY] <table> [IN lockmode MODE] with "NOWAIT" */
	else if (HeadMatches("LOCK") && TailMatches("MODE"))
		COMPLETE_WITH("NOWAIT");

/* MERGE --- can be inside EXPLAIN */
	else if (TailMatches("MERGE"))
		COMPLETE_WITH("INTO");
	else if (TailMatches("MERGE", "INTO"))
		COMPLETE_WITH_SCHEMA_QUERY(Query_for_list_of_mergetargets);

	/* Complete MERGE INTO <table> [[AS] <alias>] with USING */
	else if (TailMatches("MERGE", "INTO", MatchAny))
		COMPLETE_WITH("USING", "AS");
	else if (TailMatches("MERGE", "INTO", MatchAny, "AS", MatchAny) ||
			 TailMatches("MERGE", "INTO", MatchAny, MatchAnyExcept("USING|AS")))
		COMPLETE_WITH("USING");

	/*
	 * Complete MERGE INTO ... USING with a list of relations supporting
	 * SELECT
	 */
	else if (TailMatches("MERGE", "INTO", MatchAny, "USING") ||
			 TailMatches("MERGE", "INTO", MatchAny, "AS", MatchAny, "USING") ||
			 TailMatches("MERGE", "INTO", MatchAny, MatchAny, "USING"))
		COMPLETE_WITH_SCHEMA_QUERY(Query_for_list_of_selectables);

	/*
	 * Complete MERGE INTO <table> [[AS] <alias>] USING <relations> [[AS]
	 * alias] with ON
	 */
	else if (TailMatches("MERGE", "INTO", MatchAny, "USING", MatchAny) ||
			 TailMatches("MERGE", "INTO", MatchAny, "AS", MatchAny, "USING", MatchAny) ||
			 TailMatches("MERGE", "INTO", MatchAny, MatchAny, "USING", MatchAny))
		COMPLETE_WITH("AS", "ON");
	else if (TailMatches("MERGE", "INTO", MatchAny, "USING", MatchAny, "AS", MatchAny) ||
			 TailMatches("MERGE", "INTO", MatchAny, "AS", MatchAny, "USING", MatchAny, "AS", MatchAny) ||
			 TailMatches("MERGE", "INTO", MatchAny, MatchAny, "USING", MatchAny, "AS", MatchAny) ||
			 TailMatches("MERGE", "INTO", MatchAny, "USING", MatchAny, MatchAnyExcept("ON|AS")) ||
			 TailMatches("MERGE", "INTO", MatchAny, "AS", MatchAny, "USING", MatchAny, MatchAnyExcept("ON|AS")) ||
			 TailMatches("MERGE", "INTO", MatchAny, MatchAny, "USING", MatchAny, MatchAnyExcept("ON|AS")))
		COMPLETE_WITH("ON");

	/* Complete MERGE INTO ... ON with target table attributes */
	else if (TailMatches("INTO", MatchAny, "USING", MatchAny, "ON"))
		COMPLETE_WITH_ATTR(prev4_wd);
	else if (TailMatches("INTO", MatchAny, "AS", MatchAny, "USING", MatchAny, "AS", MatchAny, "ON"))
		COMPLETE_WITH_ATTR(prev8_wd);
	else if (TailMatches("INTO", MatchAny, MatchAny, "USING", MatchAny, MatchAny, "ON"))
		COMPLETE_WITH_ATTR(prev6_wd);

	/*
	 * Complete ... USING <relation> [[AS] alias] ON join condition
	 * (consisting of one or three words typically used) with WHEN [NOT]
	 * MATCHED
	 */
	else if (TailMatches("USING", MatchAny, "ON", MatchAny) ||
			 TailMatches("USING", MatchAny, "AS", MatchAny, "ON", MatchAny) ||
			 TailMatches("USING", MatchAny, MatchAny, "ON", MatchAny) ||
			 TailMatches("USING", MatchAny, "ON", MatchAny, MatchAnyExcept("WHEN"), MatchAnyExcept("WHEN")) ||
			 TailMatches("USING", MatchAny, "AS", MatchAny, "ON", MatchAny, MatchAnyExcept("WHEN"), MatchAnyExcept("WHEN")) ||
			 TailMatches("USING", MatchAny, MatchAny, "ON", MatchAny, MatchAnyExcept("WHEN"), MatchAnyExcept("WHEN")))
		COMPLETE_WITH("WHEN MATCHED", "WHEN NOT MATCHED");
	else if (TailMatches("USING", MatchAny, "ON", MatchAny, "WHEN") ||
			 TailMatches("USING", MatchAny, "AS", MatchAny, "ON", MatchAny, "WHEN") ||
			 TailMatches("USING", MatchAny, MatchAny, "ON", MatchAny, "WHEN") ||
			 TailMatches("USING", MatchAny, "ON", MatchAny, MatchAny, MatchAny, "WHEN") ||
			 TailMatches("USING", MatchAny, "AS", MatchAny, "ON", MatchAny, MatchAny, MatchAny, "WHEN") ||
			 TailMatches("USING", MatchAny, MatchAny, "ON", MatchAny, MatchAny, MatchAny, "WHEN"))
		COMPLETE_WITH("MATCHED", "NOT MATCHED");

	/* Complete ... WHEN [NOT] MATCHED with THEN/AND */
	else if (TailMatches("WHEN", "MATCHED") ||
			 TailMatches("WHEN", "NOT", "MATCHED"))
		COMPLETE_WITH("THEN", "AND");

	/* Complete ... WHEN MATCHED THEN with UPDATE SET/DELETE/DO NOTHING */
	else if (TailMatches("WHEN", "MATCHED", "THEN"))
		COMPLETE_WITH("UPDATE SET", "DELETE", "DO NOTHING");

	/* Complete ... WHEN NOT MATCHED THEN with INSERT/DO NOTHING */
	else if (TailMatches("WHEN", "NOT", "MATCHED", "THEN"))
		COMPLETE_WITH("INSERT", "DO NOTHING");

/* NOTIFY --- can be inside EXPLAIN, RULE, etc */
	else if (TailMatches("NOTIFY"))
		COMPLETE_WITH_QUERY(Query_for_list_of_channels);

/* OPTIONS */
	else if (TailMatches("OPTIONS"))
		COMPLETE_WITH("(");

/* OWNER TO  - complete with available roles */
	else if (TailMatches("OWNER", "TO"))
		COMPLETE_WITH_QUERY_PLUS(Query_for_list_of_roles,
								 Keywords_for_list_of_owner_roles);

/* ORDER BY */
	else if (TailMatches("FROM", MatchAny, "ORDER"))
		COMPLETE_WITH("BY");
	else if (TailMatches("FROM", MatchAny, "ORDER", "BY"))
		COMPLETE_WITH_ATTR(prev3_wd);

/* PREPARE xx AS */
	else if (Matches("PREPARE", MatchAny, "AS"))
		COMPLETE_WITH("SELECT", "UPDATE", "INSERT INTO", "DELETE FROM");

/*
 * PREPARE TRANSACTION is missing on purpose. It's intended for transaction
 * managers, not for manual use in interactive sessions.
 */

/* REASSIGN OWNED BY xxx TO yyy */
	else if (Matches("REASSIGN"))
		COMPLETE_WITH("OWNED BY");
	else if (Matches("REASSIGN", "OWNED"))
		COMPLETE_WITH("BY");
	else if (Matches("REASSIGN", "OWNED", "BY"))
		COMPLETE_WITH_QUERY(Query_for_list_of_roles);
	else if (Matches("REASSIGN", "OWNED", "BY", MatchAny))
		COMPLETE_WITH("TO");
	else if (Matches("REASSIGN", "OWNED", "BY", MatchAny, "TO"))
		COMPLETE_WITH_QUERY(Query_for_list_of_roles);

/* REFRESH MATERIALIZED VIEW */
	else if (Matches("REFRESH"))
		COMPLETE_WITH("MATERIALIZED VIEW");
	else if (Matches("REFRESH", "MATERIALIZED"))
		COMPLETE_WITH("VIEW");
	else if (Matches("REFRESH", "MATERIALIZED", "VIEW"))
		COMPLETE_WITH_SCHEMA_QUERY_PLUS(Query_for_list_of_matviews,
										"CONCURRENTLY");
	else if (Matches("REFRESH", "MATERIALIZED", "VIEW", "CONCURRENTLY"))
		COMPLETE_WITH_SCHEMA_QUERY(Query_for_list_of_matviews);
	else if (Matches("REFRESH", "MATERIALIZED", "VIEW", MatchAny))
		COMPLETE_WITH("WITH");
	else if (Matches("REFRESH", "MATERIALIZED", "VIEW", "CONCURRENTLY", MatchAny))
		COMPLETE_WITH("WITH");
	else if (Matches("REFRESH", "MATERIALIZED", "VIEW", MatchAny, "WITH"))
		COMPLETE_WITH("NO DATA", "DATA");
	else if (Matches("REFRESH", "MATERIALIZED", "VIEW", "CONCURRENTLY", MatchAny, "WITH"))
		COMPLETE_WITH("NO DATA", "DATA");
	else if (Matches("REFRESH", "MATERIALIZED", "VIEW", MatchAny, "WITH", "NO"))
		COMPLETE_WITH("DATA");
	else if (Matches("REFRESH", "MATERIALIZED", "VIEW", "CONCURRENTLY", MatchAny, "WITH", "NO"))
		COMPLETE_WITH("DATA");

/* REINDEX */
	else if (Matches("REINDEX") ||
			 Matches("REINDEX", "(*)"))
		COMPLETE_WITH("TABLE", "INDEX", "SYSTEM", "SCHEMA", "DATABASE");
	else if (Matches("REINDEX", "TABLE") ||
			 Matches("REINDEX", "(*)", "TABLE"))
		COMPLETE_WITH_SCHEMA_QUERY_PLUS(Query_for_list_of_indexables,
										"CONCURRENTLY");
	else if (Matches("REINDEX", "INDEX") ||
			 Matches("REINDEX", "(*)", "INDEX"))
		COMPLETE_WITH_SCHEMA_QUERY_PLUS(Query_for_list_of_indexes,
										"CONCURRENTLY");
	else if (Matches("REINDEX", "SCHEMA") ||
			 Matches("REINDEX", "(*)", "SCHEMA"))
		COMPLETE_WITH_QUERY_PLUS(Query_for_list_of_schemas,
								 "CONCURRENTLY");
	else if (Matches("REINDEX", "SYSTEM|DATABASE") ||
			 Matches("REINDEX", "(*)", "SYSTEM|DATABASE"))
		COMPLETE_WITH_QUERY_PLUS(Query_for_list_of_databases,
								 "CONCURRENTLY");
	else if (Matches("REINDEX", "TABLE", "CONCURRENTLY") ||
			 Matches("REINDEX", "(*)", "TABLE", "CONCURRENTLY"))
		COMPLETE_WITH_SCHEMA_QUERY(Query_for_list_of_indexables);
	else if (Matches("REINDEX", "INDEX", "CONCURRENTLY") ||
			 Matches("REINDEX", "(*)", "INDEX", "CONCURRENTLY"))
		COMPLETE_WITH_SCHEMA_QUERY(Query_for_list_of_indexes);
	else if (Matches("REINDEX", "SCHEMA", "CONCURRENTLY") ||
			 Matches("REINDEX", "(*)", "SCHEMA", "CONCURRENTLY"))
		COMPLETE_WITH_QUERY(Query_for_list_of_schemas);
	else if (Matches("REINDEX", "SYSTEM|DATABASE", "CONCURRENTLY") ||
			 Matches("REINDEX", "(*)", "SYSTEM|DATABASE", "CONCURRENTLY"))
		COMPLETE_WITH_QUERY(Query_for_list_of_databases);
	else if (HeadMatches("REINDEX", "(*") &&
			 !HeadMatches("REINDEX", "(*)"))
	{
		/*
		 * This fires if we're in an unfinished parenthesized option list.
		 * get_previous_words treats a completed parenthesized option list as
		 * one word, so the above test is correct.
		 */
		if (ends_with(prev_wd, '(') || ends_with(prev_wd, ','))
			COMPLETE_WITH("CONCURRENTLY", "TABLESPACE", "VERBOSE");
		else if (TailMatches("TABLESPACE"))
			COMPLETE_WITH_QUERY(Query_for_list_of_tablespaces);
	}

/* SECURITY LABEL */
	else if (Matches("SECURITY"))
		COMPLETE_WITH("LABEL");
	else if (Matches("SECURITY", "LABEL"))
		COMPLETE_WITH("ON", "FOR");
	else if (Matches("SECURITY", "LABEL", "FOR", MatchAny))
		COMPLETE_WITH("ON");
	else if (Matches("SECURITY", "LABEL", "ON") ||
			 Matches("SECURITY", "LABEL", "FOR", MatchAny, "ON"))
		COMPLETE_WITH("TABLE", "COLUMN", "AGGREGATE", "DATABASE", "DOMAIN",
					  "EVENT TRIGGER", "FOREIGN TABLE", "FUNCTION",
					  "LARGE OBJECT", "MATERIALIZED VIEW", "LANGUAGE",
					  "PUBLICATION", "PROCEDURE", "ROLE", "ROUTINE", "SCHEMA",
					  "SEQUENCE", "SUBSCRIPTION", "TABLESPACE", "TYPE", "VIEW");
	else if (Matches("SECURITY", "LABEL", "ON", MatchAny, MatchAny))
		COMPLETE_WITH("IS");

/* SELECT */
	/* naah . . . */

/* SET, RESET, SHOW */
	/* Complete with a variable name */
	else if (TailMatches("SET|RESET") && !TailMatches("UPDATE", MatchAny, "SET"))
		COMPLETE_WITH_QUERY_VERBATIM_PLUS(Query_for_list_of_set_vars,
										  "CONSTRAINTS",
										  "TRANSACTION",
										  "SESSION",
										  "ROLE",
										  "TABLESPACE",
										  "ALL");
	else if (Matches("SHOW"))
		COMPLETE_WITH_QUERY_VERBATIM_PLUS(Query_for_list_of_show_vars,
										  "SESSION AUTHORIZATION",
										  "ALL");
	else if (Matches("SHOW", "SESSION"))
		COMPLETE_WITH("AUTHORIZATION");
	/* Complete "SET TRANSACTION" */
	else if (Matches("SET", "TRANSACTION"))
		COMPLETE_WITH("SNAPSHOT", "ISOLATION LEVEL", "READ", "DEFERRABLE", "NOT DEFERRABLE");
	else if (Matches("BEGIN|START", "TRANSACTION") ||
			 Matches("BEGIN", "WORK") ||
			 Matches("BEGIN") ||
			 Matches("SET", "SESSION", "CHARACTERISTICS", "AS", "TRANSACTION"))
		COMPLETE_WITH("ISOLATION LEVEL", "READ", "DEFERRABLE", "NOT DEFERRABLE");
	else if (Matches("SET|BEGIN|START", "TRANSACTION|WORK", "NOT") ||
			 Matches("BEGIN", "NOT") ||
			 Matches("SET", "SESSION", "CHARACTERISTICS", "AS", "TRANSACTION", "NOT"))
		COMPLETE_WITH("DEFERRABLE");
	else if (Matches("SET|BEGIN|START", "TRANSACTION|WORK", "ISOLATION") ||
			 Matches("BEGIN", "ISOLATION") ||
			 Matches("SET", "SESSION", "CHARACTERISTICS", "AS", "TRANSACTION", "ISOLATION"))
		COMPLETE_WITH("LEVEL");
	else if (Matches("SET|BEGIN|START", "TRANSACTION|WORK", "ISOLATION", "LEVEL") ||
			 Matches("BEGIN", "ISOLATION", "LEVEL") ||
			 Matches("SET", "SESSION", "CHARACTERISTICS", "AS", "TRANSACTION", "ISOLATION", "LEVEL"))
		COMPLETE_WITH("READ", "REPEATABLE READ", "SERIALIZABLE");
	else if (Matches("SET|BEGIN|START", "TRANSACTION|WORK", "ISOLATION", "LEVEL", "READ") ||
			 Matches("BEGIN", "ISOLATION", "LEVEL", "READ") ||
			 Matches("SET", "SESSION", "CHARACTERISTICS", "AS", "TRANSACTION", "ISOLATION", "LEVEL", "READ"))
		COMPLETE_WITH("UNCOMMITTED", "COMMITTED");
	else if (Matches("SET|BEGIN|START", "TRANSACTION|WORK", "ISOLATION", "LEVEL", "REPEATABLE") ||
			 Matches("BEGIN", "ISOLATION", "LEVEL", "REPEATABLE") ||
			 Matches("SET", "SESSION", "CHARACTERISTICS", "AS", "TRANSACTION", "ISOLATION", "LEVEL", "REPEATABLE"))
		COMPLETE_WITH("READ");
	else if (Matches("SET|BEGIN|START", "TRANSACTION|WORK", "READ") ||
			 Matches("BEGIN", "READ") ||
			 Matches("SET", "SESSION", "CHARACTERISTICS", "AS", "TRANSACTION", "READ"))
		COMPLETE_WITH("ONLY", "WRITE");
	/* SET CONSTRAINTS */
	else if (Matches("SET", "CONSTRAINTS"))
		COMPLETE_WITH_SCHEMA_QUERY_PLUS(Query_for_list_of_constraints_with_schema,
										"ALL");
	/* Complete SET CONSTRAINTS <foo> with DEFERRED|IMMEDIATE */
	else if (Matches("SET", "CONSTRAINTS", MatchAny))
		COMPLETE_WITH("DEFERRED", "IMMEDIATE");
	/* Complete SET ROLE */
	else if (Matches("SET", "ROLE"))
		COMPLETE_WITH_QUERY(Query_for_list_of_roles);
	/* Complete SET SESSION with AUTHORIZATION or CHARACTERISTICS... */
	else if (Matches("SET", "SESSION"))
		COMPLETE_WITH("AUTHORIZATION", "CHARACTERISTICS AS TRANSACTION");
	/* Complete SET SESSION AUTHORIZATION with username */
	else if (Matches("SET", "SESSION", "AUTHORIZATION"))
		COMPLETE_WITH_QUERY_PLUS(Query_for_list_of_roles,
								 "DEFAULT");
	/* Complete RESET SESSION with AUTHORIZATION */
	else if (Matches("RESET", "SESSION"))
		COMPLETE_WITH("AUTHORIZATION");
	/* Complete SET <var> with "TO" */
	else if (Matches("SET", MatchAny))
		COMPLETE_WITH("TO");

	/*
	 * Complete ALTER DATABASE|FUNCTION|PROCEDURE|ROLE|ROUTINE|USER ... SET
	 * <name>
	 */
	else if (HeadMatches("ALTER", "DATABASE|FUNCTION|PROCEDURE|ROLE|ROUTINE|USER") &&
			 TailMatches("SET", MatchAny) &&
			 !TailMatches("SCHEMA"))
		COMPLETE_WITH("FROM CURRENT", "TO");

	/*
	 * Suggest possible variable values in SET variable TO|=, along with the
	 * preceding ALTER syntaxes.
	 */
	else if (TailMatches("SET", MatchAny, "TO|=") &&
			 !TailMatches("UPDATE", MatchAny, "SET", MatchAny, "TO|="))
	{
		/* special cased code for individual GUCs */
		if (TailMatches("DateStyle", "TO|="))
			COMPLETE_WITH("ISO", "SQL", "Postgres", "German",
						  "YMD", "DMY", "MDY",
						  "US", "European", "NonEuropean",
						  "DEFAULT");
		else if (TailMatches("search_path", "TO|="))
		{
			/* Here, we want to allow pg_catalog, so use narrower exclusion */
			COMPLETE_WITH_QUERY_PLUS(Query_for_list_of_schemas
									 " AND nspname NOT LIKE E'pg\\\\_toast%%'"
									 " AND nspname NOT LIKE E'pg\\\\_temp%%'",
									 "DEFAULT");
		}
		else if (TailMatches("TimeZone", "TO|="))
			COMPLETE_WITH_TIMEZONE_NAME();
		else
		{
			/* generic, type based, GUC support */
			char	   *guctype = get_guctype(prev2_wd);

			/*
			 * Note: if we don't recognize the GUC name, it's important to not
			 * offer any completions, as most likely we've misinterpreted the
			 * context and this isn't a GUC-setting command at all.
			 */
			if (guctype)
			{
				if (strcmp(guctype, "enum") == 0)
				{
					set_completion_reference_verbatim(prev2_wd);
					COMPLETE_WITH_QUERY_PLUS(Query_for_values_of_enum_GUC,
											 "DEFAULT");
				}
				else if (strcmp(guctype, "bool") == 0)
					COMPLETE_WITH("on", "off", "true", "false", "yes", "no",
								  "1", "0", "DEFAULT");
				else
					COMPLETE_WITH("DEFAULT");

				free(guctype);
			}
		}
	}

/* START TRANSACTION */
	else if (Matches("START"))
		COMPLETE_WITH("TRANSACTION");

/* TABLE, but not TABLE embedded in other commands */
	else if (Matches("TABLE"))
		COMPLETE_WITH_SCHEMA_QUERY(Query_for_list_of_selectables);

/* TABLESAMPLE */
	else if (TailMatches("TABLESAMPLE"))
		COMPLETE_WITH_QUERY(Query_for_list_of_tablesample_methods);
	else if (TailMatches("TABLESAMPLE", MatchAny))
		COMPLETE_WITH("(");

/* TRUNCATE */
	else if (Matches("TRUNCATE"))
		COMPLETE_WITH_SCHEMA_QUERY_PLUS(Query_for_list_of_truncatables,
										"TABLE", "ONLY");
	else if (Matches("TRUNCATE", "TABLE"))
		COMPLETE_WITH_SCHEMA_QUERY_PLUS(Query_for_list_of_truncatables,
										"ONLY");
	else if (HeadMatches("TRUNCATE") && TailMatches("ONLY"))
		COMPLETE_WITH_SCHEMA_QUERY(Query_for_list_of_truncatables);
	else if (Matches("TRUNCATE", MatchAny) ||
			 Matches("TRUNCATE", "TABLE|ONLY", MatchAny) ||
			 Matches("TRUNCATE", "TABLE", "ONLY", MatchAny))
		COMPLETE_WITH("RESTART IDENTITY", "CONTINUE IDENTITY", "CASCADE", "RESTRICT");
	else if (HeadMatches("TRUNCATE") && TailMatches("IDENTITY"))
		COMPLETE_WITH("CASCADE", "RESTRICT");

/* UNLISTEN */
	else if (Matches("UNLISTEN"))
		COMPLETE_WITH_QUERY_PLUS(Query_for_list_of_channels, "*");

/* UPDATE --- can be inside EXPLAIN, RULE, etc */
	/* If prev. word is UPDATE suggest a list of tables */
	else if (TailMatches("UPDATE"))
		COMPLETE_WITH_SCHEMA_QUERY(Query_for_list_of_updatables);
	/* Complete UPDATE <table> with "SET" */
	else if (TailMatches("UPDATE", MatchAny))
		COMPLETE_WITH("SET");
	/* Complete UPDATE <table> SET with list of attributes */
	else if (TailMatches("UPDATE", MatchAny, "SET"))
		COMPLETE_WITH_ATTR(prev2_wd);
	/* UPDATE <table> SET <attr> = */
	else if (TailMatches("UPDATE", MatchAny, "SET", MatchAnyExcept("*=")))
		COMPLETE_WITH("=");

/* USER MAPPING */
	else if (Matches("ALTER|CREATE|DROP", "USER", "MAPPING"))
		COMPLETE_WITH("FOR");
	else if (Matches("CREATE", "USER", "MAPPING", "FOR"))
		COMPLETE_WITH_QUERY_PLUS(Query_for_list_of_roles,
								 "CURRENT_ROLE",
								 "CURRENT_USER",
								 "PUBLIC",
								 "USER");
	else if (Matches("ALTER|DROP", "USER", "MAPPING", "FOR"))
		COMPLETE_WITH_QUERY(Query_for_list_of_user_mappings);
	else if (Matches("CREATE|ALTER|DROP", "USER", "MAPPING", "FOR", MatchAny))
		COMPLETE_WITH("SERVER");
	else if (Matches("CREATE|ALTER", "USER", "MAPPING", "FOR", MatchAny, "SERVER", MatchAny))
		COMPLETE_WITH("OPTIONS");

/*
 * VACUUM [ ( option [, ...] ) ] [ table_and_columns [, ...] ]
 * VACUUM [ FULL ] [ FREEZE ] [ VERBOSE ] [ ANALYZE ] [ table_and_columns [, ...] ]
 */
	else if (Matches("VACUUM"))
		COMPLETE_WITH_SCHEMA_QUERY_PLUS(Query_for_list_of_vacuumables,
										"FULL",
										"FREEZE",
										"ANALYZE",
										"VERBOSE");
	else if (Matches("VACUUM", "FULL"))
		COMPLETE_WITH_SCHEMA_QUERY_PLUS(Query_for_list_of_vacuumables,
										"FREEZE",
										"ANALYZE",
										"VERBOSE");
	else if (Matches("VACUUM", "FREEZE") ||
			 Matches("VACUUM", "FULL", "FREEZE"))
		COMPLETE_WITH_SCHEMA_QUERY_PLUS(Query_for_list_of_vacuumables,
										"VERBOSE",
										"ANALYZE");
	else if (Matches("VACUUM", "VERBOSE") ||
			 Matches("VACUUM", "FULL|FREEZE", "VERBOSE") ||
			 Matches("VACUUM", "FULL", "FREEZE", "VERBOSE"))
		COMPLETE_WITH_SCHEMA_QUERY_PLUS(Query_for_list_of_vacuumables,
										"ANALYZE");
	else if (HeadMatches("VACUUM", "(*") &&
			 !HeadMatches("VACUUM", "(*)"))
	{
		/*
		 * This fires if we're in an unfinished parenthesized option list.
		 * get_previous_words treats a completed parenthesized option list as
		 * one word, so the above test is correct.
		 */
		if (ends_with(prev_wd, '(') || ends_with(prev_wd, ','))
			COMPLETE_WITH("FULL", "FREEZE", "ANALYZE", "VERBOSE",
						  "DISABLE_PAGE_SKIPPING", "SKIP_LOCKED",
						  "INDEX_CLEANUP", "PROCESS_MAIN", "PROCESS_TOAST",
						  "TRUNCATE", "PARALLEL", "SKIP_DATABASE_STATS",
						  "ONLY_DATABASE_STATS", "BUFFER_USAGE_LIMIT");
		else if (TailMatches("FULL|FREEZE|ANALYZE|VERBOSE|DISABLE_PAGE_SKIPPING|SKIP_LOCKED|PROCESS_MAIN|PROCESS_TOAST|TRUNCATE|SKIP_DATABASE_STATS|ONLY_DATABASE_STATS"))
			COMPLETE_WITH("ON", "OFF");
		else if (TailMatches("INDEX_CLEANUP"))
			COMPLETE_WITH("AUTO", "ON", "OFF");
	}
	else if (HeadMatches("VACUUM") && TailMatches("("))
		/* "VACUUM (" should be caught above, so assume we want columns */
		COMPLETE_WITH_ATTR(prev2_wd);
	else if (HeadMatches("VACUUM"))
		COMPLETE_WITH_SCHEMA_QUERY(Query_for_list_of_vacuumables);

/* WITH [RECURSIVE] */

	/*
	 * Only match when WITH is the first word, as WITH may appear in many
	 * other contexts.
	 */
	else if (Matches("WITH"))
		COMPLETE_WITH("RECURSIVE");

/* WHERE */
	/* Simple case of the word before the where being the table name */
	else if (TailMatches(MatchAny, "WHERE"))
		COMPLETE_WITH_ATTR(prev2_wd);

/* ... FROM ... */
/* TODO: also include SRF ? */
	else if (TailMatches("FROM") && !Matches("COPY|\\copy", MatchAny, "FROM"))
		COMPLETE_WITH_SCHEMA_QUERY(Query_for_list_of_selectables);

/* ... JOIN ... */
	else if (TailMatches("JOIN"))
		COMPLETE_WITH_SCHEMA_QUERY(Query_for_list_of_selectables);

/* ... AT [ LOCAL | TIME ZONE ] ... */
	else if (TailMatches("AT"))
		COMPLETE_WITH("LOCAL", "TIME ZONE");
	else if (TailMatches("AT", "TIME", "ZONE"))
		COMPLETE_WITH_TIMEZONE_NAME();

/* Backslash commands */
/* TODO:  \dc \dd \dl */
	else if (TailMatchesCS("\\?"))
		COMPLETE_WITH_CS("commands", "options", "variables");
	else if (TailMatchesCS("\\connect|\\c"))
	{
		if (!recognized_connection_string(text))
			COMPLETE_WITH_QUERY(Query_for_list_of_databases);
	}
	else if (TailMatchesCS("\\connect|\\c", MatchAny))
	{
		if (!recognized_connection_string(prev_wd))
			COMPLETE_WITH_QUERY(Query_for_list_of_roles);
	}
	else if (TailMatchesCS("\\da*"))
		COMPLETE_WITH_VERSIONED_SCHEMA_QUERY(Query_for_list_of_aggregates);
	else if (TailMatchesCS("\\dAc*", MatchAny) ||
			 TailMatchesCS("\\dAf*", MatchAny))
		COMPLETE_WITH_SCHEMA_QUERY(Query_for_list_of_datatypes);
	else if (TailMatchesCS("\\dAo*", MatchAny) ||
			 TailMatchesCS("\\dAp*", MatchAny))
		COMPLETE_WITH_SCHEMA_QUERY(Query_for_list_of_operator_families);
	else if (TailMatchesCS("\\dA*"))
		COMPLETE_WITH_QUERY(Query_for_list_of_access_methods);
	else if (TailMatchesCS("\\db*"))
		COMPLETE_WITH_QUERY(Query_for_list_of_tablespaces);
	else if (TailMatchesCS("\\dconfig*"))
		COMPLETE_WITH_QUERY_VERBATIM(Query_for_list_of_show_vars);
	else if (TailMatchesCS("\\dD*"))
		COMPLETE_WITH_SCHEMA_QUERY(Query_for_list_of_domains);
	else if (TailMatchesCS("\\des*"))
		COMPLETE_WITH_QUERY(Query_for_list_of_servers);
	else if (TailMatchesCS("\\deu*"))
		COMPLETE_WITH_QUERY(Query_for_list_of_user_mappings);
	else if (TailMatchesCS("\\dew*"))
		COMPLETE_WITH_QUERY(Query_for_list_of_fdws);
	else if (TailMatchesCS("\\df*"))
		COMPLETE_WITH_VERSIONED_SCHEMA_QUERY(Query_for_list_of_functions);
	else if (HeadMatchesCS("\\df*"))
		COMPLETE_WITH_SCHEMA_QUERY(Query_for_list_of_datatypes);

	else if (TailMatchesCS("\\dFd*"))
		COMPLETE_WITH_SCHEMA_QUERY(Query_for_list_of_ts_dictionaries);
	else if (TailMatchesCS("\\dFp*"))
		COMPLETE_WITH_SCHEMA_QUERY(Query_for_list_of_ts_parsers);
	else if (TailMatchesCS("\\dFt*"))
		COMPLETE_WITH_SCHEMA_QUERY(Query_for_list_of_ts_templates);
	/* must be at end of \dF alternatives: */
	else if (TailMatchesCS("\\dF*"))
		COMPLETE_WITH_SCHEMA_QUERY(Query_for_list_of_ts_configurations);

	else if (TailMatchesCS("\\di*"))
		COMPLETE_WITH_SCHEMA_QUERY(Query_for_list_of_indexes);
	else if (TailMatchesCS("\\dL*"))
		COMPLETE_WITH_QUERY(Query_for_list_of_languages);
	else if (TailMatchesCS("\\dn*"))
		COMPLETE_WITH_QUERY(Query_for_list_of_schemas);
	/* no support for completing operators, but we can complete types: */
	else if (HeadMatchesCS("\\do*", MatchAny))
		COMPLETE_WITH_SCHEMA_QUERY(Query_for_list_of_datatypes);
	else if (TailMatchesCS("\\dp") || TailMatchesCS("\\z"))
		COMPLETE_WITH_SCHEMA_QUERY(Query_for_list_of_grantables);
	else if (TailMatchesCS("\\dPi*"))
		COMPLETE_WITH_SCHEMA_QUERY(Query_for_list_of_partitioned_indexes);
	else if (TailMatchesCS("\\dPt*"))
		COMPLETE_WITH_SCHEMA_QUERY(Query_for_list_of_partitioned_tables);
	else if (TailMatchesCS("\\dP*"))
		COMPLETE_WITH_SCHEMA_QUERY(Query_for_list_of_partitioned_relations);
	else if (TailMatchesCS("\\dRp*"))
		COMPLETE_WITH_VERSIONED_QUERY(Query_for_list_of_publications);
	else if (TailMatchesCS("\\dRs*"))
		COMPLETE_WITH_VERSIONED_QUERY(Query_for_list_of_subscriptions);
	else if (TailMatchesCS("\\ds*"))
		COMPLETE_WITH_SCHEMA_QUERY(Query_for_list_of_sequences);
	else if (TailMatchesCS("\\dt*"))
		COMPLETE_WITH_SCHEMA_QUERY(Query_for_list_of_tables);
	else if (TailMatchesCS("\\dT*"))
		COMPLETE_WITH_SCHEMA_QUERY(Query_for_list_of_datatypes);
	else if (TailMatchesCS("\\du*") ||
			 TailMatchesCS("\\dg*") ||
			 TailMatchesCS("\\drg*"))
		COMPLETE_WITH_QUERY(Query_for_list_of_roles);
	else if (TailMatchesCS("\\dv*"))
		COMPLETE_WITH_SCHEMA_QUERY(Query_for_list_of_views);
	else if (TailMatchesCS("\\dx*"))
		COMPLETE_WITH_QUERY(Query_for_list_of_extensions);
	else if (TailMatchesCS("\\dX*"))
		COMPLETE_WITH_SCHEMA_QUERY(Query_for_list_of_statistics);
	else if (TailMatchesCS("\\dm*"))
		COMPLETE_WITH_SCHEMA_QUERY(Query_for_list_of_matviews);
	else if (TailMatchesCS("\\dE*"))
		COMPLETE_WITH_SCHEMA_QUERY(Query_for_list_of_foreign_tables);
	else if (TailMatchesCS("\\dy*"))
		COMPLETE_WITH_QUERY(Query_for_list_of_event_triggers);

	/* must be at end of \d alternatives: */
	else if (TailMatchesCS("\\d*"))
		COMPLETE_WITH_SCHEMA_QUERY(Query_for_list_of_relations);

	else if (TailMatchesCS("\\ef"))
		COMPLETE_WITH_SCHEMA_QUERY(Query_for_list_of_routines);
	else if (TailMatchesCS("\\ev"))
		COMPLETE_WITH_SCHEMA_QUERY(Query_for_list_of_views);

	else if (TailMatchesCS("\\encoding"))
		COMPLETE_WITH_QUERY_VERBATIM(Query_for_list_of_encodings);
	else if (TailMatchesCS("\\h|\\help"))
		COMPLETE_WITH_LIST(sql_commands);
	else if (TailMatchesCS("\\h|\\help", MatchAny))
	{
		if (TailMatches("DROP"))
			matches = rl_completion_matches(text, drop_command_generator);
		else if (TailMatches("ALTER"))
			matches = rl_completion_matches(text, alter_command_generator);

		/*
		 * CREATE is recognized by tail match elsewhere, so doesn't need to be
		 * repeated here
		 */
	}
	else if (TailMatchesCS("\\h|\\help", MatchAny, MatchAny))
	{
		if (TailMatches("CREATE|DROP", "ACCESS"))
			COMPLETE_WITH("METHOD");
		else if (TailMatches("ALTER", "DEFAULT"))
			COMPLETE_WITH("PRIVILEGES");
		else if (TailMatches("CREATE|ALTER|DROP", "EVENT"))
			COMPLETE_WITH("TRIGGER");
		else if (TailMatches("CREATE|ALTER|DROP", "FOREIGN"))
			COMPLETE_WITH("DATA WRAPPER", "TABLE");
		else if (TailMatches("ALTER", "LARGE"))
			COMPLETE_WITH("OBJECT");
		else if (TailMatches("CREATE|ALTER|DROP", "MATERIALIZED"))
			COMPLETE_WITH("VIEW");
		else if (TailMatches("CREATE|ALTER|DROP", "TEXT"))
			COMPLETE_WITH("SEARCH");
		else if (TailMatches("CREATE|ALTER|DROP", "USER"))
			COMPLETE_WITH("MAPPING FOR");
	}
	else if (TailMatchesCS("\\h|\\help", MatchAny, MatchAny, MatchAny))
	{
		if (TailMatches("CREATE|ALTER|DROP", "FOREIGN", "DATA"))
			COMPLETE_WITH("WRAPPER");
		else if (TailMatches("CREATE|ALTER|DROP", "TEXT", "SEARCH"))
			COMPLETE_WITH("CONFIGURATION", "DICTIONARY", "PARSER", "TEMPLATE");
		else if (TailMatches("CREATE|ALTER|DROP", "USER", "MAPPING"))
			COMPLETE_WITH("FOR");
	}
	else if (TailMatchesCS("\\l*") && !TailMatchesCS("\\lo*"))
		COMPLETE_WITH_QUERY(Query_for_list_of_databases);
	else if (TailMatchesCS("\\password"))
		COMPLETE_WITH_QUERY(Query_for_list_of_roles);
	else if (TailMatchesCS("\\pset"))
		COMPLETE_WITH_CS("border", "columns", "csv_fieldsep", "expanded",
						 "fieldsep", "fieldsep_zero", "footer", "format",
						 "linestyle", "null", "numericlocale",
						 "pager", "pager_min_lines",
						 "recordsep", "recordsep_zero",
						 "tableattr", "title", "tuples_only",
						 "unicode_border_linestyle",
						 "unicode_column_linestyle",
						 "unicode_header_linestyle",
						 "xheader_width");
	else if (TailMatchesCS("\\pset", MatchAny))
	{
		if (TailMatchesCS("format"))
			COMPLETE_WITH_CS("aligned", "asciidoc", "csv", "html", "latex",
							 "latex-longtable", "troff-ms", "unaligned",
							 "wrapped");
		else if (TailMatchesCS("xheader_width"))
			COMPLETE_WITH_CS("full", "column", "page");
		else if (TailMatchesCS("linestyle"))
			COMPLETE_WITH_CS("ascii", "old-ascii", "unicode");
		else if (TailMatchesCS("pager"))
			COMPLETE_WITH_CS("on", "off", "always");
		else if (TailMatchesCS("unicode_border_linestyle|"
							   "unicode_column_linestyle|"
							   "unicode_header_linestyle"))
			COMPLETE_WITH_CS("single", "double");
	}
	else if (TailMatchesCS("\\unset"))
		matches = complete_from_variables(text, "", "", true);
	else if (TailMatchesCS("\\set"))
		matches = complete_from_variables(text, "", "", false);
	else if (TailMatchesCS("\\set", MatchAny))
	{
		if (TailMatchesCS("AUTOCOMMIT|ON_ERROR_STOP|QUIET|SHOW_ALL_RESULTS|"
						  "SINGLELINE|SINGLESTEP"))
			COMPLETE_WITH_CS("on", "off");
		else if (TailMatchesCS("COMP_KEYWORD_CASE"))
			COMPLETE_WITH_CS("lower", "upper",
							 "preserve-lower", "preserve-upper");
		else if (TailMatchesCS("ECHO"))
			COMPLETE_WITH_CS("errors", "queries", "all", "none");
		else if (TailMatchesCS("ECHO_HIDDEN"))
			COMPLETE_WITH_CS("noexec", "off", "on");
		else if (TailMatchesCS("HISTCONTROL"))
			COMPLETE_WITH_CS("ignorespace", "ignoredups",
							 "ignoreboth", "none");
		else if (TailMatchesCS("ON_ERROR_ROLLBACK"))
			COMPLETE_WITH_CS("on", "off", "interactive");
		else if (TailMatchesCS("SHOW_CONTEXT"))
			COMPLETE_WITH_CS("never", "errors", "always");
		else if (TailMatchesCS("VERBOSITY"))
			COMPLETE_WITH_CS("default", "verbose", "terse", "sqlstate");
	}
	else if (TailMatchesCS("\\sf*"))
		COMPLETE_WITH_SCHEMA_QUERY(Query_for_list_of_routines);
	else if (TailMatchesCS("\\sv*"))
		COMPLETE_WITH_SCHEMA_QUERY(Query_for_list_of_views);
	else if (TailMatchesCS("\\cd|\\e|\\edit|\\g|\\gx|\\i|\\include|"
						   "\\ir|\\include_relative|\\o|\\out|"
						   "\\s|\\w|\\write|\\lo_import"))
	{
		completion_charp = "\\";
		completion_force_quote = false;
		matches = rl_completion_matches(text, complete_from_files);
	}

	/*
	 * Finally, we look through the list of "things", such as TABLE, INDEX and
	 * check if that was the previous word. If so, execute the query to get a
	 * list of them.
	 */
	else
	{
		const pgsql_thing_t *wac;

		for (wac = words_after_create; wac->name != NULL; wac++)
		{
			if (pg_strcasecmp(prev_wd, wac->name) == 0)
			{
				if (wac->query)
					COMPLETE_WITH_QUERY_LIST(wac->query,
											 wac->keywords);
				else if (wac->vquery)
					COMPLETE_WITH_VERSIONED_QUERY_LIST(wac->vquery,
													   wac->keywords);
				else if (wac->squery)
					COMPLETE_WITH_VERSIONED_SCHEMA_QUERY_LIST(wac->squery,
															  wac->keywords);
				break;
			}
		}
	}

	/*
	 * If we still don't have anything to match we have to fabricate some sort
	 * of default list. If we were to just return NULL, readline automatically
	 * attempts filename completion, and that's usually no good.
	 */
	if (matches == NULL)
	{
		COMPLETE_WITH_CONST(true, "");
		/* Also, prevent Readline from appending stuff to the non-match */
		rl_completion_append_character = '\0';
#ifdef HAVE_RL_COMPLETION_SUPPRESS_QUOTE
		rl_completion_suppress_quote = 1;
#endif
	}

	/* free storage */
	free(previous_words);
	free(words_buffer);
	free(text_copy);
	free(completion_ref_object);
	completion_ref_object = NULL;
	free(completion_ref_schema);
	completion_ref_schema = NULL;

	/* Return our Grand List O' Matches */
	return matches;
}


/*
 * GENERATOR FUNCTIONS
 *
 * These functions do all the actual work of completing the input. They get
 * passed the text so far and the count how many times they have been called
 * so far with the same text.
 * If you read the above carefully, you'll see that these don't get called
 * directly but through the readline interface.
 * The return value is expected to be the full completion of the text, going
 * through a list each time, or NULL if there are no more matches. The string
 * will be free()'d by readline, so you must run it through strdup() or
 * something of that sort.
 */

/*
 * Common routine for create_command_generator and drop_command_generator.
 * Entries that have 'excluded' flags are not returned.
 */
static char *
create_or_drop_command_generator(const char *text, int state, bits32 excluded)
{
	static int	list_index,
				string_length;
	const char *name;

	/* If this is the first time for this completion, init some values */
	if (state == 0)
	{
		list_index = 0;
		string_length = strlen(text);
	}

	/* find something that matches */
	while ((name = words_after_create[list_index++].name))
	{
		if ((pg_strncasecmp(name, text, string_length) == 0) &&
			!(words_after_create[list_index - 1].flags & excluded))
			return pg_strdup_keyword_case(name, text);
	}
	/* if nothing matches, return NULL */
	return NULL;
}

/*
 * This one gives you one from a list of things you can put after CREATE
 * as defined above.
 */
static char *
create_command_generator(const char *text, int state)
{
	return create_or_drop_command_generator(text, state, THING_NO_CREATE);
}

/*
 * This function gives you a list of things you can put after a DROP command.
 */
static char *
drop_command_generator(const char *text, int state)
{
	return create_or_drop_command_generator(text, state, THING_NO_DROP);
}

/*
 * This function gives you a list of things you can put after an ALTER command.
 */
static char *
alter_command_generator(const char *text, int state)
{
	return create_or_drop_command_generator(text, state, THING_NO_ALTER);
}

/*
 * These functions generate lists using server queries.
 * They are all wrappers for _complete_from_query.
 */

static char *
complete_from_query(const char *text, int state)
{
	/* query is assumed to work for any server version */
	return _complete_from_query(completion_charp, NULL, completion_charpp,
								completion_verbatim, text, state);
}

static char *
complete_from_versioned_query(const char *text, int state)
{
	const VersionedQuery *vquery = completion_vquery;

	/* Find appropriate array element */
	while (pset.sversion < vquery->min_server_version)
		vquery++;
	/* Fail completion if server is too old */
	if (vquery->query == NULL)
		return NULL;

	return _complete_from_query(vquery->query, NULL, completion_charpp,
								completion_verbatim, text, state);
}

static char *
complete_from_schema_query(const char *text, int state)
{
	/* query is assumed to work for any server version */
	return _complete_from_query(NULL, completion_squery, completion_charpp,
								completion_verbatim, text, state);
}

static char *
complete_from_versioned_schema_query(const char *text, int state)
{
	const SchemaQuery *squery = completion_squery;

	/* Find appropriate array element */
	while (pset.sversion < squery->min_server_version)
		squery++;
	/* Fail completion if server is too old */
	if (squery->catname == NULL)
		return NULL;

	return _complete_from_query(NULL, squery, completion_charpp,
								completion_verbatim, text, state);
}


/*
 * This creates a list of matching things, according to a query described by
 * the initial arguments.  The caller has already done any work needed to
 * select the appropriate query for the server's version.
 *
 * The query can be one of two kinds:
 *
 * 1. A simple query, which must contain a restriction clause of the form
 *		output LIKE '%s'
 * where "output" is the same string that the query returns.  The %s
 * will be replaced by a LIKE pattern to match the already-typed text.
 * There can be a second '%s', which will be replaced by a suitably-escaped
 * version of the string provided in completion_ref_object.  If there is a
 * third '%s', it will be replaced by a suitably-escaped version of the string
 * provided in completion_ref_schema.  Those strings should be set up
 * by calling set_completion_reference or set_completion_reference_verbatim.
 * Simple queries should return a single column of matches.  If "verbatim"
 * is true, the matches are returned as-is; otherwise, they are taken to
 * be SQL identifiers and quoted if necessary.
 *
 * 2. A schema query used for completion of both schema and relation names.
 * This is represented by a SchemaQuery object; see that typedef for details.
 *
 * See top of file for examples of both kinds of query.
 *
 * In addition to the query itself, we accept a null-terminated array of
 * literal keywords, which will be returned if they match the input-so-far
 * (case insensitively).  (These are in addition to keywords specified
 * within the schema_query, if any.)
 *
 * If "verbatim" is true, then we use the given text as-is to match the
 * query results; otherwise we parse it as a possibly-qualified identifier,
 * and reconstruct suitable quoting afterward.
 *
 * "text" and "state" are supplied by Readline.  "text" is the word we are
 * trying to complete.  "state" is zero on first call, nonzero later.
 *
 * readline will call this repeatedly with the same text and varying
 * state.  On each call, we are supposed to return a malloc'd string
 * that is a candidate completion.  Return NULL when done.
 */
static char *
_complete_from_query(const char *simple_query,
					 const SchemaQuery *schema_query,
					 const char *const *keywords,
					 bool verbatim,
					 const char *text, int state)
{
	static int	list_index,
				num_schema_only,
				num_query_other,
				num_keywords;
	static PGresult *result = NULL;
	static bool non_empty_object;
	static bool schemaquoted;
	static bool objectquoted;

	/*
	 * If this is the first time for this completion, we fetch a list of our
	 * "things" from the backend.
	 */
	if (state == 0)
	{
		PQExpBufferData query_buffer;
		char	   *schemaname;
		char	   *objectname;
		char	   *e_object_like;
		char	   *e_schemaname;
		char	   *e_ref_object;
		char	   *e_ref_schema;

		/* Reset static state, ensuring no memory leaks */
		list_index = 0;
		num_schema_only = 0;
		num_query_other = 0;
		num_keywords = 0;
		PQclear(result);
		result = NULL;

		/* Parse text, splitting into schema and object name if needed */
		if (verbatim)
		{
			objectname = pg_strdup(text);
			schemaname = NULL;
		}
		else
		{
			parse_identifier(text,
							 &schemaname, &objectname,
							 &schemaquoted, &objectquoted);
		}

		/* Remember whether the user has typed anything in the object part */
		non_empty_object = (*objectname != '\0');

		/*
		 * Convert objectname to a LIKE prefix pattern (e.g. 'foo%'), and set
		 * up suitably-escaped copies of all the strings we need.
		 */
		e_object_like = make_like_pattern(objectname);

		if (schemaname)
			e_schemaname = escape_string(schemaname);
		else
			e_schemaname = NULL;

		if (completion_ref_object)
			e_ref_object = escape_string(completion_ref_object);
		else
			e_ref_object = NULL;

		if (completion_ref_schema)
			e_ref_schema = escape_string(completion_ref_schema);
		else
			e_ref_schema = NULL;

		initPQExpBuffer(&query_buffer);

		if (schema_query)
		{
			Assert(simple_query == NULL);

			/*
			 * We issue different queries depending on whether the input is
			 * already qualified or not.  schema_query gives us the pieces to
			 * assemble.
			 */
			if (schemaname == NULL || schema_query->namespace == NULL)
			{
				/* Get unqualified names matching the input-so-far */
				appendPQExpBufferStr(&query_buffer, "SELECT ");
				if (schema_query->use_distinct)
					appendPQExpBufferStr(&query_buffer, "DISTINCT ");
				appendPQExpBuffer(&query_buffer,
								  "%s, NULL::pg_catalog.text FROM %s",
								  schema_query->result,
								  schema_query->catname);
				if (schema_query->refnamespace && completion_ref_schema)
					appendPQExpBufferStr(&query_buffer,
										 ", pg_catalog.pg_namespace nr");
				appendPQExpBufferStr(&query_buffer, " WHERE ");
				if (schema_query->selcondition)
					appendPQExpBuffer(&query_buffer, "%s AND ",
									  schema_query->selcondition);
				appendPQExpBuffer(&query_buffer, "(%s) LIKE '%s'",
								  schema_query->result,
								  e_object_like);
				if (schema_query->viscondition)
					appendPQExpBuffer(&query_buffer, " AND %s",
									  schema_query->viscondition);
				if (schema_query->refname)
				{
					Assert(completion_ref_object);
					appendPQExpBuffer(&query_buffer, " AND %s = '%s'",
									  schema_query->refname, e_ref_object);
					if (schema_query->refnamespace && completion_ref_schema)
						appendPQExpBuffer(&query_buffer,
										  " AND %s = nr.oid AND nr.nspname = '%s'",
										  schema_query->refnamespace,
										  e_ref_schema);
					else if (schema_query->refviscondition)
						appendPQExpBuffer(&query_buffer,
										  " AND %s",
										  schema_query->refviscondition);
				}

				/*
				 * When fetching relation names, suppress system catalogs
				 * unless the input-so-far begins with "pg_".  This is a
				 * compromise between not offering system catalogs for
				 * completion at all, and having them swamp the result when
				 * the input is just "p".
				 */
				if (strcmp(schema_query->catname,
						   "pg_catalog.pg_class c") == 0 &&
					strncmp(objectname, "pg_", 3) != 0)
				{
					appendPQExpBufferStr(&query_buffer,
										 " AND c.relnamespace <> (SELECT oid FROM"
										 " pg_catalog.pg_namespace WHERE nspname = 'pg_catalog')");
				}

				/*
				 * If the target object type can be schema-qualified, add in
				 * schema names matching the input-so-far.
				 */
				if (schema_query->namespace)
				{
					appendPQExpBuffer(&query_buffer, "\nUNION ALL\n"
									  "SELECT NULL::pg_catalog.text, n.nspname "
									  "FROM pg_catalog.pg_namespace n "
									  "WHERE n.nspname LIKE '%s'",
									  e_object_like);

					/*
					 * Likewise, suppress system schemas unless the
					 * input-so-far begins with "pg_".
					 */
					if (strncmp(objectname, "pg_", 3) != 0)
						appendPQExpBufferStr(&query_buffer,
											 " AND n.nspname NOT LIKE E'pg\\\\_%'");

					/*
					 * Since we're matching these schema names to the object
					 * name, handle their quoting using the object name's
					 * quoting state.
					 */
					schemaquoted = objectquoted;
				}
			}
			else
			{
				/* Input is qualified, so produce only qualified names */
				appendPQExpBufferStr(&query_buffer, "SELECT ");
				if (schema_query->use_distinct)
					appendPQExpBufferStr(&query_buffer, "DISTINCT ");
				appendPQExpBuffer(&query_buffer, "%s, n.nspname "
								  "FROM %s, pg_catalog.pg_namespace n",
								  schema_query->result,
								  schema_query->catname);
				if (schema_query->refnamespace && completion_ref_schema)
					appendPQExpBufferStr(&query_buffer,
										 ", pg_catalog.pg_namespace nr");
				appendPQExpBuffer(&query_buffer, " WHERE %s = n.oid AND ",
								  schema_query->namespace);
				if (schema_query->selcondition)
					appendPQExpBuffer(&query_buffer, "%s AND ",
									  schema_query->selcondition);
				appendPQExpBuffer(&query_buffer, "(%s) LIKE '%s' AND ",
								  schema_query->result,
								  e_object_like);
				appendPQExpBuffer(&query_buffer, "n.nspname = '%s'",
								  e_schemaname);
				if (schema_query->refname)
				{
					Assert(completion_ref_object);
					appendPQExpBuffer(&query_buffer, " AND %s = '%s'",
									  schema_query->refname, e_ref_object);
					if (schema_query->refnamespace && completion_ref_schema)
						appendPQExpBuffer(&query_buffer,
										  " AND %s = nr.oid AND nr.nspname = '%s'",
										  schema_query->refnamespace,
										  e_ref_schema);
					else if (schema_query->refviscondition)
						appendPQExpBuffer(&query_buffer,
										  " AND %s",
										  schema_query->refviscondition);
				}
			}
		}
		else
		{
			Assert(simple_query);
			/* simple_query is an sprintf-style format string */
			appendPQExpBuffer(&query_buffer, simple_query,
							  e_object_like,
							  e_ref_object, e_ref_schema);
		}

		/* Limit the number of records in the result */
		appendPQExpBuffer(&query_buffer, "\nLIMIT %d",
						  completion_max_records);

		/* Finally, we can issue the query */
		result = exec_query(query_buffer.data);

		/* Clean up */
		termPQExpBuffer(&query_buffer);
		free(schemaname);
		free(objectname);
		free(e_object_like);
		free(e_schemaname);
		free(e_ref_object);
		free(e_ref_schema);
	}

	/* Return the next result, if any, but not if the query failed */
	if (result && PQresultStatus(result) == PGRES_TUPLES_OK)
	{
		int			nskip;

		while (list_index < PQntuples(result))
		{
			const char *item = NULL;
			const char *nsp = NULL;

			if (!PQgetisnull(result, list_index, 0))
				item = PQgetvalue(result, list_index, 0);
			if (PQnfields(result) > 1 &&
				!PQgetisnull(result, list_index, 1))
				nsp = PQgetvalue(result, list_index, 1);
			list_index++;

			/* In verbatim mode, we return all the items as-is */
			if (verbatim)
			{
				num_query_other++;
				return pg_strdup(item);
			}

			/*
			 * In normal mode, a name requiring quoting will be returned only
			 * if the input was empty or quoted.  Otherwise the user might see
			 * completion inserting a quote she didn't type, which is
			 * surprising.  This restriction also dodges some odd behaviors of
			 * some versions of readline/libedit.
			 */
			if (non_empty_object)
			{
				if (item && !objectquoted && identifier_needs_quotes(item))
					continue;
				if (nsp && !schemaquoted && identifier_needs_quotes(nsp))
					continue;
			}

			/* Count schema-only results for hack below */
			if (item == NULL && nsp != NULL)
				num_schema_only++;
			else
				num_query_other++;

			return requote_identifier(nsp, item, schemaquoted, objectquoted);
		}

		/*
		 * When the query result is exhausted, check for hard-wired keywords.
		 * These will only be returned if they match the input-so-far,
		 * ignoring case.
		 */
		nskip = list_index - PQntuples(result);
		if (schema_query && schema_query->keywords)
		{
			const char *const *itemp = schema_query->keywords;

			while (*itemp)
			{
				const char *item = *itemp++;

				if (nskip-- > 0)
					continue;
				list_index++;
				if (pg_strncasecmp(text, item, strlen(text)) == 0)
				{
					num_keywords++;
					return pg_strdup_keyword_case(item, text);
				}
			}
		}
		if (keywords)
		{
			const char *const *itemp = keywords;

			while (*itemp)
			{
				const char *item = *itemp++;

				if (nskip-- > 0)
					continue;
				list_index++;
				if (pg_strncasecmp(text, item, strlen(text)) == 0)
				{
					num_keywords++;
					return pg_strdup_keyword_case(item, text);
				}
			}
		}
	}

	/*
	 * Hack: if we returned only bare schema names, don't let Readline add a
	 * space afterwards.  Otherwise the schema will stop being part of the
	 * completion subject text, which is not what we want.
	 */
	if (num_schema_only > 0 && num_query_other == 0 && num_keywords == 0)
		rl_completion_append_character = '\0';

	/* No more matches, so free the result structure and return null */
	PQclear(result);
	result = NULL;
	return NULL;
}


/*
 * Set up completion_ref_object and completion_ref_schema
 * by parsing the given word.  These variables can then be
 * used in a query passed to _complete_from_query.
 */
static void
set_completion_reference(const char *word)
{
	bool		schemaquoted,
				objectquoted;

	parse_identifier(word,
					 &completion_ref_schema, &completion_ref_object,
					 &schemaquoted, &objectquoted);
}

/*
 * Set up completion_ref_object when it should just be
 * the given word verbatim.
 */
static void
set_completion_reference_verbatim(const char *word)
{
	completion_ref_schema = NULL;
	completion_ref_object = pg_strdup(word);
}


/*
 * This function returns in order one of a fixed, NULL pointer terminated list
 * of strings (if matching). This can be used if there are only a fixed number
 * SQL words that can appear at certain spot.
 */
static char *
complete_from_list(const char *text, int state)
{
	static int	string_length,
				list_index,
				matches;
	static bool casesensitive;
	const char *item;

	/* need to have a list */
	Assert(completion_charpp != NULL);

	/* Initialization */
	if (state == 0)
	{
		list_index = 0;
		string_length = strlen(text);
		casesensitive = completion_case_sensitive;
		matches = 0;
	}

	while ((item = completion_charpp[list_index++]))
	{
		/* First pass is case sensitive */
		if (casesensitive && strncmp(text, item, string_length) == 0)
		{
			matches++;
			return pg_strdup(item);
		}

		/* Second pass is case insensitive, don't bother counting matches */
		if (!casesensitive && pg_strncasecmp(text, item, string_length) == 0)
		{
			if (completion_case_sensitive)
				return pg_strdup(item);
			else

				/*
				 * If case insensitive matching was requested initially,
				 * adjust the case according to setting.
				 */
				return pg_strdup_keyword_case(item, text);
		}
	}

	/*
	 * No matches found. If we're not case insensitive already, lets switch to
	 * being case insensitive and try again
	 */
	if (casesensitive && matches == 0)
	{
		casesensitive = false;
		list_index = 0;
		state++;
		return complete_from_list(text, state);
	}

	/* If no more matches, return null. */
	return NULL;
}


/*
 * This function returns one fixed string the first time even if it doesn't
 * match what's there, and nothing the second time.  The string
 * to be used must be in completion_charp.
 *
 * If the given string is "", this has the effect of preventing readline
 * from doing any completion.  (Without this, readline tries to do filename
 * completion which is seldom the right thing.)
 *
 * If the given string is not empty, readline will replace whatever the
 * user typed with that string.  This behavior might be useful if it's
 * completely certain that we know what must appear at a certain spot,
 * so that it's okay to overwrite misspellings.  In practice, given the
 * relatively lame parsing technology used in this file, the level of
 * certainty is seldom that high, so that you probably don't want to
 * use this.  Use complete_from_list with a one-element list instead;
 * that won't try to auto-correct "misspellings".
 */
static char *
complete_from_const(const char *text, int state)
{
	Assert(completion_charp != NULL);
	if (state == 0)
	{
		if (completion_case_sensitive)
			return pg_strdup(completion_charp);
		else

			/*
			 * If case insensitive matching was requested initially, adjust
			 * the case according to setting.
			 */
			return pg_strdup_keyword_case(completion_charp, text);
	}
	else
		return NULL;
}


/*
 * This function appends the variable name with prefix and suffix to
 * the variable names array.
 */
static void
append_variable_names(char ***varnames, int *nvars,
					  int *maxvars, const char *varname,
					  const char *prefix, const char *suffix)
{
	if (*nvars >= *maxvars)
	{
		*maxvars *= 2;
		*varnames = (char **) pg_realloc(*varnames,
										 ((*maxvars) + 1) * sizeof(char *));
	}

	(*varnames)[(*nvars)++] = psprintf("%s%s%s", prefix, varname, suffix);
}


/*
 * This function supports completion with the name of a psql variable.
 * The variable names can be prefixed and suffixed with additional text
 * to support quoting usages. If need_value is true, only variables
 * that are currently set are included; otherwise, special variables
 * (those that have hooks) are included even if currently unset.
 */
static char **
complete_from_variables(const char *text, const char *prefix, const char *suffix,
						bool need_value)
{
	char	  **matches;
	char	  **varnames;
	int			nvars = 0;
	int			maxvars = 100;
	int			i;
	struct _variable *ptr;

	varnames = (char **) pg_malloc((maxvars + 1) * sizeof(char *));

	for (ptr = pset.vars->next; ptr; ptr = ptr->next)
	{
		if (need_value && !(ptr->value))
			continue;
		append_variable_names(&varnames, &nvars, &maxvars, ptr->name,
							  prefix, suffix);
	}

	varnames[nvars] = NULL;
	COMPLETE_WITH_LIST_CS((const char *const *) varnames);

	for (i = 0; i < nvars; i++)
		free(varnames[i]);
	free(varnames);

	return matches;
}


/*
 * This function wraps rl_filename_completion_function() to strip quotes from
 * the input before searching for matches and to quote any matches for which
 * the consuming command will require it.
 *
 * Caller must set completion_charp to a zero- or one-character string
 * containing the escape character.  This is necessary since \copy has no
 * escape character, but every other backslash command recognizes "\" as an
 * escape character.
 *
 * Caller must also set completion_force_quote to indicate whether to force
 * quotes around the result.  (The SQL COPY command requires that.)
 */
static char *
complete_from_files(const char *text, int state)
{
#ifdef USE_FILENAME_QUOTING_FUNCTIONS

	/*
	 * If we're using a version of Readline that supports filename quoting
	 * hooks, rely on those, and invoke rl_filename_completion_function()
	 * without messing with its arguments.  Readline does stuff internally
	 * that does not work well at all if we try to handle dequoting here.
	 * Instead, Readline will call quote_file_name() and dequote_file_name()
	 * (see below) at appropriate times.
	 *
	 * ... or at least, mostly it will.  There are some paths involving
	 * unmatched file names in which Readline never calls quote_file_name(),
	 * and if left to its own devices it will incorrectly append a quote
	 * anyway.  Set rl_completion_suppress_quote to prevent that.  If we do
	 * get to quote_file_name(), we'll clear this again.  (Yes, this seems
	 * like it's working around Readline bugs.)
	 */
#ifdef HAVE_RL_COMPLETION_SUPPRESS_QUOTE
	rl_completion_suppress_quote = 1;
#endif

	/* If user typed a quote, force quoting (never remove user's quote) */
	if (*text == '\'')
		completion_force_quote = true;

	return rl_filename_completion_function(text, state);
#else

	/*
	 * Otherwise, we have to do the best we can.
	 */
	static const char *unquoted_text;
	char	   *unquoted_match;
	char	   *ret = NULL;

	/* If user typed a quote, force quoting (never remove user's quote) */
	if (*text == '\'')
		completion_force_quote = true;

	if (state == 0)
	{
		/* Initialization: stash the unquoted input. */
		unquoted_text = strtokx(text, "", NULL, "'", *completion_charp,
								false, true, pset.encoding);
		/* expect a NULL return for the empty string only */
		if (!unquoted_text)
		{
			Assert(*text == '\0');
			unquoted_text = text;
		}
	}

	unquoted_match = rl_filename_completion_function(unquoted_text, state);
	if (unquoted_match)
	{
		struct stat statbuf;
		bool		is_dir = (stat(unquoted_match, &statbuf) == 0 &&
							  S_ISDIR(statbuf.st_mode) != 0);

		/* Re-quote the result, if needed. */
		ret = quote_if_needed(unquoted_match, " \t\r\n\"`",
							  '\'', *completion_charp,
							  completion_force_quote,
							  pset.encoding);
		if (ret)
			free(unquoted_match);
		else
			ret = unquoted_match;

		/*
		 * If it's a directory, replace trailing quote with a slash; this is
		 * usually more convenient.  (If we didn't quote, leave this to
		 * libedit.)
		 */
		if (*ret == '\'' && is_dir)
		{
			char	   *retend = ret + strlen(ret) - 1;

			Assert(*retend == '\'');
			*retend = '/';
			/* Prevent libedit from adding a space, too */
			rl_completion_append_character = '\0';
		}
	}

	return ret;
#endif							/* USE_FILENAME_QUOTING_FUNCTIONS */
}


/* HELPER FUNCTIONS */


/*
 * Make a pg_strdup copy of s and convert the case according to
 * COMP_KEYWORD_CASE setting, using ref as the text that was already entered.
 */
static char *
pg_strdup_keyword_case(const char *s, const char *ref)
{
	char	   *ret,
			   *p;
	unsigned char first = ref[0];

	ret = pg_strdup(s);

	if (pset.comp_case == PSQL_COMP_CASE_LOWER ||
		((pset.comp_case == PSQL_COMP_CASE_PRESERVE_LOWER ||
		  pset.comp_case == PSQL_COMP_CASE_PRESERVE_UPPER) && islower(first)) ||
		(pset.comp_case == PSQL_COMP_CASE_PRESERVE_LOWER && !isalpha(first)))
	{
		for (p = ret; *p; p++)
			*p = pg_tolower((unsigned char) *p);
	}
	else
	{
		for (p = ret; *p; p++)
			*p = pg_toupper((unsigned char) *p);
	}

	return ret;
}


/*
 * escape_string - Escape argument for use as string literal.
 *
 * The returned value has to be freed.
 */
static char *
escape_string(const char *text)
{
	size_t		text_length;
	char	   *result;

	text_length = strlen(text);

	result = pg_malloc(text_length * 2 + 1);
	PQescapeStringConn(pset.db, result, text, text_length, NULL);

	return result;
}


/*
 * make_like_pattern - Convert argument to a LIKE prefix pattern.
 *
 * We escape _ and % in the given text by backslashing, append a % to
 * represent "any subsequent characters", and then pass the string through
 * escape_string() so it's ready to insert in a query.  The result needs
 * to be freed.
 */
static char *
make_like_pattern(const char *word)
{
	char	   *result;
	char	   *buffer = pg_malloc(strlen(word) * 2 + 2);
	char	   *bptr = buffer;

	while (*word)
	{
		if (*word == '_' || *word == '%')
			*bptr++ = '\\';
		if (IS_HIGHBIT_SET(*word))
		{
			/*
			 * Transfer multibyte characters without further processing, to
			 * avoid getting confused in unsafe client encodings.
			 */
			int			chlen = PQmblenBounded(word, pset.encoding);

			while (chlen-- > 0)
				*bptr++ = *word++;
		}
		else
			*bptr++ = *word++;
	}
	*bptr++ = '%';
	*bptr = '\0';

	result = escape_string(buffer);
	free(buffer);
	return result;
}


/*
 * parse_identifier - Parse a possibly-schema-qualified SQL identifier.
 *
 * This involves splitting off the schema name if present, de-quoting,
 * and downcasing any unquoted text.  We are a bit laxer than the backend
 * in that we allow just portions of a name to be quoted --- that's because
 * psql metacommands have traditionally behaved that way.
 *
 * Outputs are a malloc'd schema name (NULL if none), malloc'd object name,
 * and booleans telling whether any part of the schema and object name was
 * double-quoted.
 */
static void
parse_identifier(const char *ident,
				 char **schemaname, char **objectname,
				 bool *schemaquoted, bool *objectquoted)
{
	size_t		buflen = strlen(ident) + 1;
	bool		enc_is_single_byte = (pg_encoding_max_length(pset.encoding) == 1);
	char	   *sname;
	char	   *oname;
	char	   *optr;
	bool		inquotes;

	/* Initialize, making a certainly-large-enough output buffer */
	sname = NULL;
	oname = pg_malloc(buflen);
	*schemaquoted = *objectquoted = false;
	/* Scan */
	optr = oname;
	inquotes = false;
	while (*ident)
	{
		unsigned char ch = (unsigned char) *ident++;

		if (ch == '"')
		{
			if (inquotes && *ident == '"')
			{
				/* two quote marks within a quoted identifier = emit quote */
				*optr++ = '"';
				ident++;
			}
			else
			{
				inquotes = !inquotes;
				*objectquoted = true;
			}
		}
		else if (ch == '.' && !inquotes)
		{
			/* Found a schema name, transfer it to sname / *schemaquoted */
			*optr = '\0';
			free(sname);		/* drop any catalog name */
			sname = oname;
			oname = pg_malloc(buflen);
			optr = oname;
			*schemaquoted = *objectquoted;
			*objectquoted = false;
		}
		else if (!enc_is_single_byte && IS_HIGHBIT_SET(ch))
		{
			/*
			 * Transfer multibyte characters without further processing.  They
			 * wouldn't be affected by our downcasing rule anyway, and this
			 * avoids possibly doing the wrong thing in unsafe client
			 * encodings.
			 */
			int			chlen = PQmblenBounded(ident - 1, pset.encoding);

			*optr++ = (char) ch;
			while (--chlen > 0)
				*optr++ = *ident++;
		}
		else
		{
			if (!inquotes)
			{
				/*
				 * This downcasing transformation should match the backend's
				 * downcase_identifier() as best we can.  We do not know the
				 * backend's locale, though, so it's necessarily approximate.
				 * We assume that psql is operating in the same locale and
				 * encoding as the backend.
				 */
				if (ch >= 'A' && ch <= 'Z')
					ch += 'a' - 'A';
				else if (enc_is_single_byte && IS_HIGHBIT_SET(ch) && isupper(ch))
					ch = tolower(ch);
			}
			*optr++ = (char) ch;
		}
	}

	*optr = '\0';
	*schemaname = sname;
	*objectname = oname;
}


/*
 * requote_identifier - Reconstruct a possibly-schema-qualified SQL identifier.
 *
 * Build a malloc'd string containing the identifier, with quoting applied
 * as necessary.  This is more or less the inverse of parse_identifier;
 * in particular, if an input component was quoted, we'll quote the output
 * even when that isn't strictly required.
 *
 * Unlike parse_identifier, we handle the case where a schema and no
 * object name is provided, producing just "schema.".
 */
static char *
requote_identifier(const char *schemaname, const char *objectname,
				   bool quote_schema, bool quote_object)
{
	char	   *result;
	size_t		buflen = 1;		/* count the trailing \0 */
	char	   *ptr;

	/*
	 * We could use PQescapeIdentifier for some of this, but not all, and it
	 * adds more notational cruft than it seems worth.
	 */
	if (schemaname)
	{
		buflen += strlen(schemaname) + 1;	/* +1 for the dot */
		if (!quote_schema)
			quote_schema = identifier_needs_quotes(schemaname);
		if (quote_schema)
		{
			buflen += 2;		/* account for quote marks */
			for (const char *p = schemaname; *p; p++)
			{
				if (*p == '"')
					buflen++;
			}
		}
	}
	if (objectname)
	{
		buflen += strlen(objectname);
		if (!quote_object)
			quote_object = identifier_needs_quotes(objectname);
		if (quote_object)
		{
			buflen += 2;		/* account for quote marks */
			for (const char *p = objectname; *p; p++)
			{
				if (*p == '"')
					buflen++;
			}
		}
	}
	result = pg_malloc(buflen);
	ptr = result;
	if (schemaname)
	{
		if (quote_schema)
			*ptr++ = '"';
		for (const char *p = schemaname; *p; p++)
		{
			*ptr++ = *p;
			if (*p == '"')
				*ptr++ = '"';
		}
		if (quote_schema)
			*ptr++ = '"';
		*ptr++ = '.';
	}
	if (objectname)
	{
		if (quote_object)
			*ptr++ = '"';
		for (const char *p = objectname; *p; p++)
		{
			*ptr++ = *p;
			if (*p == '"')
				*ptr++ = '"';
		}
		if (quote_object)
			*ptr++ = '"';
	}
	*ptr = '\0';
	return result;
}


/*
 * Detect whether an identifier must be double-quoted.
 *
 * Note we'll quote anything that's not ASCII; the backend's quote_ident()
 * does the same.  Perhaps this could be relaxed in future.
 */
static bool
identifier_needs_quotes(const char *ident)
{
	int			kwnum;

	/* Check syntax. */
	if (!((ident[0] >= 'a' && ident[0] <= 'z') || ident[0] == '_'))
		return true;
	if (strspn(ident, "abcdefghijklmnopqrstuvwxyz0123456789_$") != strlen(ident))
		return true;

	/*
	 * Check for keyword.  We quote keywords except for unreserved ones.
	 *
	 * It is possible that our keyword list doesn't quite agree with the
	 * server's, but this should be close enough for tab-completion purposes.
	 *
	 * Note: ScanKeywordLookup() does case-insensitive comparison, but that's
	 * fine, since we already know we have all-lower-case.
	 */
	kwnum = ScanKeywordLookup(ident, &ScanKeywords);

	if (kwnum >= 0 && ScanKeywordCategories[kwnum] != UNRESERVED_KEYWORD)
		return true;

	return false;
}


/*
 * Execute a query, returning NULL if there was any error.
 * This should be the preferred way of talking to the database in this file.
 */
static PGresult *
exec_query(const char *query)
{
	PGresult   *result;

	if (query == NULL || !pset.db || PQstatus(pset.db) != CONNECTION_OK)
		return NULL;

	result = PQexec(pset.db, query);

	if (PQresultStatus(result) != PGRES_TUPLES_OK)
	{
		/*
		 * Printing an error while the user is typing would be quite annoying,
		 * so we don't.  This does complicate debugging of this code; but you
		 * can look in the server log instead.
		 */
#ifdef NOT_USED
		pg_log_error("tab completion query failed: %s\nQuery was:\n%s",
					 PQerrorMessage(pset.db), query);
#endif
		PQclear(result);
		result = NULL;
	}

	return result;
}


/*
 * Parse all the word(s) before point.
 *
 * Returns a malloc'd array of character pointers that point into the malloc'd
 * data array returned to *buffer; caller must free() both of these when done.
 * *nwords receives the number of words found, ie, the valid length of the
 * return array.
 *
 * Words are returned right to left, that is, previous_words[0] gets the last
 * word before point, previous_words[1] the next-to-last, etc.
 */
static char **
get_previous_words(int point, char **buffer, int *nwords)
{
	char	  **previous_words;
	char	   *buf;
	char	   *outptr;
	int			words_found = 0;
	int			i;

	/*
	 * If we have anything in tab_completion_query_buf, paste it together with
	 * rl_line_buffer to construct the full query.  Otherwise we can just use
	 * rl_line_buffer as the input string.
	 */
	if (tab_completion_query_buf && tab_completion_query_buf->len > 0)
	{
		i = tab_completion_query_buf->len;
		buf = pg_malloc(point + i + 2);
		memcpy(buf, tab_completion_query_buf->data, i);
		buf[i++] = '\n';
		memcpy(buf + i, rl_line_buffer, point);
		i += point;
		buf[i] = '\0';
		/* Readjust point to reference appropriate offset in buf */
		point = i;
	}
	else
		buf = rl_line_buffer;

	/*
	 * Allocate an array of string pointers and a buffer to hold the strings
	 * themselves.  The worst case is that the line contains only
	 * non-whitespace WORD_BREAKS characters, making each one a separate word.
	 * This is usually much more space than we need, but it's cheaper than
	 * doing a separate malloc() for each word.
	 */
	previous_words = (char **) pg_malloc(point * sizeof(char *));
	*buffer = outptr = (char *) pg_malloc(point * 2);

	/*
	 * First we look for a non-word char before the current point.  (This is
	 * probably useless, if readline is on the same page as we are about what
	 * is a word, but if so it's cheap.)
	 */
	for (i = point - 1; i >= 0; i--)
	{
		if (strchr(WORD_BREAKS, buf[i]))
			break;
	}
	point = i;

	/*
	 * Now parse words, working backwards, until we hit start of line.  The
	 * backwards scan has some interesting but intentional properties
	 * concerning parenthesis handling.
	 */
	while (point >= 0)
	{
		int			start,
					end;
		bool		inquotes = false;
		int			parentheses = 0;

		/* now find the first non-space which then constitutes the end */
		end = -1;
		for (i = point; i >= 0; i--)
		{
			if (!isspace((unsigned char) buf[i]))
			{
				end = i;
				break;
			}
		}
		/* if no end found, we're done */
		if (end < 0)
			break;

		/*
		 * Otherwise we now look for the start.  The start is either the last
		 * character before any word-break character going backwards from the
		 * end, or it's simply character 0.  We also handle open quotes and
		 * parentheses.
		 */
		for (start = end; start > 0; start--)
		{
			if (buf[start] == '"')
				inquotes = !inquotes;
			if (!inquotes)
			{
				if (buf[start] == ')')
					parentheses++;
				else if (buf[start] == '(')
				{
					if (--parentheses <= 0)
						break;
				}
				else if (parentheses == 0 &&
						 strchr(WORD_BREAKS, buf[start - 1]))
					break;
			}
		}

		/* Return the word located at start to end inclusive */
		previous_words[words_found++] = outptr;
		i = end - start + 1;
		memcpy(outptr, &buf[start], i);
		outptr += i;
		*outptr++ = '\0';

		/* Continue searching */
		point = start - 1;
	}

	/* Release parsing input workspace, if we made one above */
	if (buf != rl_line_buffer)
		free(buf);

	*nwords = words_found;
	return previous_words;
}

/*
 * Look up the type for the GUC variable with the passed name.
 *
 * Returns NULL if the variable is unknown. Otherwise the returned string,
 * containing the type, has to be freed.
 */
static char *
get_guctype(const char *varname)
{
	PQExpBufferData query_buffer;
	char	   *e_varname;
	PGresult   *result;
	char	   *guctype = NULL;

	e_varname = escape_string(varname);

	initPQExpBuffer(&query_buffer);
	appendPQExpBuffer(&query_buffer,
					  "SELECT vartype FROM pg_catalog.pg_settings "
					  "WHERE pg_catalog.lower(name) = pg_catalog.lower('%s')",
					  e_varname);

	result = exec_query(query_buffer.data);
	termPQExpBuffer(&query_buffer);
	free(e_varname);

	if (PQresultStatus(result) == PGRES_TUPLES_OK && PQntuples(result) > 0)
		guctype = pg_strdup(PQgetvalue(result, 0, 0));

	PQclear(result);

	return guctype;
}

#ifdef USE_FILENAME_QUOTING_FUNCTIONS

/*
 * Quote a filename according to SQL rules, returning a malloc'd string.
 * completion_charp must point to escape character or '\0', and
 * completion_force_quote must be set correctly, as per comments for
 * complete_from_files().
 */
static char *
quote_file_name(char *fname, int match_type, char *quote_pointer)
{
	char	   *s;
	struct stat statbuf;

	/* Quote if needed. */
	s = quote_if_needed(fname, " \t\r\n\"`",
						'\'', *completion_charp,
						completion_force_quote,
						pset.encoding);
	if (!s)
		s = pg_strdup(fname);

	/*
	 * However, some of the time we have to strip the trailing quote from what
	 * we send back.  Never strip the trailing quote if the user already typed
	 * one; otherwise, suppress the trailing quote if we have multiple/no
	 * matches (because we don't want to add a quote if the input is seemingly
	 * unfinished), or if the input was already quoted (because Readline will
	 * do arguably-buggy things otherwise), or if the file does not exist, or
	 * if it's a directory.
	 */
	if (*s == '\'' &&
		completion_last_char != '\'' &&
		(match_type != SINGLE_MATCH ||
		 (quote_pointer && *quote_pointer == '\'') ||
		 stat(fname, &statbuf) != 0 ||
		 S_ISDIR(statbuf.st_mode)))
	{
		char	   *send = s + strlen(s) - 1;

		Assert(*send == '\'');
		*send = '\0';
	}

	/*
	 * And now we can let Readline do its thing with possibly adding a quote
	 * on its own accord.  (This covers some additional cases beyond those
	 * dealt with above.)
	 */
#ifdef HAVE_RL_COMPLETION_SUPPRESS_QUOTE
	rl_completion_suppress_quote = 0;
#endif

	/*
	 * If user typed a leading quote character other than single quote (i.e.,
	 * double quote), zap it, so that we replace it with the correct single
	 * quote.
	 */
	if (quote_pointer && *quote_pointer != '\'')
		*quote_pointer = '\0';

	return s;
}

/*
 * Dequote a filename, if it's quoted.
 * completion_charp must point to escape character or '\0', as per
 * comments for complete_from_files().
 */
static char *
dequote_file_name(char *fname, int quote_char)
{
	char	   *unquoted_fname;

	/*
	 * If quote_char is set, it's not included in "fname".  We have to add it
	 * or strtokx will not interpret the string correctly (notably, it won't
	 * recognize escapes).
	 */
	if (quote_char == '\'')
	{
		char	   *workspace = (char *) pg_malloc(strlen(fname) + 2);

		workspace[0] = quote_char;
		strcpy(workspace + 1, fname);
		unquoted_fname = strtokx(workspace, "", NULL, "'", *completion_charp,
								 false, true, pset.encoding);
		free(workspace);
	}
	else
		unquoted_fname = strtokx(fname, "", NULL, "'", *completion_charp,
								 false, true, pset.encoding);

	/* expect a NULL return for the empty string only */
	if (!unquoted_fname)
	{
		Assert(*fname == '\0');
		unquoted_fname = fname;
	}

	/* readline expects a malloc'd result that it is to free */
	return pg_strdup(unquoted_fname);
}

#endif							/* USE_FILENAME_QUOTING_FUNCTIONS */

#endif							/* USE_READLINE */<|MERGE_RESOLUTION|>--- conflicted
+++ resolved
@@ -2907,11 +2907,7 @@
 
 	/* Complete COPY <sth> FROM filename WITH (SAVE_ERROR_TO */
 	else if (Matches("COPY|\\copy", MatchAny, "FROM|TO", MatchAny, "WITH", "(", "SAVE_ERROR_TO"))
-<<<<<<< HEAD
-		COMPLETE_WITH("none");
-=======
 		COMPLETE_WITH("error", "none");
->>>>>>> 65c5864d
 
 	/* Complete COPY <sth> FROM <sth> WITH (<options>) */
 	else if (Matches("COPY|\\copy", MatchAny, "FROM", MatchAny, "WITH", MatchAny))
