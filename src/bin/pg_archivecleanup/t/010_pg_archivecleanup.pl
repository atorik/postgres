--- conflicted
+++ resolved
@@ -64,11 +64,7 @@
 	my $stderr;
 	my $result =
 	  IPC::Run::run [ 'pg_archivecleanup', '-d', '-n', $tempdir,
-<<<<<<< HEAD
 		$walfiles_with_gz[2] ],
-=======
-		$walfiles[2] ],
->>>>>>> 913b3da6
 	  '2>', \$stderr;
 	ok($result, "pg_archivecleanup dry run: exit code 0");
 	like(
@@ -109,7 +105,6 @@
 	return;
 }
 
-<<<<<<< HEAD
 run_check(\@walfiles_with_gz, '',
 	'pg_archivecleanup', '-x.gz');
 run_check(\@walfiles_with_gz, '.partial',
@@ -118,10 +113,5 @@
 	'pg_archivecleanup with .backup file', '-x.gz');
 run_check(\@walfiles_with_backup, '',
 	'pg_archivecleanup with --clean-backup-history', '-b');
-=======
-run_check('', 'pg_archivecleanup');
-run_check('.partial', 'pg_archivecleanup with .partial file');
-run_check('.00000020.backup', 'pg_archivecleanup with .backup file');
->>>>>>> 913b3da6
 
 done_testing();