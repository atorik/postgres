/*-------------------------------------------------------------------------
 *
 * vacuumdb
 *
 * Portions Copyright (c) 1996-2025, PostgreSQL Global Development Group
 * Portions Copyright (c) 1994, Regents of the University of California
 *
 * src/bin/scripts/vacuumdb.c
 *
 *-------------------------------------------------------------------------
 */

#include "postgres_fe.h"

#include <limits.h>

#include "common.h"
#include "common/logging.h"
#include "fe_utils/option_utils.h"
#include "vacuuming.h"

static void help(const char *progname);
<<<<<<< HEAD
static void check_objfilter(void);
=======
static void check_objfilter(bits32 objfilter);

>>>>>>> 3a661580

int
main(int argc, char *argv[])
{
	static struct option long_options[] = {
		{"host", required_argument, NULL, 'h'},
		{"port", required_argument, NULL, 'p'},
		{"username", required_argument, NULL, 'U'},
		{"no-password", no_argument, NULL, 'w'},
		{"password", no_argument, NULL, 'W'},
		{"echo", no_argument, NULL, 'e'},
		{"quiet", no_argument, NULL, 'q'},
		{"dbname", required_argument, NULL, 'd'},
		{"analyze", no_argument, NULL, 'z'},
		{"analyze-only", no_argument, NULL, 'Z'},
		{"freeze", no_argument, NULL, 'F'},
		{"all", no_argument, NULL, 'a'},
		{"table", required_argument, NULL, 't'},
		{"full", no_argument, NULL, 'f'},
		{"verbose", no_argument, NULL, 'v'},
		{"jobs", required_argument, NULL, 'j'},
		{"parallel", required_argument, NULL, 'P'},
		{"schema", required_argument, NULL, 'n'},
		{"exclude-schema", required_argument, NULL, 'N'},
		{"maintenance-db", required_argument, NULL, 2},
		{"analyze-in-stages", no_argument, NULL, 3},
		{"disable-page-skipping", no_argument, NULL, 4},
		{"skip-locked", no_argument, NULL, 5},
		{"min-xid-age", required_argument, NULL, 6},
		{"min-mxid-age", required_argument, NULL, 7},
		{"no-index-cleanup", no_argument, NULL, 8},
		{"force-index-cleanup", no_argument, NULL, 9},
		{"no-truncate", no_argument, NULL, 10},
		{"no-process-toast", no_argument, NULL, 11},
		{"no-process-main", no_argument, NULL, 12},
		{"buffer-usage-limit", required_argument, NULL, 13},
		{"missing-stats-only", no_argument, NULL, 14},
		{NULL, 0, NULL, 0}
	};

	const char *progname;
	int			optindex;
	int			c;
	const char *dbname = NULL;
	const char *maintenance_db = NULL;
	ConnParams	cparams;
	bool		echo = false;
	bool		quiet = false;
	vacuumingOptions vacopts;
	SimpleStringList objects = {NULL, NULL};
	int			concurrentCons = 1;
	unsigned int tbl_count = 0;
	int			ret;

	/* initialize options */
	memset(&vacopts, 0, sizeof(vacopts));
	vacopts.objfilter = 0;		/* no filter */
	vacopts.parallel_workers = -1;
	vacopts.buffer_usage_limit = NULL;
	vacopts.no_index_cleanup = false;
	vacopts.force_index_cleanup = false;
	vacopts.do_truncate = true;
	vacopts.process_main = true;
	vacopts.process_toast = true;

	/* the same for connection parameters */
	memset(&cparams, 0, sizeof(cparams));
	cparams.prompt_password = TRI_DEFAULT;

	pg_logging_init(argv[0]);
	progname = get_progname(argv[0]);
	set_pglocale_pgservice(argv[0], PG_TEXTDOMAIN("pgscripts"));

	handle_help_version_opts(argc, argv, progname, help);

	while ((c = getopt_long(argc, argv, "ad:efFh:j:n:N:p:P:qt:U:vwWzZ",
							long_options, &optindex)) != -1)
	{
		switch (c)
		{
			case 'a':
				vacopts.objfilter |= OBJFILTER_ALL_DBS;
				break;
			case 'd':
				vacopts.objfilter |= OBJFILTER_DATABASE;
				dbname = pg_strdup(optarg);
				break;
			case 'e':
				echo = true;
				break;
			case 'f':
				vacopts.full = true;
				break;
			case 'F':
				vacopts.freeze = true;
				break;
			case 'h':
				cparams.pghost = pg_strdup(optarg);
				break;
			case 'j':
				if (!option_parse_int(optarg, "-j/--jobs", 1, INT_MAX,
									  &concurrentCons))
					exit(1);
				break;
			case 'n':
				vacopts.objfilter |= OBJFILTER_SCHEMA;
				simple_string_list_append(&objects, optarg);
				break;
			case 'N':
				vacopts.objfilter |= OBJFILTER_SCHEMA_EXCLUDE;
				simple_string_list_append(&objects, optarg);
				break;
			case 'p':
				cparams.pgport = pg_strdup(optarg);
				break;
			case 'P':
				if (!option_parse_int(optarg, "-P/--parallel", 0, INT_MAX,
									  &vacopts.parallel_workers))
					exit(1);
				break;
			case 'q':
				quiet = true;
				break;
			case 't':
				vacopts.objfilter |= OBJFILTER_TABLE;
				simple_string_list_append(&objects, optarg);
				tbl_count++;
				break;
			case 'U':
				cparams.pguser = pg_strdup(optarg);
				break;
			case 'v':
				vacopts.verbose = true;
				break;
			case 'w':
				cparams.prompt_password = TRI_NO;
				break;
			case 'W':
				cparams.prompt_password = TRI_YES;
				break;
			case 'z':
				vacopts.and_analyze = true;
				break;
			case 'Z':
				/* if analyze-in-stages is given, don't override it */
				if (vacopts.mode != MODE_ANALYZE_IN_STAGES)
					vacopts.mode = MODE_ANALYZE;
				break;
			case 2:
				maintenance_db = pg_strdup(optarg);
				break;
			case 3:
				vacopts.mode = MODE_ANALYZE_IN_STAGES;
				break;
			case 4:
				vacopts.disable_page_skipping = true;
				break;
			case 5:
				vacopts.skip_locked = true;
				break;
			case 6:
				if (!option_parse_int(optarg, "--min-xid-age", 1, INT_MAX,
									  &vacopts.min_xid_age))
					exit(1);
				break;
			case 7:
				if (!option_parse_int(optarg, "--min-mxid-age", 1, INT_MAX,
									  &vacopts.min_mxid_age))
					exit(1);
				break;
			case 8:
				vacopts.no_index_cleanup = true;
				break;
			case 9:
				vacopts.force_index_cleanup = true;
				break;
			case 10:
				vacopts.do_truncate = false;
				break;
			case 11:
				vacopts.process_toast = false;
				break;
			case 12:
				vacopts.process_main = false;
				break;
			case 13:
				vacopts.buffer_usage_limit = escape_quotes(optarg);
				break;
			case 14:
				vacopts.missing_stats_only = true;
				break;
			default:
				/* getopt_long already emitted a complaint */
				pg_log_error_hint("Try \"%s --help\" for more information.", progname);
				exit(1);
		}
	}

	/*
	 * Non-option argument specifies database name as long as it wasn't
	 * already specified with -d / --dbname
	 */
	if (optind < argc && dbname == NULL)
	{
		vacopts.objfilter |= OBJFILTER_DATABASE;
		dbname = argv[optind];
		optind++;
	}

	if (optind < argc)
	{
		pg_log_error("too many command-line arguments (first is \"%s\")",
					 argv[optind]);
		pg_log_error_hint("Try \"%s --help\" for more information.", progname);
		exit(1);
	}

	/*
	 * Validate the combination of filters specified in the command-line
	 * options.
	 */
	check_objfilter(vacopts.objfilter);

	if (vacopts.mode == MODE_ANALYZE ||
		vacopts.mode == MODE_ANALYZE_IN_STAGES)
	{
		if (vacopts.full)
			pg_fatal("cannot use the \"%s\" option when performing only analyze",
					 "full");
		if (vacopts.freeze)
			pg_fatal("cannot use the \"%s\" option when performing only analyze",
					 "freeze");
		if (vacopts.disable_page_skipping)
			pg_fatal("cannot use the \"%s\" option when performing only analyze",
					 "disable-page-skipping");
		if (vacopts.no_index_cleanup)
			pg_fatal("cannot use the \"%s\" option when performing only analyze",
					 "no-index-cleanup");
		if (vacopts.force_index_cleanup)
			pg_fatal("cannot use the \"%s\" option when performing only analyze",
					 "force-index-cleanup");
		if (!vacopts.do_truncate)
			pg_fatal("cannot use the \"%s\" option when performing only analyze",
					 "no-truncate");
		if (!vacopts.process_main)
			pg_fatal("cannot use the \"%s\" option when performing only analyze",
					 "no-process-main");
		if (!vacopts.process_toast)
			pg_fatal("cannot use the \"%s\" option when performing only analyze",
					 "no-process-toast");
		/* allow 'and_analyze' with 'analyze_only' */
	}

	/* Prohibit full and analyze_only options with parallel option */
	if (vacopts.parallel_workers >= 0)
	{
		if (vacopts.mode == MODE_ANALYZE ||
			vacopts.mode == MODE_ANALYZE_IN_STAGES)
			pg_fatal("cannot use the \"%s\" option when performing only analyze",
					 "parallel");
		if (vacopts.full)
			pg_fatal("cannot use the \"%s\" option when performing full vacuum",
					 "parallel");
	}

	/* Prohibit --no-index-cleanup and --force-index-cleanup together */
	if (vacopts.no_index_cleanup && vacopts.force_index_cleanup)
		pg_fatal("cannot use the \"%s\" option with the \"%s\" option",
				 "no-index-cleanup", "force-index-cleanup");

	/*
	 * buffer-usage-limit is not allowed with VACUUM FULL unless ANALYZE is
	 * included too.
	 */
	if (vacopts.buffer_usage_limit && vacopts.full && !vacopts.and_analyze)
		pg_fatal("cannot use the \"%s\" option with the \"%s\" option",
				 "buffer-usage-limit", "full");

	/*
	 * Prohibit --missing-stats-only without --analyze-only or
	 * --analyze-in-stages.
	 */
	if (vacopts.missing_stats_only && (vacopts.mode != MODE_ANALYZE &&
									   vacopts.mode != MODE_ANALYZE_IN_STAGES))
		pg_fatal("cannot use the \"%s\" option without \"%s\" or \"%s\"",
				 "missing-stats-only", "analyze-only", "analyze-in-stages");

<<<<<<< HEAD
	vacuuming_main(&cparams, dbname, maintenance_db, &vacopts, &objects,
				   analyze_in_stages, tbl_count, concurrentCons,
				   progname, echo, quiet);
	exit(0);
=======
	ret = vacuuming_main(&cparams, dbname, maintenance_db, &vacopts,
						 &objects, tbl_count,
						 concurrentCons,
						 progname, echo, quiet);
	exit(ret);
>>>>>>> 3a661580
}

/*
 * Verify that the filters used at command line are compatible.
 */
void
check_objfilter(bits32 objfilter)
{
	if ((objfilter & OBJFILTER_ALL_DBS) &&
		(objfilter & OBJFILTER_DATABASE))
		pg_fatal("cannot vacuum all databases and a specific one at the same time");

	if ((objfilter & OBJFILTER_TABLE) &&
		(objfilter & OBJFILTER_SCHEMA))
		pg_fatal("cannot vacuum all tables in schema(s) and specific table(s) at the same time");

	if ((objfilter & OBJFILTER_TABLE) &&
		(objfilter & OBJFILTER_SCHEMA_EXCLUDE))
		pg_fatal("cannot vacuum specific table(s) and exclude schema(s) at the same time");

	if ((objfilter & OBJFILTER_SCHEMA) &&
		(objfilter & OBJFILTER_SCHEMA_EXCLUDE))
		pg_fatal("cannot vacuum all tables in schema(s) and exclude schema(s) at the same time");
}


static void
help(const char *progname)
{
	printf(_("%s cleans and analyzes a PostgreSQL database.\n\n"), progname);
	printf(_("Usage:\n"));
	printf(_("  %s [OPTION]... [DBNAME]\n"), progname);
	printf(_("\nOptions:\n"));
	printf(_("  -a, --all                       vacuum all databases\n"));
	printf(_("      --buffer-usage-limit=SIZE   size of ring buffer used for vacuum\n"));
	printf(_("  -d, --dbname=DBNAME             database to vacuum\n"));
	printf(_("      --disable-page-skipping     disable all page-skipping behavior\n"));
	printf(_("  -e, --echo                      show the commands being sent to the server\n"));
	printf(_("  -f, --full                      do full vacuuming\n"));
	printf(_("  -F, --freeze                    freeze row transaction information\n"));
	printf(_("      --force-index-cleanup       always remove index entries that point to dead tuples\n"));
	printf(_("  -j, --jobs=NUM                  use this many concurrent connections to vacuum\n"));
	printf(_("      --min-mxid-age=MXID_AGE     minimum multixact ID age of tables to vacuum\n"));
	printf(_("      --min-xid-age=XID_AGE       minimum transaction ID age of tables to vacuum\n"));
	printf(_("      --missing-stats-only        only analyze relations with missing statistics\n"));
	printf(_("      --no-index-cleanup          don't remove index entries that point to dead tuples\n"));
	printf(_("      --no-process-main           skip the main relation\n"));
	printf(_("      --no-process-toast          skip the TOAST table associated with the table to vacuum\n"));
	printf(_("      --no-truncate               don't truncate empty pages at the end of the table\n"));
	printf(_("  -n, --schema=SCHEMA             vacuum tables in the specified schema(s) only\n"));
	printf(_("  -N, --exclude-schema=SCHEMA     do not vacuum tables in the specified schema(s)\n"));
	printf(_("  -P, --parallel=PARALLEL_WORKERS use this many background workers for vacuum, if available\n"));
	printf(_("  -q, --quiet                     don't write any messages\n"));
	printf(_("      --skip-locked               skip relations that cannot be immediately locked\n"));
	printf(_("  -t, --table='TABLE[(COLUMNS)]'  vacuum specific table(s) only\n"));
	printf(_("  -v, --verbose                   write a lot of output\n"));
	printf(_("  -V, --version                   output version information, then exit\n"));
	printf(_("  -z, --analyze                   update optimizer statistics\n"));
	printf(_("  -Z, --analyze-only              only update optimizer statistics; no vacuum\n"));
	printf(_("      --analyze-in-stages         only update optimizer statistics, in multiple\n"
			 "                                  stages for faster results; no vacuum\n"));
	printf(_("  -?, --help                      show this help, then exit\n"));
	printf(_("\nConnection options:\n"));
	printf(_("  -h, --host=HOSTNAME       database server host or socket directory\n"));
	printf(_("  -p, --port=PORT           database server port\n"));
	printf(_("  -U, --username=USERNAME   user name to connect as\n"));
	printf(_("  -w, --no-password         never prompt for password\n"));
	printf(_("  -W, --password            force password prompt\n"));
	printf(_("  --maintenance-db=DBNAME   alternate maintenance database\n"));
	printf(_("\nRead the description of the SQL command VACUUM for details.\n"));
	printf(_("\nReport bugs to <%s>.\n"), PACKAGE_BUGREPORT);
	printf(_("%s home page: <%s>\n"), PACKAGE_NAME, PACKAGE_URL);
}<|MERGE_RESOLUTION|>--- conflicted
+++ resolved
@@ -20,12 +20,8 @@
 #include "vacuuming.h"
 
 static void help(const char *progname);
-<<<<<<< HEAD
-static void check_objfilter(void);
-=======
 static void check_objfilter(bits32 objfilter);
 
->>>>>>> 3a661580
 
 int
 main(int argc, char *argv[])
@@ -99,7 +95,7 @@
 	progname = get_progname(argv[0]);
 	set_pglocale_pgservice(argv[0], PG_TEXTDOMAIN("pgscripts"));
 
-	handle_help_version_opts(argc, argv, progname, help);
+	handle_help_version_opts(argc, argv, "vacuumdb", help);
 
 	while ((c = getopt_long(argc, argv, "ad:efFh:j:n:N:p:P:qt:U:vwWzZ",
 							long_options, &optindex)) != -1)
@@ -313,18 +309,11 @@
 		pg_fatal("cannot use the \"%s\" option without \"%s\" or \"%s\"",
 				 "missing-stats-only", "analyze-only", "analyze-in-stages");
 
-<<<<<<< HEAD
-	vacuuming_main(&cparams, dbname, maintenance_db, &vacopts, &objects,
-				   analyze_in_stages, tbl_count, concurrentCons,
-				   progname, echo, quiet);
-	exit(0);
-=======
 	ret = vacuuming_main(&cparams, dbname, maintenance_db, &vacopts,
 						 &objects, tbl_count,
 						 concurrentCons,
 						 progname, echo, quiet);
 	exit(ret);
->>>>>>> 3a661580
 }
 
 /*
